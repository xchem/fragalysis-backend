# this is vunrable to python injection by the lack of checking of metadata inputs
# this opens and closes files frequently, could be improved by creating string to hold the file data before writing to file once

#   NOTE: in this file "humanread" referes to the comments above each line/set of lines of ot code, human readable is a list of all the comments in format [oporator (human/ot), comment]
"""Create otScript session"""
from __future__ import annotations
from django.core.files.storage import default_storage
from django.conf import settings

import os

from graphene_django import DjangoObjectType

from car.models import Reaction

from car.models import (
    Product,
    Pipette,
    TipRack,
    Plate,
    Well,
    OTScript,
)


import math


class otWrite(object):
    """ "
    Creates a otScript object for generating an OT protocol
    script
    """

    def __init__(
        self,
        protocolname: str,
        otsessionobj: DjangoObjectType,
        alladdactionsquerysetflat: list,
        apiLevel="2.9",
        reactionplatequeryset: list = None,
    ):
        self.reactionstep = otsessionobj.reactionstep
        self.otsessionobj = otsessionobj
        self.otsessionid = otsessionobj.id
        self.alladdactionsquerysetflat = alladdactionsquerysetflat
        self.platequeryset = self.getPlates()
        self.tiprackqueryset = self.getTipRacks()
        self.pipetteobj = self.getPipette()
        self.pipettename = self.pipetteobj.pipettename
        self.protocolname = protocolname
        self.filepath, self.filename = self.createFilePath()
        self.apiLevel = apiLevel
        self.reactionplatequeryset = reactionplatequeryset
        self.setupScript()
        self.setupPlates()
        self.setupTipRacks()
        self.setupPipettes()
        self.writeAddActions()
        self.createOTScriptModel()

    def getProduct(self, reaction_id):
        productobj = Product.objects.get(reaction_id=reaction_id)
        return productobj

    def getProductQuerySet(self, reaction_id: int):
        """Get product queryset for reaction_id
        Args:
            reaction_id (int): Method DB id to search for
        Returns:
            productqueryset (Django_queryset): Reaction queryset related to method_id
        """
        productqueryset = Product.objects.filter(reaction_id=reaction_id)
        return productqueryset

    def getReaction(self, reaction_id: int):
        """Get reaction object
        Args:
            reaction_id (int): Reaction DB id to search for
        Returns:
            reactionobj (Django_obj): Reaction Django object
        """
        reactionobj = Reaction.objects.get(id=reaction_id)
        return reactionobj

    def getPlates(self):
        platequeryset = Plate.objects.filter(otsession_id=self.otsessionid).order_by(
            "id"
        )
        return platequeryset

    def getPlateObj(self, plateid):
        plateobj = Plate.objects.filter(id=plateid)[0]
        return plateobj

    def getTipRacks(self):
        tipracksqueryset = TipRack.objects.filter(
            otsession_id=self.otsessionid
        ).order_by("id")
        return tipracksqueryset

    def getPipette(self):
        pipetteobj = Pipette.objects.filter(otsession_id=self.otsessionid)[0]
        return pipetteobj

    def getProductSmiles(self, reactionid):
        productobj = Product.objects.filter(reaction_id=reactionid)[0]
        return productobj.smiles

    def getPreviousObjEntry(self, queryset: list, obj: Django_obj):
        """Finds previous object relative to obj of queryset"""
        previousobj = queryset.filter(pk__lt=obj.pk).order_by("-pk").first()
        return previousobj

    def getPreviousObjEntries(self, queryset: list, obj: DjangoObjectType):
        """Finds all previous objects relative to obj of queryset"""
        previousqueryset = queryset.filter(pk__lt=obj.pk).order_by("-pk")
        return previousqueryset

    def getReactionQuerySet(self, method_id: int):
        """Get product queryset for reaction_id
        Args:
            method_id (int): Method DB id to search for
        Returns:
            reactionqueryset (Django_queryset): Reaction queryset related to method_id
        """
        reactionqueryset = Reaction.objects.filter(method_id=method_id)
        return reactionqueryset

    def checkPreviousReactionProduct(self, reaction_id: int, smiles: str):
        """Checks if any previous reactions had the product matching the smiles"""

        reactionobj = self.getReaction(reaction_id=reaction_id)
        reactionqueryset = self.getReactionQuerySet(method_id=reactionobj.method_id.id)
        prevreactionqueryset = self.getPreviousObjEntries(
            queryset=reactionqueryset, obj=reactionobj
        )
        previousproductmatches = []
        if prevreactionqueryset:
            for reactionobj in prevreactionqueryset:
                productobj = self.getProduct(reaction_id=reactionobj)
                if productobj.smiles == smiles:
                    previousproductmatches.append(reactionobj)
        return previousproductmatches

    def createFilePath(self):
        filename = "ot-script-batch-{}-reactionstep{}-sessionid-{}.txt".format(
            self.protocolname, self.reactionstep, self.otsessionid
        )
        path = "tmp/" + filename
        filepath = str(os.path.join(settings.MEDIA_ROOT, path))
        return filepath, filename

    def createOTScriptModel(self):
        otscriptobj = OTScript()
        otscriptobj.otsession_id = self.otsessionobj
        otscriptfile = open(self.filepath, "rb")
        otscriptfn = default_storage.save(
            "otscripts/{}.py".format(self.filename.strip(".txt")), otscriptfile
        )
        otscriptobj.otscript = otscriptfn
        otscriptobj.save()

    def findSolventPlateWellObj(self, solvent, transfervolume):
        """Finds solvent well for diluting a previous reaction steps product"""
        wellinfo = []
        try:
<<<<<<< HEAD
            wellobjs = (
                Plate.objects.filter(platename__contains="Solvent")
                .prefetch_related("well_set")
                .filter(
                    otsession_id=self.otsessionid,
                    solvent=solvent,
                    available=True,
                )
                .order_by("id")
            )
            print(wellobjs)
            # wellobjects = Well.objects.filter(
            #     otsession_id=self.otsessionid,
            #     solvent=solvent,
            #     available=True,
            # ).order_by("id")
=======
            wellobjs = Well.objects.filter(
                otsession_id=self.otsessionid,
                solvent=solvent,
                available=True,
                fordilution=True,
            ).order_by("id")
>>>>>>> b2aea6b4
            for wellobj in wellobjs:
                areclose = self.checkVolumeClose(volume1=transfervolume, volume2=0.00)
                if areclose:
                    break
                wellvolumeavailable = self.getWellVolumeAvailable(wellobj=wellobj)
                if wellvolumeavailable > 0:
                    if wellvolumeavailable > transfervolume:
                        self.updateWellVolume(
                            wellobj=wellobj, transfervolume=transfervolume
                        )
                        wellinfo.append([wellobj, transfervolume])
                        transfervolume = 0.00
                    if wellvolumeavailable < transfervolume:
                        self.updateWellVolume(
                            wellobj=wellobj, transfervolume=wellvolumeavailable
                        )
                        wellinfo.append([wellobj, wellvolumeavailable])
                        transfervolume = transfervolume - wellvolumeavailable
        except Exception as e:
            print(e)
            print(solvent)
        return wellinfo

    def findStartingPlateWellObj(
        self, reactionid, smiles, solvent, concentration, transfervolume
    ):
        previousreactionobjs = self.checkPreviousReactionProduct(
            reaction_id=reactionid, smiles=smiles
        )
        wellinfo = []
        if previousreactionobjs:
            wellobj = Well.objects.get(
                otsession_id=self.otsessionid,
                reaction_id=previousreactionobjs[0],
                smiles=smiles,
            )
            wellinfo.append([previousreactionobjs, wellobj, transfervolume])
        else:
            try:
                wellobjects = Well.objects.filter(
                    otsession_id=self.otsessionid,
                    smiles=smiles,
                    solvent=solvent,
                    concentration=concentration,
                    available=True,
                ).order_by("id")
                for wellobj in wellobjects:
                    areclose = self.checkVolumeClose(
                        volume1=transfervolume, volume2=0.00
                    )
                    if areclose:
                        break
                    wellvolumeavailable = self.getWellVolumeAvailable(wellobj=wellobj)
                    if wellvolumeavailable > 0:
                        if wellvolumeavailable > transfervolume:
                            self.updateWellVolume(
                                wellobj=wellobj, transfervolume=transfervolume
                            )
                            wellinfo.append(
                                [previousreactionobjs, wellobj, transfervolume]
                            )
                            transfervolume = 0.00
                        if wellvolumeavailable < transfervolume:
                            self.updateWellVolume(
                                wellobj=wellobj, transfervolume=wellvolumeavailable
                            )
                            wellinfo.append(
                                [previousreactionobjs, wellobj, wellvolumeavailable]
                            )
                            transfervolume = transfervolume - wellvolumeavailable
            except Exception as e:
                print(e)
                print(smiles, solvent, concentration)

        return wellinfo

    def checkVolumeClose(self, volume1, volume2):
        checkclose = math.isclose(volume1, volume2, rel_tol=0.001)
        if checkclose:
            return True
        else:
            return False

    def findReactionPlateWellObj(self, reactionid):
        productsmiles = self.getProductSmiles(reactionid=reactionid)
        wellobj = Well.objects.filter(
            otsession_id=self.otsessionid, reaction_id=reactionid, smiles=productsmiles
        )[0]
        return wellobj

    def getWellVolumeAvailable(self, wellobj):
        plateid = wellobj.plate_id.id
        maxwellvolume = self.getMaxWellVolume(plateid=plateid)
        deadvolume = self.getDeadVolume(maxwellvolume=maxwellvolume)
        wellvolume = wellobj.volume
        wellvolumeavailable = wellvolume - deadvolume
        self.updateWellAvailable(
            wellvolumeavailable=wellvolumeavailable, wellobj=wellobj
        )
        return wellvolumeavailable

    def updateWellAvailable(self, wellvolumeavailable, wellobj):
        if wellvolumeavailable < 0:
            wellobj.available = False
            wellobj.save()

    def updateWellVolume(self, wellobj, transfervolume):
        wellobj.volume = wellobj.volume - transfervolume
        wellobj.save()

    def getMaxWellVolume(self, plateid):
        plateobj = self.getPlateObj(plateid)
        maxwellvolume = plateobj.maxwellvolume
        return maxwellvolume

    def getDeadVolume(self, maxwellvolume):
        deadvolume = maxwellvolume * 0.05
        return deadvolume

    def setupScript(self):
        """This is vunrable to injection atacks """
        script = open(self.filepath, "w")
        script.write("from opentrons import protocol_api\n")
        script.write(
            "# "
            + str(self.protocolname)
            + str('" produced by XChem Car (https://car.xchem.diamond.ac.uk)')
        )
        script.write("\n# metadata")
        script.write(
            "\nmetadata = {'protocolName': '"
            + str(self.protocolname)
            + "','apiLevel': '"
            + str(self.apiLevel)
            + "'}\n"
        )
        script.write("\ndef run(protocol: protocol_api.ProtocolContext):\n")

        script.close()

    def setupPlates(self):
        script = open(self.filepath, "a")
        script.write("\n\t# labware")
        for plateobj in self.platequeryset:
            platename = plateobj.platename
            labware = plateobj.labware
            plateindex = plateobj.plateindex
            script.write(
                f"\n\t{platename} = protocol.load_labware('{labware}', '{plateindex}')"
            )

        script.close()

    def setupTipRacks(self):
        script = open(self.filepath, "a")
        for tiprackobj in self.tiprackqueryset:
            tiprackname = tiprackobj.tiprackname
            labware = tiprackobj.labware
            tiprackindex = tiprackobj.tiprackindex
            script.write(
                f"\n\t{tiprackname} = protocol.load_labware('{labware}', '{tiprackindex}')"
            )

        script.close()

    def setupPipettes(self):
        script = open(self.filepath, "a")
        script.write("\n\n\t# pipettes\n")
        script.write(
            "\t"
            + str(self.pipetteobj.pipettename)
            + " = protocol.load_instrument('"
            + str(self.pipetteobj.labware)
            + "', '"
            + str(self.pipetteobj.position)
            + "', tip_racks=["
            + ",".join([tiprackobj.tiprackname for tiprackobj in self.tiprackqueryset])
            + "])\n"
        )

        script.close()

    def writeCommand(self, comandString):
        script = open(self.filepath, "a")
        if type(comandString) == str:
            script.write("\t" + str(comandString) + "\n")
        elif type(comandString) == list:
            for command in comandString:
                script.write("\t" + str(command) + "\n")

        script.close()

    def mixWell(self, wellindex: int, nomixes: int, plate: str, volumetomix: float):
        """Mixes conents of well"""
        humanread = f"Mixing contents of plate: {plate} at well index: {wellindex}"

        instruction = [
            "\n\t# " + str(humanread),
            self.pipettename
            + f".mix({nomixes}, {volumetomix}, {plate}.wells([{wellindex}]))",
        ]

        self.writeCommand(instruction)

    def transferFluid(
        self,
        fromplatename,
        toplatename,
        fromwellindex,
        towellindex,
        transvolume,
        takeheight=2,
        dispenseheight=-5,
        transfertype="standard",
    ):
        humanread = f"transfertype - {transfertype} - transfer - {transvolume:.1f}ul from {fromwellindex} to {towellindex}"

        instruction = [
            "\n\t# " + str(humanread),
            self.pipettename
            + f".transfer({transvolume}, {fromplatename}.wells()[{fromwellindex}].bottom({takeheight}), {toplatename}.wells()[{towellindex}].top({dispenseheight}), air_gap = 15)",
        ]

        self.writeCommand(instruction)

    def pickUpTip(self):
        humanread = "Pick up tip"

        instruction = [
            "\n\t# " + str(humanread),
            self.pipettename + ".pick_up_tip()",
        ]

        self.writeCommand(instruction)

    def disposeTip(self):
        humanread = "Dispose tip"

        instruction = [
            "\n\t# " + str(humanread),
            self.pipettename + ".drop_tip()",
        ]

        self.writeCommand(instruction)

    def writeAddActions(self):
        for addaction in self.alladdactionsquerysetflat:
            transfervolume = addaction.materialquantity
            solvent = addaction.solvent

            fromwellinfo = self.findStartingPlateWellObj(
                reactionid=addaction.reaction_id.id,
                smiles=addaction.materialsmiles,
                solvent=solvent,
                concentration=addaction.concentration,
                transfervolume=transfervolume,
            )

            for wellinfo in fromwellinfo:
                previousreactionobjs = wellinfo[0]
                fromwellobj = wellinfo[1]
                transfervolume = wellinfo[2]

                if previousreactionobjs:
                    # Add dilution
                    fromsolventwellinfo = self.findSolventPlateWellObj(
                        solvent=solvent,
                        transfervolume=transfervolume,
                    )
                    for solventwellinfo in fromsolventwellinfo:
                        fromsolventwellobj = solventwellinfo[0]
                        transfervolume = solventwellinfo[1]
                        towellobj = fromwellobj
                        fromplateobj = self.getPlateObj(
                            plateid=fromsolventwellobj.plate_id.id
                        )
                        toplateobj = self.getPlateObj(plateid=towellobj.plate_id.id)

                        fromplatename = fromplateobj.platename
                        toplatename = toplateobj.platename
                        fromwellindex = fromsolventwellobj.wellindex
                        towellindex = towellobj.wellindex

                        self.transferFluid(
                            fromplatename=fromplatename,
                            toplatename=toplatename,
                            fromwellindex=fromwellindex,
                            towellindex=towellindex,
                            transvolume=transfervolume,
                            transfertype="dilution",
                        )

                    self.mixWell(
                        wellindex=towellindex,
                        nomixes=3,
                        plate=toplatename,
                        volumetomix=transfervolume,
                    )

                towellobj = self.findReactionPlateWellObj(
                    reactionid=addaction.reaction_id.id
                )
                fromplateobj = self.getPlateObj(plateid=fromwellobj.plate_id.id)
                toplateobj = self.getPlateObj(plateid=towellobj.plate_id.id)

                fromplatename = fromplateobj.platename
                toplatename = toplateobj.platename
                fromwellindex = fromwellobj.wellindex
                towellindex = towellobj.wellindex

                self.transferFluid(
                    fromplatename=fromplatename,
                    toplatename=toplatename,
                    fromwellindex=fromwellindex,
                    towellindex=towellindex,
                    transvolume=transfervolume,
                )<|MERGE_RESOLUTION|>--- conflicted
+++ resolved
@@ -165,31 +165,12 @@
         """Finds solvent well for diluting a previous reaction steps product"""
         wellinfo = []
         try:
-<<<<<<< HEAD
-            wellobjs = (
-                Plate.objects.filter(platename__contains="Solvent")
-                .prefetch_related("well_set")
-                .filter(
-                    otsession_id=self.otsessionid,
-                    solvent=solvent,
-                    available=True,
-                )
-                .order_by("id")
-            )
-            print(wellobjs)
-            # wellobjects = Well.objects.filter(
-            #     otsession_id=self.otsessionid,
-            #     solvent=solvent,
-            #     available=True,
-            # ).order_by("id")
-=======
             wellobjs = Well.objects.filter(
                 otsession_id=self.otsessionid,
                 solvent=solvent,
                 available=True,
                 fordilution=True,
             ).order_by("id")
->>>>>>> b2aea6b4
             for wellobj in wellobjs:
                 areclose = self.checkVolumeClose(volume1=transfervolume, volume2=0.00)
                 if areclose:
