"""Create OT session"""
from __future__ import annotations
from django.core.files.storage import default_storage
from django.core.files.base import ContentFile

from statistics import median
from graphene_django import DjangoObjectType

import pandas as pd
from pandas.core.frame import DataFrame


from car.models import (
    Batch,
    Reaction,
    Product,
    AddAction,
    OTSession,
    Deck,
    Plate,
    SolventPrep,
    Well,
    Pipette,
    TipRack,
    CompoundOrder,
)

import math
from .labwareavailable import labware_plates


class CreateOTSession(object):
    """
    Creates a StartOTSession object for generating a protocol
    from actions for reactionqueryset
    """

    def __init__(
        self,
        reactionstep: int,
        otbatchprotocolobj: DjangoObjectType,
        reactiongroupqueryset: list,
    ):
        self.reactionstep = reactionstep
        self.otbatchprotocolobj = otbatchprotocolobj
        self.otsessionqueryset = self.otbatchprotocolobj.otsessions.all()
        self.batchobj = Batch.objects.get(id=otbatchprotocolobj.batch_id_id)
        self.reactiongroupqueryset = reactiongroupqueryset
        self.groupedtemperaturereactionobjs = self.getGroupedTemperatureReactions()
        self.alladdactionqueryset = [
            self.getAddActions(reaction_id=reactionobj.id)
            for reactionobj in self.reactiongroupqueryset
        ]
        self.alladdactionquerysetflat = [
            item for sublist in self.alladdactionqueryset for item in sublist
        ]
        self.roundedvolumes = self.getRoundedVolumes(
            addactionqueryset=self.alladdactionquerysetflat
        )
        self.numbertips = self.getNumberTips()
        self.tipracktype = self.getTipRackType()
        self.pipettetype = self.getPipetteType()

        self.otsessionobj = self.createOTSessionModel()
        self.deckobj = self.createDeckModel()
        self.addactionsdf = self.getOrderAddActions()
        self.inputplatequeryset = self.getInputPlatesNeeded()
        if self.inputplatequeryset:
            self.cloneInputPlate()
        self.createPipetteModel()
        self.createStartingPlate()
        self.createSolventPlate()
        self.createReactionPlate()
        self.createTipRacks()
        self.startingreactionplatequeryset = self.getStartingReactionPlateQuerySet()

    def getAllImputPlates(self):
        """Get all input plates for all previous otsessions in a otbatchprotocol"""
        if self.otsessionqueryset:
            otsessionsids = [otsession.id for otsession in self.otsessionqueryset]
            allinputplatesqueryset = Plate.objects.filter(
                otsession_id__in=otsessionsids
            )
            return allinputplatesqueryset
        else:
            return False

    def getInputPlatesNeeded(self):
        """Checks if a plate previosuly created is needed for the current otsession
        reactions
        """
        inputplatesneeded = []
        allinputplatequerset = self.getAllImputPlates()
        methodids = [
            reactionobj.method_id for reactionobj in self.reactiongroupqueryset
        ]
        allreactantsmiles = [
            addaction.materialsmiles for addaction in self.alladdactionquerysetflat
        ]
        if allinputplatequerset:
            for inputplateobj in allinputplatequerset:
                wellmatchqueryset = (
                    inputplateobj.well_set.all()
                    .filter(
                        method_id__in=methodids,
                        reactantfornextstep=True,
                        smiles__in=allreactantsmiles,
                    )
                    .distinct()
                )
                if wellmatchqueryset:
                    inputplatesneeded.append(inputplateobj)
<<<<<<< HEAD
                    # for reactionobj in self.reactiongroupqueryset:
                    #     addactionsqueryset = self.getAddActions(reaction_id=reactionobj.id)
                    #     for addaction in addactionsqueryset:
                    #         wellmatchreaction = wellmatchqueryset.filter(smiles=addaction.materialsmiles)
                    #         print(wellmatchreaction)
                    #         if wellmatchreaction:
                    #             inputplatesneeded.append(inputplateobj)
                    #             break
                    #         else:
                    #             pass
=======
>>>>>>> b2aea6b4
        return inputplatesneeded

    def getOTsessions(self):
        """Get otsessions queryset for otbatchprotocol_id
        Returns:
            otsessionsqueryset (Django_queryset): OtSession queryset related to otbatchprotocol_id
        """
        otsessionqueryset = self.otbatchprotocolobj.otsessions.all()

    def getPreviousObjEntry(self, queryset: list, obj: DjangoObjectType):
        """Finds previous object relative to obj of queryset. This is used to deal
        with cases where ids are not sequential (prev_id = id - 1)
        """
        previousobj = queryset.filter(pk__lt=obj.pk).order_by("-pk").first()
        return previousobj

    def getPreviousObjEntries(self, queryset: list, obj: DjangoObjectType):
        """Finds all previous objects relative to obj of queryset"""
        previousqueryset = queryset.filter(pk__lt=obj.pk).order_by("-pk")
        return previousqueryset

    def getNextObjEntry(self, queryset: list, obj: DjangoObjectType):
        """Finds next object relative to obj of queryset.This is used to deal
        with cases where ids are not sequential (next_id = id + 1)
        """
        nextobj = queryset.filter(pk__gt=obj.pk).order_by("pk").first()
        return nextobj

    def getNextObjEntries(self, queryset: list, obj: DjangoObjectType):
        """Finds all next objects relative to obj of queryset"""
        nextqueryset = queryset.filter(pk__gt=obj.pk).order_by("pk")
        return nextqueryset

    def checkPreviousReactionProducts(self, reaction_id: int, smiles: str):
        """Checks if any previous reactions had the product matching the smiles"""
        reactionobj = self.getReaction(reaction_id=reaction_id)
        reactionqueryset = self.getReactionQuerySet(method_id=reactionobj.method_id.id)
        prevreactionqueryset = self.getPreviousObjEntries(
            queryset=reactionqueryset, obj=reactionobj
        )
        productmatches = []
        if prevreactionqueryset:
            for reactionobj in prevreactionqueryset:
                productobj = self.getProduct(reaction_id=reactionobj)
                if productobj.smiles == smiles:
                    productmatches.append(productobj)
            if productmatches:
                return True
            else:
                return False
        else:
            return False

    def checkNextReactionsAddActions(self, reactionobj: DjangoObjectType, smiles: str):
        """Checks if there are any reaction obj following the reaction.
        This could be the very next next or multiple steps later. Could possibly be used for
        several steps as well!
        If there is, gets AddAction matching smiles
        Args:
             reaction_id (int): Reaction id to use to search for next Reactions
             smiles (str): Product smiles of previous reaction to match with AddAction of
                           next Reaction
        """
        reactionqueryset = self.getReactionQuerySet(method_id=reactionobj.method_id.id)
        nextreactionqueryset = self.getNextObjEntries(
            queryset=reactionqueryset, obj=reactionobj
        )
        addactionsmatches = []
        for reactionobj in nextreactionqueryset:
            addactionmatch = self.getAddActions(reaction_id=reactionobj.id).filter(
                materialsmiles=smiles
            )
            if addactionmatch:
                addactionsmatches.append(addactionmatch[0])
        return addactionsmatches

    def getAddAction(self, reaction_id: int, smiles: str):
        """Get Addaction object matching reaction_id and smiles
        Args:
            reaction_id (int): Reaction DB id to search for
            smiles (str): Smiles to search for next AddAction
        Returns:
            addactionobj (Django_obj): AddAction Django object
        """
        addactionobj = AddAction.objects.get(
            reaction_id=reaction_id, materialsmiles=smiles
        )
        return addactionobj

    def getReaction(self, reaction_id: int):
        """Get reaction object
        Args:
            reaction_id (int): Reaction DB id to search for
        Returns:
            reactionobj (Django_obj): Reaction Django object
        """
        reactionobj = Reaction.objects.get(id=reaction_id)
        return reactionobj

    def getReactionQuerySet(self, method_id: int):
        """Get reaction queryset for method_id
        Args:
            method_id (int): Method DB id to search for
        Returns:
            reactionqueryset (Django_queryset): Reaction queryset related to method_id
        """
        reactionqueryset = Reaction.objects.filter(method_id=method_id)
        return reactionqueryset

    def getProductQuerySet(self, reaction_id: int):
        """Get product queryset for reaction_id
        Args:
            reaction_id (int): Method DB id to search for
        Returns:
            productqueryset (Django_queryset): Reaction queryset related to method_id
        """
        productqueryset = Product.objects.filter(reaction_id=reaction_id)
        return productqueryset

    def getProduct(self, reaction_id: int):
        """Get product object
        Args:
            reaction_id (int): Reaction DB id to search for
        Returns:
            productobj (Django_obj): Product Django object related to reaction_id
        """
        productobj = Product.objects.get(reaction_id=reaction_id)
        return productobj

    def getAddActions(self, reaction_id: int):
        """Get add actions queryset for reaction_id
        Args:
            reaction_id (int): Reaction DB id to search for
        Returns:
            addactionqueryset (Django_queryset): Reaction Django object
        """
        addactionqueryset = AddAction.objects.filter(reaction_id=reaction_id).order_by(
            "id"
        )
        return addactionqueryset

    def getStartingReactionPlateQuerySet(self):
        reactionplatequeryset = Plate.objects.filter(
            otsession_id=self.otsessionobj.id, platename__contains="Reactionplate"
        ).order_by("id")
        return reactionplatequeryset

    def getRoundedVolumes(self, addactionqueryset):
        roundedvolumes = [
            round(addactionobj.materialquantity) for addactionobj in addactionqueryset
        ]
        return roundedvolumes

    def getTipRackType(self):
        tipsavailable = {
            300: "opentrons_96_tiprack_300ul",
            10: "opentrons_96_tiprack_20ul",
        }
        tipkey = min(
            tipsavailable, key=lambda x: self.getNumberTransfers(pipettevolume=x)
        )
        tipracktype = tipsavailable[tipkey]
        return tipracktype

    def getNumberTips(self):
        numbertips = len(self.alladdactionquerysetflat)
        return numbertips

    def getNumberTransfers(self, pipettevolume):
        numbertransfers = sum(
            [
                round(volume / pipettevolume) if pipettevolume < volume else 1
                for volume in self.roundedvolumes
            ]
        )
        return numbertransfers

    def getPipetteType(self):
        pipettesavailable = {
            10: {
                "labware": "p10_single",
                "position": "right",
                "type": "single",
                "maxvolume": 10,
            },
            300: {
                "labware": "p300_single",
                "position": "right",
                "type": "single",
                "maxvolume": 300,
            },
        }
        pipettekey = min(
            pipettesavailable, key=lambda x: self.getNumberTransfers(pipettevolume=x)
        )
        pipettetype = pipettesavailable[pipettekey]
        return pipettetype

    def getOrderAddActions(self):
        addactionslistdf = []

        for addactionqueryset in self.alladdactionqueryset:
            addactionsdf = pd.DataFrame(list(addactionqueryset.values()))
            if not addactionsdf.empty:
                addactionslistdf.append(addactionsdf)
        addactionsdf = pd.concat(addactionslistdf)

        addactionsdf["uniquesolution"] = addactionsdf.apply(
            lambda row: self.combinestrings(row), axis=1
        )

        return addactionsdf

    def getMaxWellVolume(self, plateobj):
        maxwellvolume = plateobj.maxwellvolume
        return maxwellvolume

    def getDeadVolume(self, maxwellvolume):
        deadvolume = maxwellvolume * 0.05
        return deadvolume

    def getCloneWells(self, plateobj):
        clonewellqueryset = Well.objects.filter(plate_id=plateobj.id)
        return clonewellqueryset

    def getUniqueTemperatures(self):
        temperatures = sorted(
            set(
                [
                    reactionobj.reactiontemperature
                    for reactionobj in self.reactiongroupqueryset
                ]
            )
        )
        return temperatures

    def getGroupedTemperatureReactions(self):
        temperatures = self.getUniqueTemperatures()
        groupedtemperaturereactionobjs = []

        for temperature in temperatures:
            temperaturereactiongroup = [
                reactionobj
                for reactionobj in self.reactiongroupqueryset
                if reactionobj.reactiontemperature == temperature
            ]
            groupedtemperaturereactionobjs.append(temperaturereactiongroup)

        return groupedtemperaturereactionobjs

    def getMedianValue(self, values):
        medianvalue = median(values)
        return medianvalue

    def getMaxValue(self, values):
        maxvalue = max(values)
        return maxvalue

    def getSumValue(self, values):
        sumvalue = sum(values)
        return sumvalue

    def getNumberObjs(self, queryset: list):
        numberobjs = len(queryset)
        return numberobjs

    def getReactionLabwarePlateType(self, grouptemperaturereactionobjs):
        numberreactions = self.getNumberObjs(queryset=grouptemperaturereactionobjs)
        reactionvolumes = []

        for reactionobj in grouptemperaturereactionobjs:
            addactionqueryset = self.getAddActions(reaction_id=reactionobj.id)
            roundedvolumes = self.getRoundedVolumes(addactionqueryset=addactionqueryset)
            sumvolume = self.getSumValue(values=roundedvolumes)
            reactionvolumes.append(sumvolume)
        maxvolume = self.getMaxValue(values=reactionvolumes)
        medianvolume = self.getMedianValue(values=reactionvolumes)
        headspacevolume = maxvolume + (maxvolume * 0.2)
        reactiontemperature = grouptemperaturereactionobjs[0].reactiontemperature

        if reactiontemperature > 25:
            labwareplatetypes = [
                labware_plate
                for labware_plate in labware_plates
                if labware_plates[labware_plate]["reflux"] == True
                and labware_plates[labware_plate]["volume_well"] > headspacevolume
                and labware_plates[labware_plate]["no_wells"] >= numberreactions
            ]
        else:
            labwareplatetypes = [
                labware_plate
                for labware_plate in labware_plates
                if not labware_plates[labware_plate]["reflux"]
                and labware_plates[labware_plate]["volume_well"] > headspacevolume
                and labware_plates[labware_plate]["no_wells"] >= numberreactions
            ]

        if len(labwareplatetypes) > 1:
            volumewells = [
                labware_plates[labware_plate]["volume_well"]
                for labware_plate in labwareplatetypes
            ]
            indexclosestvalue = min(
                range(len(volumewells)), key=lambda x: abs(x - medianvolume)
            )
            labwareplatetype = labwareplatetypes[indexclosestvalue]
        else:
            labwareplatetype = labwareplatetypes[0]

        return labwareplatetype

    def getNumberVials(self, maxvolumevial, volumematerial):
        if maxvolumevial > volumematerial:
            novialsneeded = 1
        else:
            volumestoadd = []
            deadvolume = self.getDeadVolume(maxwellvolume=maxvolumevial)
            novialsneededratio = volumematerial / (maxvolumevial - deadvolume)
            frac, whole = math.modf(novialsneededratio)
            volumestoadd = [maxvolumevial for maxvolumevial in range(int(whole))]
            volumestoadd.append(frac * maxvolumevial + deadvolume)
            novialsneeded = sum(volumestoadd)
        return novialsneeded

    def getStarterPlateType(self, startingmaterialsdf: DataFrame):
        labwareplatetypes = [
            labware_plate
            for labware_plate in labware_plates
            if labware_plates[labware_plate]["starting_plate"] == True
        ]

        vialcomparedict = {}

        for labwareplate in labwareplatetypes:
            maxvolumevial = labware_plates[labwareplate]["volume_well"]
            noplatevials = labware_plates[labwareplate]["no_wells"]

            vialsneeded = startingmaterialsdf.apply(
                lambda row: self.getNumberVials(
                    maxvolumevial=maxvolumevial, volumematerial=row["materialquantity"]
                ),
                axis=1,
            )
            totalvialsneeded = sum(vialsneeded)
            platesneeded = int(math.ceil(totalvialsneeded / noplatevials))

            vialcomparedict[maxvolumevial] = platesneeded

        minimumnovialsvolume = min(vialcomparedict, key=vialcomparedict.get)

        labwareplatetype = [
            labware_plate
            for labware_plate in labwareplatetypes
            if labware_plates[labware_plate]["volume_well"] == minimumnovialsvolume
        ][0]

        return labwareplatetype

    def getMaterialsDataFrame(self, productexists: bool):
        """Aggegates all materials and sums up volume requires using solvent type and
        concentration
        Args:
             productexists (bool): Set to true to get materials that are products
                                   of the previous reaction step
        """
        materialsdf = self.addactionsdf.groupby(["uniquesolution"]).agg(
            {
                "reaction_id_id": "first",
                "material": "first",
                "materialsmiles": "first",
                "materialquantity": "sum",
                "solvent": "first",
                "concentration": "first",
            }
        )
        materialsdf["productexists"] = materialsdf.apply(
            lambda row: self.checkPreviousReactionProducts(
                reaction_id=row["reaction_id_id"], smiles=row["materialsmiles"]
            ),
            axis=1,
        )

        if productexists:
            materialsdf = materialsdf[materialsdf["productexists"]]

        if not productexists:
            materialsdf = materialsdf[~materialsdf["productexists"]]

        materialsdf = materialsdf.sort_values(
            ["solvent", "materialquantity"], ascending=False
        )

        return materialsdf

    def createOTSessionModel(self):
        otsessionobj = OTSession()
        otsessionobj.otbatchprotocol_id = self.otbatchprotocolobj
        otsessionobj.reactionstep = self.reactionstep
        otsessionobj.save()
        return otsessionobj

    def createDeckModel(self):
        deckobj = Deck()
        deckobj.otsession_id = self.otsessionobj
        deckobj.save()
        self.deckobj = deckobj
        return deckobj

    def createPipetteModel(self):
        pipetteobj = Pipette()
        pipetteobj.otsession_id = self.otsessionobj
        pipetteobj.position = self.pipettetype["position"]
        pipetteobj.maxvolume = self.pipettetype["maxvolume"]
        pipetteobj.type = self.pipettetype["type"]
        pipetteobj.pipettename = "{}_{}".format(
            self.pipettetype["position"], self.pipettetype["labware"]
        )
        pipetteobj.labware = self.pipettetype["labware"]
        pipetteobj.save()

    def createTiprackModel(self, name):
        indexslot = self.checkDeckSlotAvailable()
        if indexslot:
            tiprackindex = indexslot
            tiprackobj = TipRack()
            tiprackobj.otsession_id = self.otsessionobj
            tiprackobj.deck_id = self.deckobj
            tiprackobj.tiprackname = "{}_{}".format(name, indexslot)
            tiprackobj.tiprackindex = tiprackindex
            tiprackobj.labware = name
            tiprackobj.save()
        else:
            print("No more deck slots available")

    def createPlateModel(self, platename, labwaretype):
        indexslot = self.checkDeckSlotAvailable()
        if indexslot:
            plateindex = indexslot
            maxwellvolume = labware_plates[labwaretype]["volume_well"]
            numberwells = labware_plates[labwaretype]["no_wells"]
            plateobj = Plate()
            plateobj.otsession_id = self.otsessionobj
            plateobj.deck_id = self.deckobj
            plateobj.platename = "Reaction_step_{}_{}_index_{}".format(
                self.reactionstep, platename, indexslot
            )
            plateobj.plateindex = plateindex
            plateobj.labware = labwaretype
            plateobj.maxwellvolume = maxwellvolume
            plateobj.numberwells = numberwells
            plateobj.save()
            return plateobj
        else:
            print("No more deck slots available")

    def createWellModel(
        self,
        plateobj,
        wellindex,
        volume=None,
        reactionobj=None,
        smiles=None,
        concentration=None,
        solvent=None,
        reactantfornextstep=False,
        fordilution=False,
    ):
        wellobj = Well()
        wellobj.otsession_id = self.otsessionobj
        wellobj.plate_id = plateobj
        if reactionobj:
            wellobj.reaction_id = reactionobj
            wellobj.method_id = reactionobj.method_id
        wellobj.wellindex = wellindex
        wellobj.volume = volume
        wellobj.smiles = smiles
        wellobj.concentration = concentration
        wellobj.solvent = solvent
        wellobj.reactantfornextstep = reactantfornextstep
        wellobj.fordilution = fordilution
        wellobj.save()
        return wellobj

    def createCompoundOrderModel(self, orderdf):
        compoundorderobj = CompoundOrder()
        compoundorderobj.otsession_id = self.otsessionobj
        csvdata = orderdf.to_csv(encoding="utf-8", index=False)
        ordercsv = default_storage.save(
            "compoundorders/"
            + "starterplate-for-batch-{}-sessionid-{}".format(
                self.batchobj.batch_tag, str(self.otsessionobj.id)
            )
            + ".csv",
            ContentFile(csvdata),
        )
        compoundorderobj.ordercsv = ordercsv
        compoundorderobj.save()

    def createSolventPrepModel(self, solventdf):
        solventprepobj = SolventPrep()
        solventprepobj.otsession_id = self.otsessionobj
        csvdata = solventdf.to_csv(encoding="utf-8", index=False)
        ordercsv = default_storage.save(
            "solventprep/"
            + "solventplate-for-batch-{}-sessionid-{}".format(
                self.batchobj.batch_tag, str(self.otsessionobj.id)
            )
            + ".csv",
            ContentFile(csvdata),
        )
        solventprepobj.solventprepcsv = ordercsv
        solventprepobj.save()

    def createTipRacks(self):
        numberacks = int(-(-self.numbertips // 96))
        self.tipracktype = self.getTipRackType()
        for rack in range(numberacks):
            self.createTiprackModel(name=self.tipracktype)

    def checkDeckSlotAvailable(self):
        testslotavailable = self.deckobj.indexslotavailable
        if testslotavailable <= self.deckobj.numberslots:
            self.deckobj.indexslotavailable = testslotavailable + 1
            self.deckobj.save()
            return testslotavailable
        else:
            self.deckobj.slotavailable = False
            self.deckobj.save()
            return False

    def checkPlateWellsAvailable(self, plateobj):
        wellavailable = plateobj.indexswellavailable + 1
        numberwells = plateobj.numberwells
        if wellavailable <= numberwells:
            plateobj.indexswellavailable = wellavailable
            plateobj.save()
            return plateobj.indexswellavailable
        else:
            plateobj.wellavailable = False
            plateobj.save()
            return False

    def createStartingPlate(self):
        # Can we do this in Django queries and aggregation instead?
        startingmaterialsdf = self.getMaterialsDataFrame(productexists=False)

        startinglabwareplatetype = self.getStarterPlateType(
            startingmaterialsdf=startingmaterialsdf
        )

        plateobj = self.createPlateModel(
            platename="Startingplate", labwaretype=startinglabwareplatetype
        )

        maxwellvolume = self.getMaxWellVolume(plateobj=plateobj)
        deadvolume = self.getDeadVolume(maxwellvolume=maxwellvolume)

        orderdictslist = []

        for i in startingmaterialsdf.index.values:
            totalvolume = startingmaterialsdf.at[i, "materialquantity"]
            if totalvolume > maxwellvolume:
                nowellsneededratio = totalvolume / (maxwellvolume - deadvolume)

                frac, whole = math.modf(nowellsneededratio)
                volumestoadd = [maxwellvolume for i in range(int(whole))]
                volumestoadd.append(frac * maxwellvolume + deadvolume)

                for volumetoadd in volumestoadd:
                    indexwellavailable = self.checkPlateWellsAvailable(
                        plateobj=plateobj
                    )
                    if not indexwellavailable:

                        plateobj = self.createPlateModel(
                            platename="Startingplate",
                            labwaretype=startinglabwareplatetype,
                        )

                        indexwellavailable = self.checkPlateWellsAvailable(
                            plateobj=plateobj
                        )

                    wellobj = self.createWellModel(
                        plateobj=plateobj,
                        reactionobj=self.getReaction(
                            reactionid=startingmaterialsdf.at[i, "reaction_id_id"]
                        ),
                        wellindex=indexwellavailable - 1,
                        volume=volumetoadd,
                        smiles=startingmaterialsdf.at[i, "materialsmiles"],
                        concentration=startingmaterialsdf.at[i, "concentration"],
                        solvent=startingmaterialsdf.at[i, "solvent"],
                    )

                    orderdictslist.append(
                        {
                            "material": startingmaterialsdf.at[i, "material"],
                            "platename": plateobj.platename,
                            "well": wellobj.wellindex,
                            "concentration": startingmaterialsdf.at[i, "concentration"],
                            "solvent": startingmaterialsdf.at[i, "solvent"],
                            "amount-ul": volumetoadd,
                        }
                    )

            else:
                indexwellavailable = self.checkPlateWellsAvailable(plateobj=plateobj)
                volumetoadd = totalvolume + deadvolume

                if not indexwellavailable:
                    plateobj = self.createPlateModel(
                        platename="Startingplate", labwaretype=startinglabwareplatetype
                    )
                    indexwellavailable = self.checkPlateWellsAvailable(
                        plateobj=plateobj
                    )

                wellobj = self.createWellModel(
                    plateobj=plateobj,
                    reactionobj=self.getReaction(
                        reaction_id=startingmaterialsdf.at[i, "reaction_id_id"]
                    ),
                    wellindex=indexwellavailable - 1,
                    volume=volumetoadd,
                    smiles=startingmaterialsdf.at[i, "materialsmiles"],
                    concentration=startingmaterialsdf.at[i, "concentration"],
                    solvent=startingmaterialsdf.at[i, "solvent"],
                )

                orderdictslist.append(
                    {
                        "material": startingmaterialsdf.at[i, "material"],
                        "platename": plateobj.platename,
                        "well": wellobj.wellindex,
                        "concentration": startingmaterialsdf.at[i, "concentration"],
                        "solvent": startingmaterialsdf.at[i, "solvent"],
                        "amount-ul": volumetoadd,
                    }
                )

        orderdf = pd.DataFrame(orderdictslist)

        self.createCompoundOrderModel(orderdf=orderdf)

    def createReactionPlate(self):
        for grouptemperaturereactionobjs in self.groupedtemperaturereactionobjs:
            labwareplatetype = self.getReactionLabwarePlateType(
                grouptemperaturereactionobjs=grouptemperaturereactionobjs
            )

            plateobj = self.createPlateModel(
                platename="Reactionplate", labwaretype=labwareplatetype
            )

            for reactionobj in grouptemperaturereactionobjs:
                productobj = self.getProduct(reaction_id=reactionobj.id)
                indexwellavailable = self.checkPlateWellsAvailable(plateobj=plateobj)
                if not indexwellavailable:
                    plateobj = self.createPlateModel(
                        platename="Reactionplate", labwaretype=labwareplatetype
                    )

                    indexwellavailable = self.checkPlateWellsAvailable(
                        plateobj=plateobj
                    )

                nextaddactionobjs = self.checkNextReactionsAddActions(
                    reactionobj=reactionobj, smiles=productobj.smiles
                )
                if nextaddactionobjs:
                    nextaddactionobj = nextaddactionobjs[0]
                    self.createWellModel(
                        plateobj=plateobj,
                        reactionobj=reactionobj,
                        wellindex=indexwellavailable - 1,
                        volume=nextaddactionobj.materialquantity,
                        smiles=productobj.smiles,
                        concentration=nextaddactionobj.concentration,
                        solvent=nextaddactionobj.solvent,
                        reactantfornextstep=True,
<<<<<<< HEAD
                        mculeid=None,
=======
>>>>>>> b2aea6b4
                    )

                else:
                    self.createWellModel(
                        plateobj=plateobj,
                        reactionobj=reactionobj,
                        wellindex=indexwellavailable - 1,
                        smiles=productobj.smiles,
                    )

    def combinestrings(self, row):
        return (
            str(row["materialsmiles"])
            + "-"
            + str(row["solvent"])
            + "-"
            + str(row["concentration"])
        )

    def cloneInputPlate(self):
        for plateobj in self.inputplatequeryset:
            indexslot = self.checkDeckSlotAvailable()
            if indexslot:
                clonewellqueryset = self.getCloneWells(plateobj=plateobj)
                plateindex = indexslot
                previousname = plateobj.platename
                platename = "Startingplate"
                plateobj.pk = None
                plateobj.deck_id = self.deckobj
                plateobj.otsession_id = self.otsessionobj
                plateobj.plateindex = plateindex
                plateobj.platename = "{}_{}_from_{}".format(
                    platename, indexslot, previousname
                )
                plateobj.save()
                self.cloneInputWells(clonewellqueryset, plateobj)
            else:
                print("No more deck slots available")

    def cloneInputWells(self, clonewellqueryset, plateobj):
        for clonewellobj in clonewellqueryset:
            clonewellobj.pk = None
            clonewellobj.plate_id = plateobj
            clonewellobj.otsession_id = self.otsessionobj
            clonewellobj.save()

    def createSolventPlate(self):
        """Creates solvent plate/s for diluting concentrated reaction mixture
        product used for next reaction step.
        """
        materialsdf = self.getMaterialsDataFrame(productexists=True)
        if not materialsdf.empty:
            solventdictslist = []
            materialsdf = (
                materialsdf.groupby(["solvent"])["materialquantity"].sum().to_frame()
            )

            startinglabwareplatetype = self.getStarterPlateType(
                startingmaterialsdf=materialsdf
            )

            plateobj = self.createPlateModel(
                platename="Solventplate", labwaretype=startinglabwareplatetype
            )

            maxwellvolume = self.getMaxWellVolume(plateobj=plateobj)
            deadvolume = self.getDeadVolume(maxwellvolume=maxwellvolume)

            for solventgroup in materialsdf.index.values:

                totalvolume = materialsdf.at[solventgroup, "materialquantity"]
                if totalvolume > maxwellvolume:
                    nowellsneededratio = totalvolume / (maxwellvolume - deadvolume)

                    frac, whole = math.modf(nowellsneededratio)
                    volumestoadd = [maxwellvolume for i in range(int(whole))]
                    volumestoadd.append(frac * maxwellvolume + deadvolume)

                    for volumetoadd in volumestoadd:
                        indexwellavailable = self.checkPlateWellsAvailable(
                            plateobj=plateobj
                        )
                        if not indexwellavailable:

                            plateobj = self.createPlateModel(
                                platename="Solventplate",
                                labwaretype=startinglabwareplatetype,
                            )

                            indexwellavailable = self.checkPlateWellsAvailable(
                                plateobj=plateobj
                            )

                        wellobj = self.createWellModel(
                            plateobj=plateobj,
                            wellindex=indexwellavailable - 1,
                            volume=volumetoadd,
                            solvent=solventgroup,
                            fordilution=True,
                        )

                        solventdictslist.append(
                            {
                                "platename": plateobj.platename,
                                "well": wellobj.wellindex,
                                "solvent": solventgroup,
                                "amount-ul": volumetoadd,
                            }
                        )

                else:
                    indexwellavailable = self.checkPlateWellsAvailable(
                        plateobj=plateobj
                    )
                    volumetoadd = totalvolume + deadvolume

                    if not indexwellavailable:
                        plateobj = self.createPlateModel(
                            platename="Solventplate",
                            labwaretype=startinglabwareplatetype,
                        )
                        indexwellavailable = self.checkPlateWellsAvailable(
                            plateobj=plateobj
                        )

                    wellobj = self.createWellModel(
                        plateobj=plateobj,
                        wellindex=indexwellavailable - 1,
                        volume=volumetoadd,
                        solvent=solventgroup,
                        fordilution=True,
                    )

                    solventdictslist.append(
                        {
                            "platename": plateobj.platename,
                            "well": wellobj.wellindex,
                            "solvent": solventgroup,
                            "amount-ul": volumetoadd,
                        }
                    )

            solventdf = pd.DataFrame(solventdictslist)

            self.createSolventPrepModel(solventdf=solventdf)<|MERGE_RESOLUTION|>--- conflicted
+++ resolved
@@ -110,19 +110,6 @@
                 )
                 if wellmatchqueryset:
                     inputplatesneeded.append(inputplateobj)
-<<<<<<< HEAD
-                    # for reactionobj in self.reactiongroupqueryset:
-                    #     addactionsqueryset = self.getAddActions(reaction_id=reactionobj.id)
-                    #     for addaction in addactionsqueryset:
-                    #         wellmatchreaction = wellmatchqueryset.filter(smiles=addaction.materialsmiles)
-                    #         print(wellmatchreaction)
-                    #         if wellmatchreaction:
-                    #             inputplatesneeded.append(inputplateobj)
-                    #             break
-                    #         else:
-                    #             pass
-=======
->>>>>>> b2aea6b4
         return inputplatesneeded
 
     def getOTsessions(self):
@@ -804,10 +791,6 @@
                         concentration=nextaddactionobj.concentration,
                         solvent=nextaddactionobj.solvent,
                         reactantfornextstep=True,
-<<<<<<< HEAD
-                        mculeid=None,
-=======
->>>>>>> b2aea6b4
                     )
 
                 else:
