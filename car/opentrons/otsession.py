--- conflicted
+++ resolved
@@ -167,12 +167,8 @@
         self.pipettetype = self.getPipetteType(roundedvolumes=self.roundedvolumes)
         self.createPipetteModel()
         self.createSolventPlate(materialsdf=self.analyseactionsdf)
-<<<<<<< HEAD
         previousreactionplates = self.getPreviousOTSessionReactionPlates(smiles=self.productsmiles)
 
-=======
-        previousreactionplates = self.getPreviousOTSessionReactionPlates()
->>>>>>> c7782563
         if previousreactionplates:
             self.cloneInputPlate(platesforcloning=previousreactionplates)
         for analysegroup in self.groupedanalysemethodobjs:
