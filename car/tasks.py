from __future__ import annotations
from celery import shared_task, current_task
from django.conf import settings
from zipfile import ZipFile
from graphene_django import DjangoObjectType
import pandas as pd
from rdkit import Chem
from rdkit.Chem import AllChem
import os

from car.models import (
    Batch,
    SolventPrep,
    Target,
    Method,
    Reaction,
    CompoundOrder,
    OTProtocol,
    OTBatchProtocol,
    OTScript,
    OTSession,
)

from .validate import ValidateFile
from .createmodels import (
    createProjectModel,
    createBatchModel,
    createTargetModel,
    createCatalogEntryModel,
    createMethodModel,
    createReactionModel,
    createProductModel,
    createReactantModel,
    CreateEncodedActionModels,
    CreateMculeQuoteModel,
)

from .manifold.apicalls import getManifoldretrosynthesis
from .recipebuilder.encodedrecipes import encoded_recipes
from .utils import getAddtionOrder, canonSmiles

from .opentrons.cartoot import CreateOTSession
from .opentrons.otwrite import otWrite


def delete_tmp_file(filepath):
    os.remove(filepath)


# Celery validate task
@shared_task
def validateFileUpload(
    csv_fp, validate_type=None, project_info=None, validate_only=True
):
    """Celery task to process validate the uploaded files for retrosynthesis planning.

    Parameters
    ----------
    csv_fp: str
        filepath of the uploaded csv file, which is saved to temporary storage by `viewer.views.UploadCSV`
    validate_type: validate different types of upload files
    project_info: dict
        dictionary of project details (name, email and project_name) that will be used to create the project model
        if the csv file is validated
    validate_only: boolean
        set to True to delete tmp file saved for validation and set to False to save tmp file and keep
        for uploading and creating model objects

    Returns
    -------
    validate_output: tuple
        contains the following:
            - validate dict (dict): dict containing any errors found during the validation step
            - validated (bool): True if the file(s) were validated, False if not
            - filename (str): name of the uploaded csv file
    """

    validation = ValidateFile(csv_to_validate=csv_fp, validate_type=validate_type)

    if validate_only:
        delete_tmp_file(csv_fp)
        csv_fp = None

    uploaded_dict = validation.df.to_dict("list")
    validated = validation.validated
    validate_dict = validation.validate_dict

    return (validate_dict, validated, project_info, csv_fp, uploaded_dict)


@shared_task
def uploadManifoldReaction(validate_output):

    validate_dict, validated, project_info, csv_fp, uploaded_dict = validate_output
    uploaded_df = pd.DataFrame(uploaded_dict)

    if not validated:
        delete_tmp_file(csv_fp)
        return (validate_dict, validated, project_info)

    if validated:
        project_id, project_name = createProjectModel(project_info)
        project_info["project_id"] = project_id

        grouped_targets = uploaded_df.groupby("batch-tag")

        for batch_tag, group in grouped_targets:
            batch_id = createBatchModel(
                project_id=project_id,
                batch_tag=batch_tag,
            )

            for target_smiles, target_mass in zip(
                group["targets"], group["amount-required-mg"]
            ):

                target_id = createTargetModel(
                    batch_id=batch_id,
                    smiles=target_smiles,
                    target_mass=target_mass,
                )

                retrosynthesis_result = getManifoldretrosynthesis(target_smiles)
                routes = retrosynthesis_result["routes"]

                if not routes:
                    continue
                else:
                    first_route = routes[0]

                    # Check if target is in a catalogue and create catalog entries if it is
                    if first_route["molecules"][0]["isBuildingBlock"] == True:
                        catalog_entries = first_route["molecules"][0]["catalogEntries"]
                        for catalog_entry in catalog_entries:
                            createCatalogEntryModel(
                                catalog_entry=catalog_entry, target_id=target_id
                            )

                    for route in routes[1:]:
                        no_steps = len(route["reactions"])
                        reactions = route["reactions"]
                        encoded_reactions_found = [
                            reaction
                            for reaction in reactions
                            if reaction["name"] in encoded_recipes
                        ]

                        if len(encoded_reactions_found) != no_steps:
                            method_id = createMethodModel(
                                target_id=target_id, nosteps=no_steps, otchem=False
                            )

                            for reaction in reversed(reactions):
                                reaction_name = reaction["name"]
                                reactant_smiles = reaction["reactantSmiles"]
                                product_smiles = reaction["productSmiles"]
                                reaction_smarts = AllChem.ReactionFromSmarts(
                                    "{}>>{}".format(
                                        ".".join(reactant_smiles), product_smiles
                                    ),
                                    useSmiles=True,
                                )

                                reaction_id = createReactionModel(
                                    method_id=method_id,
                                    reaction_class=reaction_name,
                                    reaction_smarts=reaction_smarts,
                                )

                                createProductModel(
                                    reaction_id=reaction_id,
                                    project_name=project_name,
                                    batch_tag=batch_tag,
                                    product_smiles=product_smiles,
                                )

                                for reactant_smi in reactant_smiles:
                                    reactant_id = createReactantModel(
                                        reaction_id=reaction_id,
                                        reactant_smiles=reactant_smi,
                                    )
                                    catalog_entries = [
                                        molecule["catalogEntries"]
                                        for molecule in route["molecules"]
                                        if molecule["smiles"] == reactant_smi
                                    ][0]
                                    for catalog_entry in catalog_entries:
                                        createCatalogEntryModel(
                                            catalog_entry=catalog_entry,
                                            reactant_id=reactant_id,
                                        )

                        if len(encoded_reactions_found) == no_steps:
                            method_id = createMethodModel(
                                target_id=target_id, nosteps=no_steps, otchem=True
                            )

                            for reaction in reversed(reactions):
                                reaction_name = reaction["name"]
                                recipes = encoded_recipes[reaction_name]["recipes"]
                                recipe_rxn_smarts = encoded_recipes[reaction_name][
                                    "reactionSMARTS"
                                ]
                                reactant_smiles = reaction["reactantSmiles"]
                                product_smiles = reaction["productSmiles"]

                                if len(reactant_smiles) == 1:
                                    actions = recipes["Intramolecular"]["actions"]
                                    stir_action = [
                                        action
                                        for action in actions
                                        if action["name"] == "stir"
                                    ][0]
                                    reaction_temperature = stir_action["content"][
                                        "temperature"
                                    ]["value"]
                                    reactant_smiles_ordered = reactant_smiles
                                else:
                                    actions = recipes["Standard"]["actions"]
                                    stir_action = [
                                        action
                                        for action in actions
                                        if action["name"] == "stir"
                                    ][0]
                                    reaction_temperature = stir_action["content"][
                                        "temperature"
                                    ]["value"]
                                    reactant_smiles_ordered = getAddtionOrder(
                                        product_smi=product_smiles,
                                        reactant_SMILES=reactant_smiles,
                                        reaction_SMARTS=recipe_rxn_smarts,
                                    )
                                    if not reactant_smiles_ordered:
                                        continue

                                reaction_smarts = AllChem.ReactionFromSmarts(
                                    "{}>>{}".format(
                                        ".".join(reactant_smiles_ordered),
                                        product_smiles,
                                    ),
                                    useSmiles=True,
                                )

                                reaction_id = createReactionModel(
                                    method_id=method_id,
                                    reaction_class=reaction_name,
                                    reaction_temperature=reaction_temperature,
                                    reaction_smarts=reaction_smarts,
                                )

                                createProductModel(
                                    reaction_id=reaction_id,
                                    project_name=project_name,
                                    batch_tag=batch_tag,
                                    product_smiles=product_smiles,
                                )

                                for reactant_smi in reactant_smiles_ordered:
                                    reactant_id = createReactantModel(
                                        reaction_id=reaction_id,
                                        reactant_smiles=reactant_smi,
                                    )

                                    catalog_entries = [
                                        molecule["catalogEntries"]
                                        for molecule in route["molecules"]
                                        if molecule["smiles"] == reactant_smi
                                    ][0]
                                    # Get lowest cost/leadtime/preferred vendor - TO DO!!!!
                                    for catalog_entry in catalog_entries:
                                        createCatalogEntryModel(
                                            catalog_entry=catalog_entry,
                                            reactant_id=reactant_id,
                                        )

                                CreateEncodedActionModels(
                                    actions=actions,
                                    target_id=target_id,
                                    reaction_id=reaction_id,
                                    reactant_pair_smiles=reactant_smiles_ordered,
                                    reaction_name=reaction_name,
                                )

        delete_tmp_file(csv_fp)

        return validate_dict, validated, project_info


@shared_task
def uploadCustomReaction(validate_output):

    validate_dict, validated, project_info, csv_fp, uploaded_dict = validate_output
    uploaded_df = pd.DataFrame(uploaded_dict)

    if not validated:
        delete_tmp_file(csv_fp)
        return (validate_dict, validated, project_info)

    if validated:
        project_id, project_name = createProjectModel(project_info)
        project_info["project_id"] = project_id

        grouped_targets = uploaded_df.groupby("batch-tag")

        for batch_tag, group in grouped_targets:
            batch_id = createBatchModel(
                project_id=project_id,
                batch_tag=batch_tag,
            )

            for reactant_pair_smiles, reaction_name, target_smiles, target_mass in zip(
                group["reactant-pair-smiles"],
                group["reaction-name"],
                group["target-smiles"],
                group["amount-required-mg"],
            ):
                reaction_smarts = AllChem.ReactionFromSmarts(
                    "{}>>{}".format(".".join(reactant_pair_smiles), target_smiles),
                    useSmiles=True,
                )

                target_id = createTargetModel(
                    batch_id=batch_id,
                    smiles=target_smiles,
                    target_mass=target_mass,
                )

                recipes = encoded_recipes[reaction_name]["recipes"]

                actions = recipes["Standard"]["actions"]
                stir_action = [
                    action for action in actions if action["name"] == "stir"
                ][0]
                reaction_temperature = stir_action["content"]["temperature"]["value"]

                method_id = createMethodModel(
                    target_id=target_id,
                    nosteps=1,
                )

                reaction_id = createReactionModel(
                    method_id=method_id,
                    reaction_class=reaction_name,
                    reaction_temperature=reaction_temperature,
                    reaction_smarts=reaction_smarts,
                )

                createProductModel(
                    reaction_id=reaction_id,
                    project_name=project_name,
                    batch_tag=batch_tag,
                    product_smiles=target_smiles,
                )

                CreateEncodedActionModels(
                    actions=actions,
                    target_id=target_id,
                    reaction_id=reaction_id,
                    reactant_pair_smiles=reactant_pair_smiles,
                    reaction_name=reaction_name,
                )

    delete_tmp_file(csv_fp)

    return validate_dict, validated, project_info


@shared_task
def createOTScript(batchids: list, protocol_name: str):
    """ "
    Create otscripts and starting plates for a list of batch ids
    """
    task_summary = {}
    otprotocolobj = OTProtocol()
    projectobj = Batch.objects.get(id=batchids[0]).project_id
    otprotocolobj.project_id = projectobj
    otprotocolobj.name = protocol_name
    otprotocolobj.save()

    for batchid in batchids:
        allreactionquerysets = getBatchReactions(batchid=batchid)
        if allreactionquerysets:
            otbatchprotocolobj = OTBatchProtocol()
            otbatchprotocolobj.batch_id = Batch.objects.get(id=batchid)
            otbatchprotocolobj.otprotocol_id = otprotocolobj
            otbatchprotocolobj.celery_task_id = current_task.request.id
            otbatchprotocolobj.save()
            batch_tag = getBatchTag(batchid=batchid)
            maxsteps = findmaxlist(allreactionquerysets=allreactionquerysets)
            groupedreactionquerysets = groupReactions(
                allreactionquerysets=allreactionquerysets, maxsteps=maxsteps
            )
            for index, reactiongroup in enumerate(groupedreactionquerysets):
                if index == 0:
                    otsession = CreateOTSession(
                        reactionstep=1,
                        otbatchprotocolobj=otbatchprotocolobj,
                        reactiongroupqueryset=reactiongroup,
                    )

                    otsessionobj = otsession.otsessionobj
                    alladdactionsquerysetflat = otsession.alladdactionquerysetflat

                    otWrite(
                        protocolname=batch_tag,
                        otsessionobj=otsessionobj,
                        alladdactionsquerysetflat=alladdactionsquerysetflat,
                    )
                if index > 0:
                    reactiongrouptodo = getReactionsToDo(reactiongroup=reactiongroup)
                    if len(reactiongrouptodo) == 0:
                        break
                    else:

                        otsession = CreateOTSession(
                            reactionstep=index + 1,
                            otbatchprotocolobj=otbatchprotocolobj,
                            reactiongroupqueryset=reactiongrouptodo,
                        )

                        otsessionobj = otsession.otsessionobj
                        alladdactionsquerysetflat = otsession.alladdactionquerysetflat

                        otWrite(
                            protocolname=batch_tag,
                            otsessionobj=otsessionobj,
                            alladdactionsquerysetflat=alladdactionsquerysetflat,
                        )

            createZipOTBatchProtocol = ZipOTBatchProtocol(
                otbatchprotocolobj=otbatchprotocolobj, batchtag=batch_tag
            )

            if createZipOTBatchProtocol.errors:
                task_summary[batchid] = False
            else:
                task_summary[batchid] = True

        else:
            task_summary[batchid] = False

    return task_summary, otprotocolobj.id


def getPreviousObjEntries(queryset: list, obj: DjangoObjectType):
    """Finds all previous objecta relative to obj of queryset"""
    previousqueryset = queryset.filter(pk__lt=obj.pk).order_by("-pk")
    return previousqueryset


def checkPreviousReactionFailures(reactionobj: DjangoObjectType):
    """Check if any previous reaction failures for a method"""
    reactionqueryset = getReactions(methodid=reactionobj.method_id.id)
    previousreactionqueryset = getPreviousObjEntries(
        queryset=reactionqueryset, obj=reactionobj
    )
    failedreactions = previousreactionqueryset.filter(success=False)
    if failedreactions:
        return True
    else:
        return False


def checkNoMethodSteps(reactionobj):
    """Check no reaction steps in method is > 1"""
    methodobj = reactionobj.method_id
    noreactionsteps = methodobj.nosteps
    if noreactionsteps > 1:
        return True
    else:
        return False


def getReactionsToDo(reactiongroup):
    """get reactions that need to be done. Exclude those in methods that had
    failed previous reaction step
    """
    reactiongrouptodo = []
    for reactionobj in reactiongroup:
        if checkNoMethodSteps(reactionobj=reactionobj):
            if not checkPreviousReactionFailures(reactionobj=reactionobj):
                reactiongrouptodo.append(reactionobj)
    return reactiongrouptodo


def getTargets(batchid):
    targetqueryset = Target.objects.filter(batch_id=batchid).order_by("id")
    return targetqueryset


def getMethods(targetid):
    methodqueryset = (
        Method.objects.filter(target_id=targetid).filter(otchem=True).order_by("id")
    )
    return methodqueryset


def getReactions(methodid):
    reactionqueryset = Reaction.objects.filter(method_id=methodid).order_by("id")
    return reactionqueryset


def getBatchTag(batchid):
    batch_obj = Batch.objects.get(id=batchid)
    batch_tag = batch_obj.batch_tag
    return batch_tag


def getBatchReactions(batchid):
    targetqueryset = getTargets(batchid=batchid)
    if targetqueryset:
        allreactionquerysets = []
        for target in targetqueryset:
            methodqueryset = getMethods(targetid=target)
            if methodqueryset:
                for method in methodqueryset:
                    reactionqueryset = getReactions(methodid=method.id)
                    allreactionquerysets.append(reactionqueryset)
        return allreactionquerysets



def findmaxlist(allreactionquerysets: list):
    maxlength = max([len(i) for i in allreactionquerysets])
    return maxlength


def groupReactions(allreactionquerysets: list, maxsteps: int):
    """
    Groups reactionqueries into first reactions, second reactions and so on
    """
    groupedreactionquerysets = []
    for i in range(maxsteps):
        reactiongroup = [
            reactionqueryset[i]
            for reactionqueryset in allreactionquerysets
            if i <= len(reactionqueryset) - 1
        ]
        groupedreactionquerysets.append(reactiongroup)
    return groupedreactionquerysets


class ZipOTBatchProtocol(object):
    """
    Creates a ZipBatchProtocol object for writing compound order csvs and otscripts
    for a batch
    """

    def __init__(self, otbatchprotocolobj: DjangoObjectType, batchtag: str):
        """
        zipOTBatchProtocol constructor
        Args:
            otbatchprotocolobj (Django object): OT batch protocol object created for a batch
            batchtag (str): Batch tag for naming zip file
        """
        self.otbatchprotocolobj = otbatchprotocolobj
        self.mediaroot = settings.MEDIA_ROOT
        self.otsessionqueryset = self.getOTSessionQuerySet()
        self.zipfn = "batch-{}-protocol.zip".format(batchtag)
        self.ziptmpfp = os.path.join(settings.MEDIA_ROOT, "tmp", "batchprotocoltmp.zip")
        self.ziparchive = ZipFile(self.ziptmpfp, "w")
        self.errors = {"function": [], "errorwarning": []}

        for otsession_obj in self.otsessionqueryset:
            solventprepqueryset = self.getSolventPrepQuerySet(
                otsessionobj=otsession_obj
            )
            compoundorderqueryset = self.getCompoundOrderQuerySet(
                otsessionobj=otsession_obj
            )
            otscriptqueryset = self.getOTScriptQuerySet(otsessionobj=otsession_obj)

        if solventprepqueryset:
            for solventprepobj in solventprepqueryset:
                filepath = self.getSolventPrepFilePath(solventprepobj=solventprepobj)
                destdir = "solventprep"
                self.writeZip(destdir=destdir, filepath=filepath)

        for compoundorderobj in compoundorderqueryset:
            filepath = self.getCompoundOrderFilePath(compoundorderobj=compoundorderobj)
            destdir = "compoundorders"
            self.writeZip(destdir=destdir, filepath=filepath)

        for otscriptobj in otscriptqueryset:
            filepath = self.getOTScriptFilePath(otscriptobj=otscriptobj)
            destdir = "otscripts"
            self.writeZip(destdir=destdir, filepath=filepath)

        self.ziparchive.close()
        self.writeZipToMedia()
        self.deleteTmpZip()

    def addWarning(self, function: str, errorwarning: str):
        self.errors["function"].append(function)
        self.errors["errorwarning"].append(errorwarning)

    def getOTSessionQuerySet(self):
        """Retrieve OTSession model queryset"""
        otsessionqueryset = OTSession.objects.filter(
            otbatchprotocol_id=self.otbatchprotocolobj
        )

        if not otsessionqueryset:
            self.addWarning(
                function=self.getOTSessionQuerySet.__name__,
                errorwarning="No queryset found",
            )
        else:
            return otsessionqueryset

<<<<<<< HEAD
=======
    def getSolventPrepQuerySet(self, otsessionobj: DjangoObjectType):
        """Retrieve SolventPrep model queryset
        Args:
            otsessionobj (Django obj): OTSession Django object
        """
        solventprepqueryset = SolventPrep.objects.filter(otsession_id=otsessionobj)

        if not solventprepqueryset:
            self.addWarning(
                function=self.getSolventPrepQuerySet.__name__,
                errorwarning="No queryset found",
            )
            return None
        else:
            return solventprepqueryset

>>>>>>> b2aea6b4
    def getCompoundOrderQuerySet(self, otsessionobj: DjangoObjectType):
        """Retrieve CompoundOrder model queryset
        Args:
            otsessionobj (Django obj): OTSession Django object
        """
        compoundorderqueryset = CompoundOrder.objects.filter(otsession_id=otsessionobj)

        if not compoundorderqueryset:
            self.addWarning(
                function=self.getCompoundOrderQuerySet.__name__,
                errorwarning="No queryset found",
            )
        else:
            return compoundorderqueryset

    def getOTScriptQuerySet(self, otsessionobj: DjangoObjectType):
        """Retrieve OTScript model queryset
        Args:
            otsessionobj (Django obj): OTSession Django object
        """
        otscriptqueryset = OTScript.objects.filter(otsession_id=otsessionobj)

        if not otscriptqueryset:
            self.addWarning(
                function=self.getOTScriptQuerySet.__name__,
                errorwarning="No queryset found",
            )
        else:
            return otscriptqueryset

<<<<<<< HEAD
=======
    def getSolventPrepFilePath(self, solventprepobj: DjangoObjectType):
        """Retrieve SolventPrep csv file path
        Args:
            solventprepobj (Django obj): SolventPrep Django object
        """
        filepath = os.path.join(self.mediaroot, solventprepobj.solventprepcsv.name)
        return filepath

>>>>>>> b2aea6b4
    def getCompoundOrderFilePath(self, compoundorderobj: DjangoObjectType):
        """Retrieve CompoundOrder csv file path
        Args:
            compoundorderobj (Django obj): OTSession Django object
        """
        filepath = os.path.join(self.mediaroot, compoundorderobj.ordercsv.name)
        return filepath

    def getOTScriptFilePath(self, otscriptobj: DjangoObjectType):
        """Retrieve OTScript Python file path
        Args:
            otscriptobj (Django obj): OTScript Django object
        """
        filepath = os.path.join(self.mediaroot, otscriptobj.otscript.name)
        return filepath

    def writeZip(self, destdir: str, filepath: str):
        """Add the requested file to the zip archive.

        Args:
            destdir (str): directory to write file to in ziparchive
            filepath (str): filepath from record
        """
        arcname = os.path.join(destdir, filepath.split("/")[-1])
        self.ziparchive.write(filename=filepath, arcname=arcname)

    def writeZipToMedia(self):
        """Write the ziparchive to medida for the
        OTBatchProtocol Django object
        """
        zf = open(self.ziptmpfp, "rb")
        self.otbatchprotocolobj.zipfile.save(self.zipfn, zf)
        self.otbatchprotocolobj.save()

    def deleteTmpZip(self):
        """ "Delete the temporary zip archive created by ZipFile"""
        os.remove(self.ziptmpfp)


@shared_task
def canonicalizeSmiles(csvfile: str = None, smiles: list = None):
    """ "
    Canonicalizes smiles from csv file uploaded from frontend
    """
    validated = True

    if csvfile:
        csvdf = pd.read_csv(csvfile, encoding="utf8")
        smiles = [smi for smi in csvdf["SMILES"]]
        delete_tmp_file(csvfile)
    if smiles:
        smiles = smiles

    molcheck = [Chem.MolFromSmiles(smi) for smi in smiles]

    if None not in molcheck:
        canonicalizedsmiles = [canonSmiles(smi) for smi in smiles]
        return validated, canonicalizedsmiles
    else:
        validated = False
        indexerrors = [i for i, v in enumerate(molcheck) if v == None]
        errorsummary = "There was an error with the smiles csv at index: {}".format(
            indexerrors
        )
        return validated, errorsummary


@shared_task
def updateReactionSuccess(reactionids: list):
    """Updates reaction success fields using reactionids that
    failed QC from frontend
    Args:
         reactionids (list): List of reactionids that failed QC as strings
    """
    reactionids = [int(reactionid) for reactionid in reactionids]
    failingreactionqueryset = Reaction.objects.filter(id__in=reactionids)
    for reactionobj in failingreactionqueryset:
        reactionobj.success = False
        reactionobj.save()<|MERGE_RESOLUTION|>--- conflicted
+++ resolved
@@ -608,8 +608,6 @@
         else:
             return otsessionqueryset
 
-<<<<<<< HEAD
-=======
     def getSolventPrepQuerySet(self, otsessionobj: DjangoObjectType):
         """Retrieve SolventPrep model queryset
         Args:
@@ -626,7 +624,6 @@
         else:
             return solventprepqueryset
 
->>>>>>> b2aea6b4
     def getCompoundOrderQuerySet(self, otsessionobj: DjangoObjectType):
         """Retrieve CompoundOrder model queryset
         Args:
@@ -657,8 +654,6 @@
         else:
             return otscriptqueryset
 
-<<<<<<< HEAD
-=======
     def getSolventPrepFilePath(self, solventprepobj: DjangoObjectType):
         """Retrieve SolventPrep csv file path
         Args:
@@ -667,7 +662,6 @@
         filepath = os.path.join(self.mediaroot, solventprepobj.solventprepcsv.name)
         return filepath
 
->>>>>>> b2aea6b4
     def getCompoundOrderFilePath(self, compoundorderobj: DjangoObjectType):
         """Retrieve CompoundOrder csv file path
         Args:
