"""Checks validation of file for uploading to CAR"""
from __future__ import annotations
import pandas as pd
from rdkit import Chem

from .recipebuilder.encodedrecipes import encoded_recipes
from .utils import canonSmiles, getAddtionOrder, checkReactantSMARTS, combichem


class ValidateFile(object):
    """
    Creates a validate object for checking file validation for upload
    """

    def __init__(self, csv_to_validate: csvFile, validate_type: str):
        """
        ValidateFile constructor
        Args:
            csv_to_validate (.csv): Uploaded .csv file for testing validation
        """
        self.df = pd.read_csv(csv_to_validate, encoding="utf8")
        self.df_columns = self.df.columns
        self.no_df_columns = len(self.df_columns)
        self.index_df_rows = range(0, len(self.df), 1)
        self.upload_type = validate_type
        self.validate_dict = {"field": [], "warning_string": []}
        self.validated = True

        if self.upload_type == "custom-chem":
            self.validatecustomchem()
        if self.upload_type == "combi-custom-chem":
            self.validatecustomcombichem()

        if self.upload_type == "retro-API":
            self.expected_no_columns = 3
            self.expected_column_names = ["targets", "amount-required-mg", "batch-tag"]
            self.checkNumberColumns()
            if self.validated:
                self.checkColumnNames()
            if self.validated:
<<<<<<< HEAD
                self.target_smiles = [smi.strip() for smi in self.df["targets"]]
=======
                self.target_smiles = [
                    canonSmiles(smi.strip()) for smi in self.df["targets"]
                ]
>>>>>>> 58b30f05
                self.df["targets"] = self.target_smiles
                self.checkTargetSMILES()
                if self.validated:
                    self.checkIsNumber()
                if self.validated:
                    self.checkIsString()

    def validatecustomchem(self):
        self.expected_no_columns = 5
        self.expected_column_names = [
            "reactant-1",
            "reactant-2",
            "reaction-name",
            "amount-required-mg",
            "batch-tag",
        ]
        self.checkNumberColumns()
        if self.validated:
            self.checkColumnNames()
        if self.validated:
            self.reactant_pair_smiles = [
                reactants
                for reactants in zip(self.df["reactant-1"], self.df["reactant-2"])
            ]
            self.df["reactant-pair-smiles"] = self.reactant_pair_smiles
            self.checkReactantSMILES()
            if self.validated:
                self.reactant_pair_smiles = [
                    (canonSmiles(smi[0]), canonSmiles(smi[1]))
                    for smi in self.reactant_pair_smiles
                ]
                self.reaction_names = self.df["reaction-name"]
                self.checkReaction()
                if self.validated:
                    self.df["reactant-pair-smiles"] = self.reactant_pair_smiles_ordered
                    self.df["target-smiles"] = self.product_smiles
                    self.checkIsNumber()
                if self.validated:
                    self.checkIsString()

    def validatecustomcombichem(self):
        self.expected_no_columns = 5
        self.expected_column_names = [
            "reactant-1",
            "reactant-2",
            "reaction-name",
            "amount-required-mg",
            "batch-tag",
        ]
        self.checkNumberColumns()
        if self.validated:
            self.checkColumnNames()
        if self.validated:
            self.reactant_pair_smiles = []
            self.reaction_names = []
            self.batch_tags = []
            grouped = self.df.groupby("reaction-name")
            for name, group in grouped:
                group = group.reset_index()
                reactant_1_SMILES = set(
                    [
                        reactant
                        for reactant in group["reactant-1"]
                        if str(reactant) != "nan"
                    ]
                )
                reactant_2_SMILES = set(
                    [
                        reactant
                        for reactant in group["reactant-2"]
                        if str(reactant) != "nan"
                    ]
                )
                reactant_pair_smiles = combichem(
                    reactant_1_SMILES=reactant_1_SMILES,
                    reactant_2_SMILES=reactant_2_SMILES,
                )
                reaction_names = [name] * len(reactant_pair_smiles)
                batch_tags = [group.at[0, "batch-tag"]] * len(reactant_pair_smiles)
                self.reactant_pair_smiles = (
                    self.reactant_pair_smiles + reactant_pair_smiles
                )
                self.reaction_names = self.reaction_names + reaction_names
                self.batch_tags = self.batch_tags + batch_tags

            self.checkReactantSMILES()
            if self.validated:
                self.reactant_pair_smiles = [
                    (canonSmiles(smi[0]), canonSmiles(smi[1]))
                    for smi in self.reactant_pair_smiles
                ]
                self.checkReaction()
                if self.validated:
                    amount_required_mg = self.df.at[0, "amount-required-mg"]
                    self.df = pd.DataFrame()
                    self.df["reactant-pair-smiles"] = self.reactant_pair_smiles_ordered
                    self.df["target-smiles"] = self.product_smiles
                    self.df["reaction-name"] = self.reaction_names
                    self.df["amount-required-mg"] = [amount_required_mg] * len(
                        self.reactant_pair_smiles
                    )
                    self.df["batch-tag"] = self.batch_tags
                    self.checkIsNumber()

    def add_warning(self, field, warning_string):
        self.validate_dict["field"].append(field)
        self.validate_dict["warning_string"].append(warning_string)

    def checkColumnNames(self):
        if not all(self.df_columns == self.expected_column_names):
            self.add_warning(
                field="name_columns",
                warning_string="Column names should be set to: {}".format(
                    self.expected_column_names
                ),
            )
            self.validated = False

    def checkNumberColumns(self):
        if self.no_df_columns != self.expected_no_columns:
            self.add_warning(
                field="number_columns",
                warning_string="Found {} columns. Expected {} columns. Set and name columns to {} only".format(
                    self.no_df_columns,
                    self.expected_no_columns,
                    self.expected_column_names,
                ),
            )
            self.validated = False

    def checkTargetSMILES(self):
        for index, smi in zip(self.index_df_rows, self.target_smiles):
            canonsmiles = canonSmiles(smi)
            if not canonsmiles:
                self.add_warning(
                    field="check_smiles",
                    warning_string="Input target smiles: '{}' at index {} is not a valid smiles".format(
                        smi,
                        index,
                    ),
                )
                self.validated = False

    def checkReactantSMILES(self):
        for index, smi_pair in zip(self.index_df_rows, self.reactant_pair_smiles):
            mols = [Chem.MolFromSmiles(smi) for smi in smi_pair]
            if None in mols:
                none_test_indices = [
                    index for index, mol in enumerate(mols) if mol == None
                ]
                invalid_smiles = [smi_pair[index] for index in none_test_indices]
                self.add_warning(
                    field="check_smiles",
                    warning_string="Input reactant smiles: ".join(
                        "{} ".format(*smi) for smi in invalid_smiles
                    )
                    + "at index {} is not a valid smiles".format(
                        index,
                    ),
                )
                self.validated = False

    def checkIsNumber(self):
        self.target_amounts = [amount for amount in self.df["amount-required-mg"]]
        for index, amount in zip(self.index_df_rows, self.target_amounts):
            if not isinstance(amount, (int, float)):
                self.add_warning(
                    field="check_number",
                    warning_string="Target mass {} at index {} is not a valid number".format(
                        amount, index
                    ),
                )
                self.validated = False

    def checkIsString(self):
        self.batch_tags = [tag.strip() for tag in self.df["batch-tag"]]
        for index, tag in zip(self.index_df_rows, self.batch_tags):
            if not type(tag) == str:
                self.add_warning(
                    field="check_string",
                    warning_string="Batch tag {} at index {} is not a valid string format".format(
                        tag, index
                    ),
                )
                self.validated = False

    def checkReaction(self):
        self.product_smiles = []
        self.reactant_pair_smiles_ordered = []
        no_reaction_tests = len(self.reaction_names)

        for index, reactant_pair, reaction_name in zip(
            range(no_reaction_tests), self.reactant_pair_smiles, self.reaction_names
        ):
            smarts = encoded_recipes[reaction_name]["reactionSMARTS"]
            product_mols = checkReactantSMARTS(
                reactant_SMILES=reactant_pair, reaction_SMARTS=smarts
            )

            if not product_mols:
                print(smarts)
                print(reactant_pair)
                self.add_warning(
                    field="check_reaction",
                    warning_string="Reaction for reactants at index {} is not a valid reaction".format(
                        index
                    ),
                )
                self.validated = False

            if product_mols:
                product_mol = product_mols[
                    0
                ]  # Need to build in something to show muttiple products and then let user choose product!
                product_smi = Chem.MolToSmiles(product_mol)
                reactant_smis = getAddtionOrder(
                    product_smi=product_smi,
                    reactant_SMILES=reactant_pair,
                    reaction_SMARTS=smarts,
                )
                self.product_smiles.append(product_smi)
                self.reactant_pair_smiles_ordered.append(reactant_smis)<|MERGE_RESOLUTION|>--- conflicted
+++ resolved
@@ -38,13 +38,7 @@
             if self.validated:
                 self.checkColumnNames()
             if self.validated:
-<<<<<<< HEAD
                 self.target_smiles = [smi.strip() for smi in self.df["targets"]]
-=======
-                self.target_smiles = [
-                    canonSmiles(smi.strip()) for smi in self.df["targets"]
-                ]
->>>>>>> 58b30f05
                 self.df["targets"] = self.target_smiles
                 self.checkTargetSMILES()
                 if self.validated:
