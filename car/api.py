from rest_framework import viewsets
from rest_framework.decorators import action
from django.http import JsonResponse
from django.core.files.base import ContentFile
from django.conf import settings
import os
import json
from celery.result import AsyncResult
from viewer.tasks import check_services
import pandas as pd

from car.tasks import validateFileUpload, uploadManifoldReaction, uploadCustomReaction, createOTScript, canonicalizeSmiles, updateReactionSuccess 

# Import standard models
from .models import Project, MculeQuote, Batch, Target, Method, Reaction, Reactant, CatalogEntry, Product, AnalyseAction

# Import action models
from .models import (
    AddAction,
    ExtractAction,
    FilterAction,
    QuenchAction,
    SetTemperatureAction,
    StirAction,

)

# Import OT Session models
from .models import OTSession, Deck, Pipette, TipRack, Plate, Well, OTProtocol, OTBatchProtocol, CompoundOrder, OTScript

# Import standard serializers
from .serializers import (
    OTProtocolSerializer,
    OTBatchProtocolSerializer,
    ProjectSerializer,
    ProjectSerializerAll,
    MculeQuoteSerializer,
    BatchSerializer,
    BatchSerializerAll,
    TargetSerializer,
    TargetSerializerAll,
    MethodSerializer,
    MethodSerializerAll,
    ReactionSerializer,
    ReactionSerializerAll,
    ProductSerializer,
    ReactantSerializer,
    ReactantSerializerAll,
    CatalogEntrySerializer,
)

# Import action serializers
from .serializers import (
    AnalyseActionSerializer,
    AddActionSerializer,
    ExtractActionSerializer,
    FilterActionSerializer,  
    QuenchActionSerializer,
    SetTemperatureActionSerializer,
    StirActionSerializer,
    
)

# Import OT Session serializers
from .serializers import (
    OTBatchProtocolSerializer,
    OTSessionSerializer,
    DeckSerializer,
    PipetteSerializer,
    TipRackSerializer,
    PlateSerializer,
    WellSerializer,
    CompoundOrderSerializer,
    OTScriptSerializer,
)

from rdkit import Chem
from rdkit.Chem import Descriptors
from django.core.files.storage import default_storage

from .utils import createSVGString

def duplicatetarget(target_obj: Target, fk_obj: Batch):
    related_catalogentry_queryset = target_obj.catalogentries.all()
    
    target_obj.image = ContentFile(target_obj.image.read(), name=target_obj.image.name)
    target_obj.pk = None
    target_obj.batch_id = fk_obj
    target_obj.save()

    for catalogentry_obj in related_catalogentry_queryset:
        catalogentry_obj.pk = None
        catalogentry_obj.target_id = target_obj
        catalogentry_obj.save()

    return target_obj

def duplicatemethod(method_obj: Method, fk_obj: Target):
    related_reaction_queryset = method_obj.reactions.all()

    # Duplicate method before cloning the related children reaction objs
    method_obj.pk = None
    method_obj.target_id = fk_obj
    method_obj.save()

    for reaction_obj in related_reaction_queryset:
        product_obj = reaction_obj.products.all()[0]
        related_addaction_objs = reaction_obj.addactions.all()
        related_stiraction_objs = reaction_obj.stiractions.all()
        related_reactant_objs = reaction_obj.reactants.all()
  
        reaction_obj.reactionimage = ContentFile(reaction_obj.reactionimage.read(), 
                                                name=reaction_obj.reactionimage.name)
        reaction_obj.pk = None
        reaction_obj.method_id = method_obj
        reaction_obj.save()

        product_obj.image = ContentFile(product_obj.image.read(), 
                                        name=product_obj.image.name)
        product_obj.pk = None
        product_obj.reaction_id = reaction_obj
        product_obj.save()

        for addaction_obj in related_addaction_objs:
            addaction_obj.pk = None
            addaction_obj.reaction_id = reaction_obj
            addaction_obj.save()

        for stiraction_obj in related_stiraction_objs:
            stiraction_obj.pk = None
            stiraction_obj.reaction_id = reaction_obj
            stiraction_obj.save()

        for reactant_obj in related_reactant_objs:
            related_catalogentry_objs = reactant_obj.catalogentries.all()
            reactant_obj.pk = None
            reactant_obj.reaction_id = reaction_obj
            reactant_obj.save()
            for catalog_obj in related_catalogentry_objs:
                catalog_obj.pk = None
                catalog_obj.reactant_id = reactant_obj
                catalog_obj.save()
        


def save_tmp_file(myfile):
    name = myfile.name
    path = default_storage.save("tmp/" + name, ContentFile(myfile.read()))
    tmp_file = str(os.path.join(settings.MEDIA_ROOT, path))
    return tmp_file


class ProjectViewSet(viewsets.ModelViewSet):
    queryset = Project.objects.all()
    
    def get_serializer_class(self):
        fetchall = self.request.GET.get('fetchall', None)
        return ProjectSerializerAll if fetchall == "yes" else ProjectSerializer

    @action(methods=['post'], detail=False)
    def createproject(self, request, pk=None):
        check_services()
        project_info = {}
        project_info["projectname"] = request.data["project_name"]
        project_info["submittername"] = request.data["submitter_name"]
        project_info["submitterorganisation"] = request.data["submitter_organisation"]
        project_info["proteintarget"] = request.data["protein_target"]
        validate_choice = request.data["validate_choice"]
        API_choice = request.data["API_choice"]

        csvfile = request.FILES["csv_file"]
        tmp_file = save_tmp_file(csvfile)

        if str(validate_choice) == "0":

                if str(API_choice) == "1":
                    task = validateFileUpload.delay(
                        csv_fp=tmp_file, validate_type="custom-chem"
                    )
                    
                if str(API_choice) == "2":
                    task = validateFileUpload.delay(
                        csv_fp=tmp_file, validate_type="combi-custom-chem"
                    )

                else:
                    task = validateFileUpload.delay(
                        csv_fp=tmp_file, validate_type="retro-API"
                    )

        if str(validate_choice) == "1":
                if str(API_choice) == "0":
                    task = (
                        validateFileUpload.s(
                            csv_fp=tmp_file,
                            validate_type="retro-API",
                            project_info=project_info,
                            validate_only=False,
                        )
                        | uploadManifoldReaction.s()
                    ).apply_async()
            
                if str(API_choice) == "1":
                    task = (
                        validateFileUpload.s(
                            csv_fp=tmp_file,
                            validate_type="custom-chem",
                            project_info=project_info,
                            validate_only=False,
                        )
                        | uploadCustomReaction.s()
                    ).apply_async()

                if str(API_choice) == "2":
                    task = (
                        validateFileUpload.s(
                            csv_fp=tmp_file,
                            validate_type="combi-custom-chem",
                            project_info=project_info,
                            validate_only=False,
                        )
                        | uploadCustomReaction.s()
                    ).apply_async()

        data = {"task_id": task.id}
        return JsonResponse(data=data)
    
    @action(detail=False, methods=['get'])
    def gettaskstatus(self, request, pk=None):
        task_id = self.request.GET.get('task_id', None)
        if task_id:
            task = AsyncResult(task_id)            
            if task.status == "FAILURE":
                data = {"task_status": task.status, "traceback": str(task.traceback)}
                return JsonResponse(data)

            if task.status == "SUCCESS":
                results = task.get()
                validate_dict = results[0]
                validated = results[1]
                project_info = results[2]
                project_id = project_info["project_id"]

                if validated:
                    data = {"task_status": task.status, "project_id": project_id}
                    return JsonResponse(data)

                if not validated:
                    errorsummary = json.dumps(validate_dict)
                    data = {"task_status": task.status, "error_summary": errorsummary}

                    return JsonResponse(data)
                
            if task.status == "PENDING":
                data = {"task_status": task.status}
                return JsonResponse(data)


class MculeQuoteViewSet(viewsets.ModelViewSet):
    queryset = MculeQuote.objects.all()
    serializer_class = MculeQuoteSerializer
    

class BatchViewSet(viewsets.ModelViewSet):
    queryset = Batch.objects.all()
    filterset_fields  = ["project_id"]

    def get_serializer_class(self):
        fetchall = self.request.GET.get('fetchall', None)
        return BatchSerializerAll if fetchall == "yes" else BatchSerializer

    def createBatch(self, project_obj, batch_node_obj, batch_tag):
        batch_obj = Batch()
        batch_obj.project_id = project_obj
        batch_obj.batch_id = batch_node_obj
        batch_obj.batch_tag = batch_tag
        batch_obj.save()
        return batch_obj

    def create(self, request, **kwargs):
        method_ids = request.data["methodids"]
        batch_tag = request.data["batchtag"]
        try: 
            target_query_set = Target.objects.filter(methods__id__in=method_ids).distinct()
            batch_obj = target_query_set[0].batch_id
            project_obj = batch_obj.project_id
            batch_obj_new = self.createBatch(project_obj=project_obj, batch_node_obj=batch_obj, batch_tag=batch_tag)
            for target_obj in target_query_set:
                method_query_set_to_clone = Method.objects.filter(target_id=target_obj).filter(pk__in=method_ids)
                target_obj_clone = duplicatetarget(target_obj=target_obj, fk_obj=batch_obj_new)
                for method_obj in method_query_set_to_clone:
                    duplicatemethod(method_obj=method_obj, fk_obj=target_obj_clone)
            serialized_data = BatchSerializer(batch_obj_new).data
            if serialized_data:
                return JsonResponse(data=serialized_data)
            else:
                return JsonResponse(data="Something went wrong")
        except:
            return JsonResponse(data="Something went wrong")

    @action(methods=['post'], detail=False)
    def canonicalizesmiles(self, request, pk=None):
        check_services()
        if request.POST.get("smiles"):
            smiles = request.POST.getlist("smiles")
            task = canonicalizeSmiles.delay(smiles=smiles)
            data = {"task_id": task.id}
            return JsonResponse(data=data)
        if len(request.FILES) != 0:
            csvfile = request.FILES["csv_file"]
            tmp_file = save_tmp_file(csvfile)
            task = canonicalizeSmiles.delay(csvfile=tmp_file)
            data = {"task_id": task.id}
            return JsonResponse(data=data)
        
    
    @action(detail=False, methods=['get'])
    def gettaskstatus(self, request, pk=None):
        task_id = self.request.GET.get('task_id', None)
        if task_id:
            task = AsyncResult(task_id)            
            if task.status == "FAILURE":
                data = {"task_status": task.status, "traceback": str(task.traceback)}
                return JsonResponse(data)

            if task.status == "SUCCESS":
                result = task.get()
                validated = result[0]

                if validated:
                    canonicalizedsmiles = result[1]
                    data = {"task_status": task.status, "canonicalizedsmiles": canonicalizedsmiles}
                    return JsonResponse(data)
                if not validated:
                    error_summary = result[1]
                    data = {"task_status": task.status, "error_summary": error_summary}
                    return JsonResponse(data)
                    
            if task.status == "PENDING":
                data = {"task_status": task.status}
                return JsonResponse(data)

    @action(methods=['post'], detail=False)
    def updatereactionsuccess(self, request, pk=None):
<<<<<<< HEAD
        check_services()
        reactionids = request.POST.getlist("reaction_ids")
        task = updateReactionSuccess.delay(reactionids=reactionids)
        data = {"task_id": task.id}
        return JsonResponse(data=data)
=======
        if request.POST.get("reaction_ids"):
            reaction_ids = request.POST.getlist("reaction_ids")
        if len(request.FILES) != 0:
            csvfile = request.FILES["csv_file"]
            reaction_ids = pd.read_csv(csvfile)["reaction_id"]
        if Reaction.objects.filter(id__in=reaction_ids).exists():
            Reaction.objects.filter(id__in=reaction_ids).update(success=False)
            data = {"reaction_ids": reaction_ids}
        else:
            data = {"reaction_ids": None}
        return JsonResponse(data=data)


def updatereactionsuccess(reaction_ids: list):
    """Update reaction success using list of reaction ids
    """
    
    reaction_objs = Reaction.objects.filter()
>>>>>>> 2d4a4abf

class TargetViewSet(viewsets.ModelViewSet):
    queryset = Target.objects.all()
    filterset_fields  = ["batch_id"]

    def get_serializer_class(self):
        fetchall = self.request.GET.get('fetchall', None)
        return TargetSerializerAll if fetchall == "yes" else TargetSerializer
    


class MethodViewSet(viewsets.ModelViewSet):
    queryset = Method.objects.all()
    filterset_fields = ["target_id", "nosteps"]

    def get_serializer_class(self):
        fetchall = self.request.GET.get('fetchall', None)
        return MethodSerializerAll if fetchall == "yes" else MethodSerializer


class ReactionViewSet(viewsets.ModelViewSet):
    queryset = Reaction.objects.all()
    filterset_fields = {"method_id":["exact"] ,"successrate": ["gte", "lte"]}

    def get_serializer_class(self):
        fetchall = self.request.GET.get('fetchall', None)
        return ReactionSerializerAll if fetchall == "yes" else ReactionSerializer

class ProductViewSet(viewsets.ModelViewSet):
    queryset = Product.objects.all()
    serializer_class = ProductSerializer
    filterset_fields  = ["reaction_id"]

class ReactantViewSet(viewsets.ModelViewSet):
    queryset = Reactant.objects.all()
    filterset_fields = ["reaction_id"]

    def get_serializer_class(self):
        fetchall = self.request.GET.get('fetchall', None)
        return ReactantSerializerAll if fetchall == "yes" else ReactantSerializer

class CatalogEntryViewSet(viewsets.ModelViewSet):
    queryset = CatalogEntry.objects.all()
    serializer_class = CatalogEntrySerializer

# Action viewsets
class AnalyseActionViewSet(viewsets.ModelViewSet):
    queryset = AnalyseAction.objects.all()
    serializer_class = AnalyseActionSerializer
    filterset_fields = ["reaction_id"]


class AddActionViewSet(viewsets.ModelViewSet):
    queryset = AddAction.objects.all()
    serializer_class = AddActionSerializer
    filterset_fields  = ["reaction_id"]

    def get_patch_object(self, pk):
        return AddAction.objects.get(pk=pk)

    def partial_update(self, request, pk):
        addaction = self.get_patch_object(pk)

        if "materialsmiles" in request.data:
            materialsmiles = request.data["materialsmiles"]
            mol = Chem.MolFromSmiles(materialsmiles)
            molecular_weight = Descriptors.ExactMolWt(mol)
            add_svg_string = createSVGString(materialsmiles)
            # Delete previous image
            svg_fp = addaction.materialimage.path
            default_storage.delete(svg_fp)
            # Add new image
            add_svg_fn = default_storage.save(
                "addactionimages/{}.svg".format(materialsmiles),
                ContentFile(add_svg_string),
            )
            addaction.materialsmiles = materialsmiles
            addaction.molecularweight = molecular_weight
            addaction.materialimage = add_svg_fn
            addaction.save()
            serialized_data = AddActionSerializer(addaction).data
            if serialized_data:
                return JsonResponse(data=serialized_data)
            else:
                return JsonResponse(data="wrong parameters")
        else:
            serializer = AddActionSerializer(addaction, data=request.data, partial=True)
            if serializer.is_valid():
                serializer.save()
                return JsonResponse(data=serializer.data)
            else:
                return JsonResponse(data="wrong parameters")



class ExtractActionViewSet(viewsets.ModelViewSet):
    queryset = ExtractAction.objects.all()
    serializer_class = ExtractActionSerializer
    filterset_fields = ["reaction_id"]


class FilterActionViewSet(viewsets.ModelViewSet):
    queryset = FilterAction.objects.all()
    serializer_class = FilterActionSerializer
    filterset_fields = ["reaction_id"]


class QuenchActionViewSet(viewsets.ModelViewSet):
    queryset = QuenchAction.objects.all()
    serializer_class = QuenchActionSerializer
    filterset_fields = ["reaction_id"]


class SetTemperatureActionViewSet(viewsets.ModelViewSet):
    queryset = SetTemperatureAction.objects.all()
    serializer_class = SetTemperatureActionSerializer
    filterset_fields = ["reaction_idd"]


class StirActionViewSet(viewsets.ModelViewSet):
    queryset = StirAction.objects.all()
    serializer_class = StirActionSerializer
    filterset_fields = ["reaction_id"]


# OT Session viewsets
class OTProtocolViewSet(viewsets.ModelViewSet):
    queryset = OTProtocol.objects.all()
    serializer_class = OTProtocolSerializer
    filterset_fields = ["project_id"]

    @action(methods=['post'], detail=False)
    def createotprotocol(self, request, pk=None):
        check_services()
        batch_ids = request.POST.getlist("batchids")
        protocol_name = request.data["protocol_name"]
        task = createOTScript.delay(batchids=batch_ids, protocol_name=protocol_name)
        data = {"task_id": task.id}
        return JsonResponse(data=data)
    
    @action(detail=False, methods=['get'])
    def gettaskstatus(self, request, pk=None):
        task_id = self.request.GET.get('task_id', None)
        if task_id:
            task = AsyncResult(task_id)            
            if task.status == "FAILURE":
                data = {"task_status": task.status, "traceback": str(task.traceback)}
                return JsonResponse(data)

            if task.status == "SUCCESS":
                task_summary, otprotocol_id = task.get()
                data = {"task_status": task.status, "otprotocol_id": otprotocol_id, "task_summary": task_summary}
                return JsonResponse(data)
                
            if task.status == "PENDING":
                data = {"task_status": task.status}
                return JsonResponse(data)


class OTBatchProtocolViewSet(viewsets.ModelViewSet):
    queryset = OTBatchProtocol.objects.all()
    serializer_class = OTBatchProtocolSerializer
    filterset_fields = ["otprotocol_id", "batch_id", "celery_task_id"]
    

class OTSessionViewSet(viewsets.ModelViewSet):
    queryset = OTSession.objects.all()
    serializer_class = OTSessionSerializer
    filterset_fields = ["otbatchprotocol_id"]

class DeckViewSet(viewsets.ModelViewSet):
    queryset = Deck.objects.all()
    serializer_class = DeckSerializer
    filterset_fields = ["otsession_id"]


class PipetteViewSet(viewsets.ModelViewSet):
    queryset = Pipette.objects.all()
    serializer_class = PipetteSerializer
    filterset_fields = ["otsession_id"]


class TipRackViewSet(viewsets.ModelViewSet):
    queryset = TipRack.objects.all()
    serializer_class = TipRackSerializer
    filterset_fields = ["otsession_id"]


class PlateViewSet(viewsets.ModelViewSet):
    queryset = Plate.objects.all()
    serializer_class = PlateSerializer
    filterset_fields = ["otsession_id"]


class WellViewSet(viewsets.ModelViewSet):
    queryset = Well.objects.all()
    serializer_class = WellSerializer
    filterset_fields = ["otsession_id"]


class CompoundOrderViewSet(viewsets.ModelViewSet):
    queryset = CompoundOrder.objects.all()
    serializer_class = CompoundOrderSerializer
    filterset_fields = ["otsession_id"]


class OTScriptViewSet(viewsets.ModelViewSet):
    queryset = OTScript.objects.all()
    serializer_class = OTScriptSerializer
    filterset_fields = ["otsession_id"]<|MERGE_RESOLUTION|>--- conflicted
+++ resolved
@@ -9,10 +9,28 @@
 from viewer.tasks import check_services
 import pandas as pd
 
-from car.tasks import validateFileUpload, uploadManifoldReaction, uploadCustomReaction, createOTScript, canonicalizeSmiles, updateReactionSuccess 
+from car.tasks import (
+    validateFileUpload,
+    uploadManifoldReaction,
+    uploadCustomReaction,
+    createOTScript,
+    canonicalizeSmiles,
+    updateReactionSuccess,
+)
 
 # Import standard models
-from .models import Project, MculeQuote, Batch, Target, Method, Reaction, Reactant, CatalogEntry, Product, AnalyseAction
+from .models import (
+    Project,
+    MculeQuote,
+    Batch,
+    Target,
+    Method,
+    Reaction,
+    Reactant,
+    CatalogEntry,
+    Product,
+    AnalyseAction,
+)
 
 # Import action models
 from .models import (
@@ -22,11 +40,21 @@
     QuenchAction,
     SetTemperatureAction,
     StirAction,
-
 )
 
 # Import OT Session models
-from .models import OTSession, Deck, Pipette, TipRack, Plate, Well, OTProtocol, OTBatchProtocol, CompoundOrder, OTScript
+from .models import (
+    OTSession,
+    Deck,
+    Pipette,
+    TipRack,
+    Plate,
+    Well,
+    OTProtocol,
+    OTBatchProtocol,
+    CompoundOrder,
+    OTScript,
+)
 
 # Import standard serializers
 from .serializers import (
@@ -54,11 +82,10 @@
     AnalyseActionSerializer,
     AddActionSerializer,
     ExtractActionSerializer,
-    FilterActionSerializer,  
+    FilterActionSerializer,
     QuenchActionSerializer,
     SetTemperatureActionSerializer,
     StirActionSerializer,
-    
 )
 
 # Import OT Session serializers
@@ -80,9 +107,10 @@
 
 from .utils import createSVGString
 
+
 def duplicatetarget(target_obj: Target, fk_obj: Batch):
     related_catalogentry_queryset = target_obj.catalogentries.all()
-    
+
     target_obj.image = ContentFile(target_obj.image.read(), name=target_obj.image.name)
     target_obj.pk = None
     target_obj.batch_id = fk_obj
@@ -94,6 +122,7 @@
         catalogentry_obj.save()
 
     return target_obj
+
 
 def duplicatemethod(method_obj: Method, fk_obj: Target):
     related_reaction_queryset = method_obj.reactions.all()
@@ -108,15 +137,17 @@
         related_addaction_objs = reaction_obj.addactions.all()
         related_stiraction_objs = reaction_obj.stiractions.all()
         related_reactant_objs = reaction_obj.reactants.all()
-  
-        reaction_obj.reactionimage = ContentFile(reaction_obj.reactionimage.read(), 
-                                                name=reaction_obj.reactionimage.name)
+
+        reaction_obj.reactionimage = ContentFile(
+            reaction_obj.reactionimage.read(), name=reaction_obj.reactionimage.name
+        )
         reaction_obj.pk = None
         reaction_obj.method_id = method_obj
         reaction_obj.save()
 
-        product_obj.image = ContentFile(product_obj.image.read(), 
-                                        name=product_obj.image.name)
+        product_obj.image = ContentFile(
+            product_obj.image.read(), name=product_obj.image.name
+        )
         product_obj.pk = None
         product_obj.reaction_id = reaction_obj
         product_obj.save()
@@ -140,7 +171,6 @@
                 catalog_obj.pk = None
                 catalog_obj.reactant_id = reactant_obj
                 catalog_obj.save()
-        
 
 
 def save_tmp_file(myfile):
@@ -152,12 +182,12 @@
 
 class ProjectViewSet(viewsets.ModelViewSet):
     queryset = Project.objects.all()
-    
+
     def get_serializer_class(self):
-        fetchall = self.request.GET.get('fetchall', None)
+        fetchall = self.request.GET.get("fetchall", None)
         return ProjectSerializerAll if fetchall == "yes" else ProjectSerializer
 
-    @action(methods=['post'], detail=False)
+    @action(methods=["post"], detail=False)
     def createproject(self, request, pk=None):
         check_services()
         project_info = {}
@@ -173,63 +203,63 @@
 
         if str(validate_choice) == "0":
 
-                if str(API_choice) == "1":
-                    task = validateFileUpload.delay(
-                        csv_fp=tmp_file, validate_type="custom-chem"
+            if str(API_choice) == "1":
+                task = validateFileUpload.delay(
+                    csv_fp=tmp_file, validate_type="custom-chem"
+                )
+
+            if str(API_choice) == "2":
+                task = validateFileUpload.delay(
+                    csv_fp=tmp_file, validate_type="combi-custom-chem"
+                )
+
+            else:
+                task = validateFileUpload.delay(
+                    csv_fp=tmp_file, validate_type="retro-API"
+                )
+
+        if str(validate_choice) == "1":
+            if str(API_choice) == "0":
+                task = (
+                    validateFileUpload.s(
+                        csv_fp=tmp_file,
+                        validate_type="retro-API",
+                        project_info=project_info,
+                        validate_only=False,
                     )
-                    
-                if str(API_choice) == "2":
-                    task = validateFileUpload.delay(
-                        csv_fp=tmp_file, validate_type="combi-custom-chem"
+                    | uploadManifoldReaction.s()
+                ).apply_async()
+
+            if str(API_choice) == "1":
+                task = (
+                    validateFileUpload.s(
+                        csv_fp=tmp_file,
+                        validate_type="custom-chem",
+                        project_info=project_info,
+                        validate_only=False,
                     )
-
-                else:
-                    task = validateFileUpload.delay(
-                        csv_fp=tmp_file, validate_type="retro-API"
+                    | uploadCustomReaction.s()
+                ).apply_async()
+
+            if str(API_choice) == "2":
+                task = (
+                    validateFileUpload.s(
+                        csv_fp=tmp_file,
+                        validate_type="combi-custom-chem",
+                        project_info=project_info,
+                        validate_only=False,
                     )
-
-        if str(validate_choice) == "1":
-                if str(API_choice) == "0":
-                    task = (
-                        validateFileUpload.s(
-                            csv_fp=tmp_file,
-                            validate_type="retro-API",
-                            project_info=project_info,
-                            validate_only=False,
-                        )
-                        | uploadManifoldReaction.s()
-                    ).apply_async()
-            
-                if str(API_choice) == "1":
-                    task = (
-                        validateFileUpload.s(
-                            csv_fp=tmp_file,
-                            validate_type="custom-chem",
-                            project_info=project_info,
-                            validate_only=False,
-                        )
-                        | uploadCustomReaction.s()
-                    ).apply_async()
-
-                if str(API_choice) == "2":
-                    task = (
-                        validateFileUpload.s(
-                            csv_fp=tmp_file,
-                            validate_type="combi-custom-chem",
-                            project_info=project_info,
-                            validate_only=False,
-                        )
-                        | uploadCustomReaction.s()
-                    ).apply_async()
+                    | uploadCustomReaction.s()
+                ).apply_async()
 
         data = {"task_id": task.id}
         return JsonResponse(data=data)
-    
-    @action(detail=False, methods=['get'])
+
+    @action(detail=False, methods=["get"])
     def gettaskstatus(self, request, pk=None):
-        task_id = self.request.GET.get('task_id', None)
+        task_id = self.request.GET.get("task_id", None)
         if task_id:
-            task = AsyncResult(task_id)            
+            task = AsyncResult(task_id)
             if task.status == "FAILURE":
                 data = {"task_status": task.status, "traceback": str(task.traceback)}
                 return JsonResponse(data)
@@ -250,7 +280,7 @@
                     data = {"task_status": task.status, "error_summary": errorsummary}
 
                     return JsonResponse(data)
-                
+
             if task.status == "PENDING":
                 data = {"task_status": task.status}
                 return JsonResponse(data)
@@ -259,14 +289,14 @@
 class MculeQuoteViewSet(viewsets.ModelViewSet):
     queryset = MculeQuote.objects.all()
     serializer_class = MculeQuoteSerializer
-    
+
 
 class BatchViewSet(viewsets.ModelViewSet):
     queryset = Batch.objects.all()
-    filterset_fields  = ["project_id"]
+    filterset_fields = ["project_id"]
 
     def get_serializer_class(self):
-        fetchall = self.request.GET.get('fetchall', None)
+        fetchall = self.request.GET.get("fetchall", None)
         return BatchSerializerAll if fetchall == "yes" else BatchSerializer
 
     def createBatch(self, project_obj, batch_node_obj, batch_tag):
@@ -280,14 +310,22 @@
     def create(self, request, **kwargs):
         method_ids = request.data["methodids"]
         batch_tag = request.data["batchtag"]
-        try: 
-            target_query_set = Target.objects.filter(methods__id__in=method_ids).distinct()
+        try:
+            target_query_set = Target.objects.filter(
+                methods__id__in=method_ids
+            ).distinct()
             batch_obj = target_query_set[0].batch_id
             project_obj = batch_obj.project_id
-            batch_obj_new = self.createBatch(project_obj=project_obj, batch_node_obj=batch_obj, batch_tag=batch_tag)
+            batch_obj_new = self.createBatch(
+                project_obj=project_obj, batch_node_obj=batch_obj, batch_tag=batch_tag
+            )
             for target_obj in target_query_set:
-                method_query_set_to_clone = Method.objects.filter(target_id=target_obj).filter(pk__in=method_ids)
-                target_obj_clone = duplicatetarget(target_obj=target_obj, fk_obj=batch_obj_new)
+                method_query_set_to_clone = Method.objects.filter(
+                    target_id=target_obj
+                ).filter(pk__in=method_ids)
+                target_obj_clone = duplicatetarget(
+                    target_obj=target_obj, fk_obj=batch_obj_new
+                )
                 for method_obj in method_query_set_to_clone:
                     duplicatemethod(method_obj=method_obj, fk_obj=target_obj_clone)
             serialized_data = BatchSerializer(batch_obj_new).data
@@ -298,7 +336,7 @@
         except:
             return JsonResponse(data="Something went wrong")
 
-    @action(methods=['post'], detail=False)
+    @action(methods=["post"], detail=False)
     def canonicalizesmiles(self, request, pk=None):
         check_services()
         if request.POST.get("smiles"):
@@ -312,13 +350,12 @@
             task = canonicalizeSmiles.delay(csvfile=tmp_file)
             data = {"task_id": task.id}
             return JsonResponse(data=data)
-        
-    
-    @action(detail=False, methods=['get'])
+
+    @action(detail=False, methods=["get"])
     def gettaskstatus(self, request, pk=None):
-        task_id = self.request.GET.get('task_id', None)
+        task_id = self.request.GET.get("task_id", None)
         if task_id:
-            task = AsyncResult(task_id)            
+            task = AsyncResult(task_id)
             if task.status == "FAILURE":
                 data = {"task_status": task.status, "traceback": str(task.traceback)}
                 return JsonResponse(data)
@@ -329,26 +366,22 @@
 
                 if validated:
                     canonicalizedsmiles = result[1]
-                    data = {"task_status": task.status, "canonicalizedsmiles": canonicalizedsmiles}
+                    data = {
+                        "task_status": task.status,
+                        "canonicalizedsmiles": canonicalizedsmiles,
+                    }
                     return JsonResponse(data)
                 if not validated:
                     error_summary = result[1]
                     data = {"task_status": task.status, "error_summary": error_summary}
                     return JsonResponse(data)
-                    
+
             if task.status == "PENDING":
                 data = {"task_status": task.status}
                 return JsonResponse(data)
 
-    @action(methods=['post'], detail=False)
+    @action(methods=["post"], detail=False)
     def updatereactionsuccess(self, request, pk=None):
-<<<<<<< HEAD
-        check_services()
-        reactionids = request.POST.getlist("reaction_ids")
-        task = updateReactionSuccess.delay(reactionids=reactionids)
-        data = {"task_id": task.id}
-        return JsonResponse(data=data)
-=======
         if request.POST.get("reaction_ids"):
             reaction_ids = request.POST.getlist("reaction_ids")
         if len(request.FILES) != 0:
@@ -362,21 +395,13 @@
         return JsonResponse(data=data)
 
 
-def updatereactionsuccess(reaction_ids: list):
-    """Update reaction success using list of reaction ids
-    """
-    
-    reaction_objs = Reaction.objects.filter()
->>>>>>> 2d4a4abf
-
 class TargetViewSet(viewsets.ModelViewSet):
     queryset = Target.objects.all()
-    filterset_fields  = ["batch_id"]
+    filterset_fields = ["batch_id"]
 
     def get_serializer_class(self):
-        fetchall = self.request.GET.get('fetchall', None)
+        fetchall = self.request.GET.get("fetchall", None)
         return TargetSerializerAll if fetchall == "yes" else TargetSerializer
-    
 
 
 class MethodViewSet(viewsets.ModelViewSet):
@@ -384,34 +409,38 @@
     filterset_fields = ["target_id", "nosteps"]
 
     def get_serializer_class(self):
-        fetchall = self.request.GET.get('fetchall', None)
+        fetchall = self.request.GET.get("fetchall", None)
         return MethodSerializerAll if fetchall == "yes" else MethodSerializer
 
 
 class ReactionViewSet(viewsets.ModelViewSet):
     queryset = Reaction.objects.all()
-    filterset_fields = {"method_id":["exact"] ,"successrate": ["gte", "lte"]}
+    filterset_fields = {"method_id": ["exact"], "successrate": ["gte", "lte"]}
 
     def get_serializer_class(self):
-        fetchall = self.request.GET.get('fetchall', None)
+        fetchall = self.request.GET.get("fetchall", None)
         return ReactionSerializerAll if fetchall == "yes" else ReactionSerializer
+
 
 class ProductViewSet(viewsets.ModelViewSet):
     queryset = Product.objects.all()
     serializer_class = ProductSerializer
-    filterset_fields  = ["reaction_id"]
+    filterset_fields = ["reaction_id"]
+
 
 class ReactantViewSet(viewsets.ModelViewSet):
     queryset = Reactant.objects.all()
     filterset_fields = ["reaction_id"]
 
     def get_serializer_class(self):
-        fetchall = self.request.GET.get('fetchall', None)
+        fetchall = self.request.GET.get("fetchall", None)
         return ReactantSerializerAll if fetchall == "yes" else ReactantSerializer
+
 
 class CatalogEntryViewSet(viewsets.ModelViewSet):
     queryset = CatalogEntry.objects.all()
     serializer_class = CatalogEntrySerializer
+
 
 # Action viewsets
 class AnalyseActionViewSet(viewsets.ModelViewSet):
@@ -423,7 +452,7 @@
 class AddActionViewSet(viewsets.ModelViewSet):
     queryset = AddAction.objects.all()
     serializer_class = AddActionSerializer
-    filterset_fields  = ["reaction_id"]
+    filterset_fields = ["reaction_id"]
 
     def get_patch_object(self, pk):
         return AddAction.objects.get(pk=pk)
@@ -462,7 +491,6 @@
                 return JsonResponse(data="wrong parameters")
 
 
-
 class ExtractActionViewSet(viewsets.ModelViewSet):
     queryset = ExtractAction.objects.all()
     serializer_class = ExtractActionSerializer
@@ -499,7 +527,7 @@
     serializer_class = OTProtocolSerializer
     filterset_fields = ["project_id"]
 
-    @action(methods=['post'], detail=False)
+    @action(methods=["post"], detail=False)
     def createotprotocol(self, request, pk=None):
         check_services()
         batch_ids = request.POST.getlist("batchids")
@@ -507,21 +535,25 @@
         task = createOTScript.delay(batchids=batch_ids, protocol_name=protocol_name)
         data = {"task_id": task.id}
         return JsonResponse(data=data)
-    
-    @action(detail=False, methods=['get'])
+
+    @action(detail=False, methods=["get"])
     def gettaskstatus(self, request, pk=None):
-        task_id = self.request.GET.get('task_id', None)
+        task_id = self.request.GET.get("task_id", None)
         if task_id:
-            task = AsyncResult(task_id)            
+            task = AsyncResult(task_id)
             if task.status == "FAILURE":
                 data = {"task_status": task.status, "traceback": str(task.traceback)}
                 return JsonResponse(data)
 
             if task.status == "SUCCESS":
                 task_summary, otprotocol_id = task.get()
-                data = {"task_status": task.status, "otprotocol_id": otprotocol_id, "task_summary": task_summary}
+                data = {
+                    "task_status": task.status,
+                    "otprotocol_id": otprotocol_id,
+                    "task_summary": task_summary,
+                }
                 return JsonResponse(data)
-                
+
             if task.status == "PENDING":
                 data = {"task_status": task.status}
                 return JsonResponse(data)
@@ -531,13 +563,14 @@
     queryset = OTBatchProtocol.objects.all()
     serializer_class = OTBatchProtocolSerializer
     filterset_fields = ["otprotocol_id", "batch_id", "celery_task_id"]
-    
+
 
 class OTSessionViewSet(viewsets.ModelViewSet):
     queryset = OTSession.objects.all()
     serializer_class = OTSessionSerializer
     filterset_fields = ["otbatchprotocol_id"]
 
+
 class DeckViewSet(viewsets.ModelViewSet):
     queryset = Deck.objects.all()
     serializer_class = DeckSerializer
