<<<<<<< HEAD
# from unittest import TestCase
# from rdkit import Chem
# from rdkit.Chem import AllChem

# from car.recipebuilder.encodedrecipes import encoded_recipes

# from car.utils import (
#     calculateMols,
#     canonSmiles,
#     combiChem,
#     createSVGString,
#     createReactionSVGString,
#     getAddtionOrder,
#     checkReactantSMARTS,
#     getChemicalName,
#     getPubChemCAS,
#     getPubChemCompound,
# )

# from car.tests.testdata.indata.testutils import (
#     snar_reactant_smiles_one,
#     snar_reactant_smiles_two,
# )
# from car.tests.testdata.outdata.testutils import (
#     snar_combo_equal,
#     snar_combo_unequal,
#     svg_str,
#     svg_reaction_str,
# )


# class ChemistryFunctionsTestCase(TestCase):
#     def setUp(self) -> None:
#         self.smiles = "C1COC2=C(C3=C(C(=C21)CCN)OCC3)Br"
#         self.snar_reactant_smiles_one = snar_reactant_smiles_one
#         self.snar_reactant_smiles_two = snar_reactant_smiles_two
#         self.snar_reactant_smiles_tuple = (
#             snar_reactant_smiles_one[0],
#             snar_reactant_smiles_two[0],
#         )
#         self.snar_encoded_smarts = encoded_recipes[
#             "N-nucleophilic aromatic substitution"
#         ]["reactionSMARTS"]
#         self.snar_product_smiles = "O=C(O)Cc1ccc(Nc2ccccc2)cc1F"
#         self.snar_product_mols = Chem.MolFromSmiles(self.snar_product_smiles)
#         self.svg_str = self.strip_white_space(str=svg_str)
#         self.reaction_smarts = AllChem.ReactionFromSmarts(
#             "{}.{}>>{}".format(
#                 self.snar_reactant_smiles_one[0],
#                 self.snar_reactant_smiles_two[0],
#                 self.snar_product_smiles,
#             )
#         )
#         self.reaction_svg_str = self.strip_white_space(svg_reaction_str)

#     def strip_white_space(self, str):
#         return str.replace(" ", "").replace("\t", "").replace("\n", "")

#     def test_calculate_product_mols(self):
#         target_mass = 10
#         test_product_mols = calculateMols(
#             target_mass=target_mass, target_SMILES=self.smiles
#         )

#         self.assertAlmostEqual(
#             first=test_product_mols,
#             second=3.533309327614245e-05,
#             places=4,
#             msg="incorrect product mols calculated",
#         )

#     def test_canon_smiles_correct(self):
#         test_canon_smiles = canonSmiles(smiles=self.smiles)
#         self.assertEqual(
#             test_canon_smiles,
#             "NCCc1c2c(c(Br)c3c1OCC3)OCC2",
#             "incorrect canonicalisation of SMILES",
#         )

#     def test_canon_smiles_incorrect(self):
#         test_canon_smiles = canonSmiles(smiles="OT Chemistry is possible")
#         self.assertEqual(
#             test_canon_smiles,
#             False,
#             "incorrect capture of bad SMILES input",
#         )

#     def test_combi_chem_equal(self):
#         test_all_possible_combinations = combiChem(
#             reactant_1_SMILES=self.snar_reactant_smiles_one,
#             reactant_2_SMILES=self.snar_reactant_smiles_two,
#         )
#         self.assertEqual(
#             test_all_possible_combinations,
#             snar_combo_equal,
#             "incorrect combinatorial product of two equal length lists of smiles",
#         )

#     def test_combi_chem_unequal(self):
#         test_all_possible_combinations = combiChem(
#             reactant_1_SMILES=self.snar_reactant_smiles_one[0:1],
#             reactant_2_SMILES=self.snar_reactant_smiles_two,
#         )
#         self.assertEqual(
#             test_all_possible_combinations,
#             snar_combo_unequal,
#             "incorrect combinatorial product of two non-equal length lists of smiles",
#         )

#     def test_create_svg_string(self):
#         test_svg_str = createSVGString(smiles=self.smiles)
#         test_svg_str = self.strip_white_space(test_svg_str)
#         self.assertEqual(
#             test_svg_str,
#             self.svg_str,
#             "incorrect creation of a svg string from SMILES",
#         )

#     def test_create_reaction_svg_string(self):
#         test_svg_str = createReactionSVGString(smarts=self.reaction_smarts)
#         test_svg_str = self.strip_white_space(test_svg_str)
#         self.assertEqual(
#             test_svg_str,
#             self.reaction_svg_str,
#             "incorrect creation of a reaction svg string from reaction SMARTS",
#         )

#     def test_get_addition_order_success(self):
#         test_ordered_smis = getAddtionOrder(
#             product_smi=self.snar_product_smiles,
#             reactant_SMILES=self.snar_reactant_smiles_tuple,
#             reaction_SMARTS=self.snar_encoded_smarts,
#         )
#         self.assertEqual(
#             test_ordered_smis,
#             list(self.snar_reactant_smiles_tuple),
#             "incorrect addtion order for a SNAr encoded recipe SMARTS",
#         )

#     def test_get_addition_order_fail(self):
#         first_reactant_smiles = "OT Chemistry is possible"
#         second_reactant_smiles = self.snar_reactant_smiles_one[0]
#         reactant_SMILES = (first_reactant_smiles, second_reactant_smiles)
#         test_ordered_smis = getAddtionOrder(
#             product_smi=self.snar_product_smiles,
#             reactant_SMILES=reactant_SMILES,
#             reaction_SMARTS=self.snar_encoded_smarts,
#         )
#         self.assertEqual(
#             test_ordered_smis,
#             None,
#             "incorrect SMILES input should return None for addtion order",
#         )

#     def test_check_reactant_smarts_success(self):
#         test_product_mols = checkReactantSMARTS(
#             reactant_SMILES=self.snar_reactant_smiles_tuple,
#             reaction_SMARTS=self.snar_encoded_smarts,
#         )

#         self.assertEqual(
#             len(test_product_mols),
#             2,
#             "incorrect length of product mols for testing reaction SMARTS",
#         )
#         self.assertEqual(
#             test_product_mols[1],
#             self.snar_product_smiles,
#             "incorrect product SMILES match for testing reaction SMARTS",
#         )


# class PubChemFunctionsTestCase(TestCase):
#     def setUp(self) -> None:
#         self.smiles = "C1COC2=C(C3=C(C(=C21)CCN)OCC3)Br"
#         self.compound = getPubChemCompound(smiles=self.smiles)

#     def test_get_pubchem_compound_success(self):
#         test_compound = getPubChemCompound(smiles=self.smiles)
#         self.assertEqual(
#             test_compound.cid,
#             10265873,
#             "incorrect PubChem id for getting a compound from PubChem",
#         )
#         self.assertEqual(
#             test_compound.cas,
#             "733720-95-1",
#             "incorrect CAS number for PubChem compound search",
#         )

#     def test_get_pubchem_compound_fail(self):
#         test_compound = getPubChemCompound(smiles="OT chemistry is possible")
#         self.assertEqual(
#             test_compound,
#             None,
#             "PubChem search should yield None response",
#         )

#     def test_get_chemical_name_success(self):
#         test_name = getChemicalName(smiles=self.smiles)
#         self.assertEqual(
#             test_name,
#             "2-(4-bromo-2,3,6,7-tetrahydrofuro[2,3-f][1]benzofuran-8-yl)ethanamine",
#             "incorrect PubChem IUPAC name for compound",
#         )

#     def test_get_chemical_name_fail(self):
#         test_name = getChemicalName(smiles="OT chemistry is possible")
#         self.assertEqual(
#             test_name,
#             None,
#             "PubChem name search should fail and return None",
#         )

#     def test_get_pubchem_cas(self):
#         test_cas = getPubChemCAS(compound=self.compound)
#         self.assertEqual(test_cas, "733720-95-1", "incorrect CAS number returned")
=======
from unittest import TestCase
from rdkit import Chem
from rdkit.Chem import AllChem

from car.recipebuilder.encodedrecipes import encoded_recipes

from car.utils import (
    calculateMols,
    canonSmiles,
    combiChem,
    createSVGString,
    createReactionSVGString,
    getAddtionOrder,
    checkReactantSMARTS,
    getChemicalName,
    getPubChemCAS,
    getPubChemCompound,
)

from .testdata.indata.testutils import (
    snar_reactant_smiles_one,
    snar_reactant_smiles_two,
)
from .testdata.outdata.testutils import (
    snar_combo_equal,
    snar_combo_unequal,
    svg_str,
    svg_reaction_str,
)


class ChemistryFunctionsTestCase(TestCase):
    def setUp(self) -> None:
        self.smiles = "C1COC2=C(C3=C(C(=C21)CCN)OCC3)Br"
        self.snar_reactant_smiles_one = snar_reactant_smiles_one
        self.snar_reactant_smiles_two = snar_reactant_smiles_two
        self.snar_reactant_smiles_tuple = (
            snar_reactant_smiles_one[0],
            snar_reactant_smiles_two[0],
        )
        self.snar_encoded_smarts = encoded_recipes[
            "N-nucleophilic aromatic substitution"
        ]["reactionSMARTS"]
        self.snar_product_smiles = "O=C(O)Cc1ccc(Nc2ccccc2)cc1F"
        self.snar_product_mols = Chem.MolFromSmiles(self.snar_product_smiles)
        self.svg_str = self.strip_white_space(str=svg_str)
        self.reaction_smarts = AllChem.ReactionFromSmarts(
            "{}.{}>>{}".format(
                self.snar_reactant_smiles_one[0],
                self.snar_reactant_smiles_two[0],
                self.snar_product_smiles,
            )
        )
        self.reaction_svg_str = self.strip_white_space(svg_reaction_str)

    def strip_white_space(self, str):
        return str.replace(" ", "").replace("\t", "").replace("\n", "")

    def test_calculate_product_mols(self):
        target_mass = 10
        test_product_mols = calculateMols(
            target_mass=target_mass, target_SMILES=self.smiles
        )

        self.assertAlmostEqual(
            first=test_product_mols,
            second=3.533309327614245e-05,
            places=4,
            msg="incorrect product mols calculated",
        )

    def test_canon_smiles_correct(self):
        test_canon_smiles = canonSmiles(smiles=self.smiles)
        self.assertEqual(
            test_canon_smiles,
            "NCCc1c2c(c(Br)c3c1OCC3)OCC2",
            "incorrect canonicalisation of SMILES",
        )

    def test_canon_smiles_incorrect(self):
        test_canon_smiles = canonSmiles(smiles="OT Chemistry is possible")
        self.assertEqual(
            test_canon_smiles,
            False,
            "incorrect capture of bad SMILES input",
        )

    def test_combi_chem_equal(self):
        test_all_possible_combinations = combiChem(
            reactant_1_SMILES=self.snar_reactant_smiles_one,
            reactant_2_SMILES=self.snar_reactant_smiles_two,
        )
        self.assertEqual(
            test_all_possible_combinations,
            snar_combo_equal,
            "incorrect combinatorial product of two equal length lists of smiles",
        )

    def test_combi_chem_unequal(self):
        test_all_possible_combinations = combiChem(
            reactant_1_SMILES=self.snar_reactant_smiles_one[0:1],
            reactant_2_SMILES=self.snar_reactant_smiles_two,
        )
        self.assertEqual(
            test_all_possible_combinations,
            snar_combo_unequal,
            "incorrect combinatorial product of two non-equal length lists of smiles",
        )

    def test_create_svg_string(self):
        test_svg_str = createSVGString(smiles=self.smiles)
        test_svg_str = self.strip_white_space(test_svg_str)
        self.assertEqual(
            test_svg_str,
            self.svg_str,
            "incorrect creation of a svg string from SMILES",
        )

    def test_create_reaction_svg_string(self):
        test_svg_str = createReactionSVGString(smarts=self.reaction_smarts)
        test_svg_str = self.strip_white_space(test_svg_str)
        self.assertEqual(
            test_svg_str,
            self.reaction_svg_str,
            "incorrect creation of a reaction svg string from reaction SMARTS",
        )

    def test_get_addition_order_success(self):
        test_ordered_smis = getAddtionOrder(
            product_smi=self.snar_product_smiles,
            reactant_SMILES=self.snar_reactant_smiles_tuple,
            reaction_SMARTS=self.snar_encoded_smarts,
        )
        self.assertEqual(
            test_ordered_smis,
            list(self.snar_reactant_smiles_tuple),
            "incorrect addtion order for a SNAr encoded recipe SMARTS",
        )

    def test_get_addition_order_fail(self):
        first_reactant_smiles = "OT Chemistry is possible"
        second_reactant_smiles = self.snar_reactant_smiles_one[0]
        reactant_SMILES = (first_reactant_smiles, second_reactant_smiles)
        test_ordered_smis = getAddtionOrder(
            product_smi=self.snar_product_smiles,
            reactant_SMILES=reactant_SMILES,
            reaction_SMARTS=self.snar_encoded_smarts,
        )
        self.assertEqual(
            test_ordered_smis,
            None,
            "incorrect SMILES input should return None for addtion order",
        )

    def test_check_reactant_smarts_success(self):
        test_product_mols = checkReactantSMARTS(
            reactant_SMILES=self.snar_reactant_smiles_tuple,
            reaction_SMARTS=self.snar_encoded_smarts,
        )

        self.assertEqual(
            len(test_product_mols),
            2,
            "incorrect length of product mols for testing reaction SMARTS",
        )
        self.assertEqual(
            test_product_mols[1],
            self.snar_product_smiles,
            "incorrect product SMILES match for testing reaction SMARTS",
        )


class PubChemFunctionsTestCase(TestCase):
    def setUp(self) -> None:
        self.smiles = "C1COC2=C(C3=C(C(=C21)CCN)OCC3)Br"
        self.compound = getPubChemCompound(smiles=self.smiles)

    def test_get_pubchem_compound_success(self):
        test_compound = getPubChemCompound(smiles=self.smiles)
        self.assertEqual(
            test_compound.cid,
            10265873,
            "incorrect PubChem id for getting a compound from PubChem",
        )
        self.assertEqual(
            test_compound.cas,
            "733720-95-1",
            "incorrect CAS number for PubChem compound search",
        )

    def test_get_pubchem_compound_fail(self):
        test_compound = getPubChemCompound(smiles="OT chemistry is possible")
        self.assertEqual(
            test_compound,
            None,
            "PubChem search should yield None response",
        )

    def test_get_chemical_name_success(self):
        test_name = getChemicalName(smiles=self.smiles)
        self.assertEqual(
            test_name,
            "2-(4-bromo-2,3,6,7-tetrahydrofuro[2,3-f][1]benzofuran-8-yl)ethanamine",
            "incorrect PubChem IUPAC name for compound",
        )

    def test_get_chemical_name_fail(self):
        test_name = getChemicalName(smiles="OT chemistry is possible")
        self.assertEqual(
            test_name,
            None,
            "PubChem name search should fail and return None",
        )

    def test_get_pubchem_cas_success(self):
        test_cas = getPubChemCAS(compound=self.compound)
        self.assertEqual(test_cas, "733720-95-1", "incorrect CAS number returned")

    def get_pubchem_cas_fail(self):
        test_cas = getPubChemCAS(compound=None)
        self.assertEqual(test_cas, None, "CAS should be None")
    
>>>>>>> b4077c53
<|MERGE_RESOLUTION|>--- conflicted
+++ resolved
@@ -1,4 +1,3 @@
-<<<<<<< HEAD
 # from unittest import TestCase
 # from rdkit import Chem
 # from rdkit.Chem import AllChem
@@ -18,11 +17,11 @@
 #     getPubChemCompound,
 # )
 
-# from car.tests.testdata.indata.testutils import (
+# from .testdata.indata.testutils import (
 #     snar_reactant_smiles_one,
 #     snar_reactant_smiles_two,
 # )
-# from car.tests.testdata.outdata.testutils import (
+# from .testdata.outdata.testutils import (
 #     snar_combo_equal,
 #     snar_combo_unequal,
 #     svg_str,
@@ -213,230 +212,11 @@
 #             "PubChem name search should fail and return None",
 #         )
 
-#     def test_get_pubchem_cas(self):
+#     def test_get_pubchem_cas_success(self):
 #         test_cas = getPubChemCAS(compound=self.compound)
 #         self.assertEqual(test_cas, "733720-95-1", "incorrect CAS number returned")
-=======
-from unittest import TestCase
-from rdkit import Chem
-from rdkit.Chem import AllChem
-
-from car.recipebuilder.encodedrecipes import encoded_recipes
-
-from car.utils import (
-    calculateMols,
-    canonSmiles,
-    combiChem,
-    createSVGString,
-    createReactionSVGString,
-    getAddtionOrder,
-    checkReactantSMARTS,
-    getChemicalName,
-    getPubChemCAS,
-    getPubChemCompound,
-)
-
-from .testdata.indata.testutils import (
-    snar_reactant_smiles_one,
-    snar_reactant_smiles_two,
-)
-from .testdata.outdata.testutils import (
-    snar_combo_equal,
-    snar_combo_unequal,
-    svg_str,
-    svg_reaction_str,
-)
-
-
-class ChemistryFunctionsTestCase(TestCase):
-    def setUp(self) -> None:
-        self.smiles = "C1COC2=C(C3=C(C(=C21)CCN)OCC3)Br"
-        self.snar_reactant_smiles_one = snar_reactant_smiles_one
-        self.snar_reactant_smiles_two = snar_reactant_smiles_two
-        self.snar_reactant_smiles_tuple = (
-            snar_reactant_smiles_one[0],
-            snar_reactant_smiles_two[0],
-        )
-        self.snar_encoded_smarts = encoded_recipes[
-            "N-nucleophilic aromatic substitution"
-        ]["reactionSMARTS"]
-        self.snar_product_smiles = "O=C(O)Cc1ccc(Nc2ccccc2)cc1F"
-        self.snar_product_mols = Chem.MolFromSmiles(self.snar_product_smiles)
-        self.svg_str = self.strip_white_space(str=svg_str)
-        self.reaction_smarts = AllChem.ReactionFromSmarts(
-            "{}.{}>>{}".format(
-                self.snar_reactant_smiles_one[0],
-                self.snar_reactant_smiles_two[0],
-                self.snar_product_smiles,
-            )
-        )
-        self.reaction_svg_str = self.strip_white_space(svg_reaction_str)
-
-    def strip_white_space(self, str):
-        return str.replace(" ", "").replace("\t", "").replace("\n", "")
-
-    def test_calculate_product_mols(self):
-        target_mass = 10
-        test_product_mols = calculateMols(
-            target_mass=target_mass, target_SMILES=self.smiles
-        )
-
-        self.assertAlmostEqual(
-            first=test_product_mols,
-            second=3.533309327614245e-05,
-            places=4,
-            msg="incorrect product mols calculated",
-        )
-
-    def test_canon_smiles_correct(self):
-        test_canon_smiles = canonSmiles(smiles=self.smiles)
-        self.assertEqual(
-            test_canon_smiles,
-            "NCCc1c2c(c(Br)c3c1OCC3)OCC2",
-            "incorrect canonicalisation of SMILES",
-        )
-
-    def test_canon_smiles_incorrect(self):
-        test_canon_smiles = canonSmiles(smiles="OT Chemistry is possible")
-        self.assertEqual(
-            test_canon_smiles,
-            False,
-            "incorrect capture of bad SMILES input",
-        )
-
-    def test_combi_chem_equal(self):
-        test_all_possible_combinations = combiChem(
-            reactant_1_SMILES=self.snar_reactant_smiles_one,
-            reactant_2_SMILES=self.snar_reactant_smiles_two,
-        )
-        self.assertEqual(
-            test_all_possible_combinations,
-            snar_combo_equal,
-            "incorrect combinatorial product of two equal length lists of smiles",
-        )
-
-    def test_combi_chem_unequal(self):
-        test_all_possible_combinations = combiChem(
-            reactant_1_SMILES=self.snar_reactant_smiles_one[0:1],
-            reactant_2_SMILES=self.snar_reactant_smiles_two,
-        )
-        self.assertEqual(
-            test_all_possible_combinations,
-            snar_combo_unequal,
-            "incorrect combinatorial product of two non-equal length lists of smiles",
-        )
-
-    def test_create_svg_string(self):
-        test_svg_str = createSVGString(smiles=self.smiles)
-        test_svg_str = self.strip_white_space(test_svg_str)
-        self.assertEqual(
-            test_svg_str,
-            self.svg_str,
-            "incorrect creation of a svg string from SMILES",
-        )
-
-    def test_create_reaction_svg_string(self):
-        test_svg_str = createReactionSVGString(smarts=self.reaction_smarts)
-        test_svg_str = self.strip_white_space(test_svg_str)
-        self.assertEqual(
-            test_svg_str,
-            self.reaction_svg_str,
-            "incorrect creation of a reaction svg string from reaction SMARTS",
-        )
-
-    def test_get_addition_order_success(self):
-        test_ordered_smis = getAddtionOrder(
-            product_smi=self.snar_product_smiles,
-            reactant_SMILES=self.snar_reactant_smiles_tuple,
-            reaction_SMARTS=self.snar_encoded_smarts,
-        )
-        self.assertEqual(
-            test_ordered_smis,
-            list(self.snar_reactant_smiles_tuple),
-            "incorrect addtion order for a SNAr encoded recipe SMARTS",
-        )
-
-    def test_get_addition_order_fail(self):
-        first_reactant_smiles = "OT Chemistry is possible"
-        second_reactant_smiles = self.snar_reactant_smiles_one[0]
-        reactant_SMILES = (first_reactant_smiles, second_reactant_smiles)
-        test_ordered_smis = getAddtionOrder(
-            product_smi=self.snar_product_smiles,
-            reactant_SMILES=reactant_SMILES,
-            reaction_SMARTS=self.snar_encoded_smarts,
-        )
-        self.assertEqual(
-            test_ordered_smis,
-            None,
-            "incorrect SMILES input should return None for addtion order",
-        )
-
-    def test_check_reactant_smarts_success(self):
-        test_product_mols = checkReactantSMARTS(
-            reactant_SMILES=self.snar_reactant_smiles_tuple,
-            reaction_SMARTS=self.snar_encoded_smarts,
-        )
-
-        self.assertEqual(
-            len(test_product_mols),
-            2,
-            "incorrect length of product mols for testing reaction SMARTS",
-        )
-        self.assertEqual(
-            test_product_mols[1],
-            self.snar_product_smiles,
-            "incorrect product SMILES match for testing reaction SMARTS",
-        )
-
-
-class PubChemFunctionsTestCase(TestCase):
-    def setUp(self) -> None:
-        self.smiles = "C1COC2=C(C3=C(C(=C21)CCN)OCC3)Br"
-        self.compound = getPubChemCompound(smiles=self.smiles)
-
-    def test_get_pubchem_compound_success(self):
-        test_compound = getPubChemCompound(smiles=self.smiles)
-        self.assertEqual(
-            test_compound.cid,
-            10265873,
-            "incorrect PubChem id for getting a compound from PubChem",
-        )
-        self.assertEqual(
-            test_compound.cas,
-            "733720-95-1",
-            "incorrect CAS number for PubChem compound search",
-        )
-
-    def test_get_pubchem_compound_fail(self):
-        test_compound = getPubChemCompound(smiles="OT chemistry is possible")
-        self.assertEqual(
-            test_compound,
-            None,
-            "PubChem search should yield None response",
-        )
-
-    def test_get_chemical_name_success(self):
-        test_name = getChemicalName(smiles=self.smiles)
-        self.assertEqual(
-            test_name,
-            "2-(4-bromo-2,3,6,7-tetrahydrofuro[2,3-f][1]benzofuran-8-yl)ethanamine",
-            "incorrect PubChem IUPAC name for compound",
-        )
-
-    def test_get_chemical_name_fail(self):
-        test_name = getChemicalName(smiles="OT chemistry is possible")
-        self.assertEqual(
-            test_name,
-            None,
-            "PubChem name search should fail and return None",
-        )
-
-    def test_get_pubchem_cas_success(self):
-        test_cas = getPubChemCAS(compound=self.compound)
-        self.assertEqual(test_cas, "733720-95-1", "incorrect CAS number returned")
-
-    def get_pubchem_cas_fail(self):
-        test_cas = getPubChemCAS(compound=None)
-        self.assertEqual(test_cas, None, "CAS should be None")
-    
->>>>>>> b4077c53
+
+#     def get_pubchem_cas_fail(self):
+#         test_cas = getPubChemCAS(compound=None)
+#         self.assertEqual(test_cas, None, "CAS should be None")
+    