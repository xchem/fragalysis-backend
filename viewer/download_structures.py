"""
download_structures.py

Methods for downloading a Target Zip file used by the download_structure API.
"""

import copy
import json
import logging
import os
import re
import shutil
import uuid
import zipfile
from dataclasses import dataclass
from datetime import datetime, timedelta, timezone
from io import BytesIO, StringIO
from pathlib import Path
from typing import Any, Dict

import pandoc
from django.conf import settings
from django.db.models import CharField, Exists, F, OuterRef, Subquery, Value
from django.db.models.functions import Concat

from viewer.models import (
    DownloadLinks,
    SiteObservation,
    SiteObservationTag,
    SiteObvsSiteObservationTag,
    TagCategory,
)
from viewer.utils import clean_filename

from .serializers import DownloadStructuresSerializer

logger = logging.getLogger(__name__)

# Length of time to keep records of dynamic links.
KEEP_UNTIL_DURATION = timedelta(minutes=90)

# Filepaths mapping for writing associated files to the zip archive.
# Note that if this is set to 'aligned' then the files will be placed in
# the protein code subdirectory of the aligned directory
# (as for the target upload).
_ZIP_FILEPATHS = {
    'apo_file': ('aligned'),  # SiteObservation: apo_file
    'apo_solv_file': ('aligned'),  # SiteObservation: apo_solv_file
    'apo_desolv_file': ('aligned'),  # SiteObservation: apo_desolv_file
    'bound_file': ('aligned'),  # SiteObservation: bound_file
    'sdf_info': ('aligned'),  # SiteObservation: ligand_mol_file (indirectly)
    'ligand_mol': ('aligned'),  # SiteObservation: ligand_mol
    'ligand_smiles': ('aligned'),  # SiteObservation: ligand_smiles
    'ligand_pdb': ('aligned'),  # SiteObservation: ligand_pdb
    'smiles_info': (''),  # SiteObservation: smiles_info (indirectly)
    # those above are all controlled by serializer's all_aligned_structures flag
    'sigmaa_file': ('aligned'),  # SiteObservation: sigmaa_file
    'diff_file': ('aligned'),  # SiteObservation: diff_file
    'event_file': ('aligned'),  # SiteObservation: ligand_pdb
    'pdb_info': ('aligned'),  # Experiment: cif_info
    'cif_info': ('aligned'),  # Experiment: cif_info
    'mtz_info': ('aligned'),  # Experiment: mtz_info
    'map_info': ('aligned'),  # Experiment: map_info (multiple files)
    'single_sdf_file': (''),
    'metadata_info': (''),
    'trans_matrix_info': (''),
    'extra_files': ('extra_files'),
    'readme': (''),
}

TAG_CATEGORIES = (
    'ConformerSites',
    'CanonSites',
    'CrystalformSites',
    'Quatassemblies',
    'Crystalforms',
)
CURATED_TAG_CATEGORIES = ('Series', 'Forum', 'Other')

META_HEADER = ('Code', 'Long code', 'Compound code', 'Smiles', 'Downloaded')


class TagSubquery(Subquery):
    """Annotate SiteObservation with tag of given category"""

    def __init__(self, category):
        # fmt: off
        query = SiteObservationTag.objects.filter(
            pk=Subquery(
                SiteObvsSiteObservationTag.objects.filter(
                    site_observation=OuterRef(OuterRef('pk')),
                    site_obvs_tag__category=TagCategory.objects.get(
                        category=category,
                    ),
                ).values('site_obvs_tag')[:1]
            )
        ).annotate(
            combitag=Concat(
                F('tag_prefix'),
                Value(' - '),
                F('tag'),
                output_field=CharField(),
            ),
        ).values('combitag')[0:1]
        super().__init__(query)
        # fmt: on


class UploadTagSubquery(Subquery):
    """Annotate SiteObservation with tag of given category"""

    def __init__(self, category):
        # fmt: off
        query = SiteObservationTag.objects.filter(
            pk=Subquery(
                SiteObvsSiteObservationTag.objects.filter(
                    site_observation=OuterRef(OuterRef('pk')),
                    site_obvs_tag__category=TagCategory.objects.get(
                        category=category,
                    ),
                ).values('site_obvs_tag')[:1]
            )
        ).values('upload_name')[0:1]
        super().__init__(query)
        # fmt: on


class CuratedTagSubquery(Exists):
    """Annotate SiteObservation with tag of given category"""

    def __init__(self, tag):
        query = SiteObvsSiteObservationTag.objects.filter(
            site_observation=OuterRef('pk'),
            site_obvs_tag=tag,
        )
        super().__init__(query)


@dataclass(frozen=True)
class ArchiveFile:
    path: str
    archive_path: str
    site_observation: SiteObservation | None = None


# Dictionary containing all references needed to create the zip file
# NB you may need to add a version number to this at some point...
zip_template = {
    'proteins': {
        'apo_file': {},
        'apo_solv_file': {},
        'apo_desolv_file': {},
        'bound_file': {},
        'pdb_info': {},
        'cif_info': {},
        'mtz_info': {},
        'map_info': {},
        'event_file': {},
        'diff_file': {},
        'sigmaa_file': {},
        'ligand_pdb': {},
        'ligand_mol': {},
        'ligand_smiles': {},
        # additional ccp4 files, issue 1448
        'event_file_crystallographic': {},
        'diff_file_crystallographic': {},
        'sigmaa_file_crystallographic': {},
    },
    'molecules': {
        'sdf_files': {},
        'sdf_info': False,
        'single_sdf_file': False,
        'smiles_info': {},
    },
    'metadata_info': None,
    'trans_matrix_info': None,
}


_ERROR_FILE = 'errors.csv'

# unlike v1, metadata doesn't exist anymore, needs compiling
_METADATA_FILE = 'metadata.csv'


def _is_mol_or_sdf(path):
    """Returns True if the file and path look like a MOL or SDF file.
    It does this by simply checking the file's extension.
    """
    return Path(path).suffix.lower() in ('.sdf', '.mol')


def _add_empty_file(ziparchive, archive_path):
    """When file is missing, add an empty file to the archive.


    Used to send an explicit signal to the downloader that the file is
    missing.
    """
    logger.debug('+_add_empty_file: %s', archive_path)
    ziparchive.writestr(f'{archive_path}_FILE_NOT_IN_UPLOAD', BytesIO(b'').getvalue())


def _read_and_patch_molecule_name(path, molecule_name=None):
    """Patches the source file (expected to be a MOL or SDF file)
    by adding the molecule name (the basename of the file) and returning the
    file content as string. the assumption is that the source file is smll
    and can be read into memory.

    If a code/molecule is added we use that, otherwise we use the basename of
    the cleaned filename.

    Do not call this function for files that are not MOL or SD files.
    """
    assert _is_mol_or_sdf(path)

    logger.debug('Patching MOL/SDF "%s" molecule_name=%s', path, molecule_name)

    # The name will be set from file name
    # (without path prefix and the extension)
    # of the cleaned-up name.
    # e.g. the name of 'media/sdfs/Mpro-x3351_0A_rtEVbqf.sdf'
    # is 'Mpro-x3351_0A'.
    name = molecule_name or os.path.splitext(clean_filename(path))[0]

    # Now read the file, checking the first line
    # and setting it to the molecule name if it's blank.
    # We accumulate the file's content into 'content',
    # which we eventually return to the caller.
    content = ''
    with open(path, 'r', encoding='utf-8') as f_in:
        if first_line := f_in.readline().strip():
            content += first_line + '\n'
        else:
            content += name + '\n'
        # The rest of the file...
        for next_line in f_in:
            content += next_line

    return content


def _patch_molecule_name(site_observation):
    """Patch the MOL or SDF file with molecule name.

    Processes the content of ligand_mol attribute of the
    site_observation object. Returns the content as string.

    Alternative to _read_and_patch_molecule_name function above
    which operates on files. As ligand_mol is now stored as text,
    slightly different approach was necessary.

    """
    logger.debug('Patching MOL/SDF of "%s"', site_observation)

    # Now read the file, checking the first line
    # and setting it to the molecule name if it's blank.
    lines = site_observation.ligand_mol_file.split('\n')
    if not lines[0].strip():
        lines[0] = site_observation.long_code

    # the db contents is mol file but what's requested here is
    # sdf. add sdf separator
    lines.append('$$$$\n')
    return '\n'.join(lines)


def _add_file_to_zip_aligned(ziparchive, code, archive_file):
    """Add the requested file to the zip archive.

    If the file is an SDF or MOL we insert the name of the molecule
    if it is not set  (the basename of the file).

    Args:
        ziparchive: Handle of zip archive
        code: original protein code stripped of any alternate name.
        filepath: filepath from record

    Returns:
        [boolean]: [True of record added to archive]
    """
    logger.debug('+_add_file_to_zip_aligned: %s, %s', code, archive_file)
    if not archive_file:
        # Odd - assume success
        logger.error('No filepath value')
        return True

    # calling str on archive_file.path because could be None
    filepath = str(Path(settings.MEDIA_ROOT).joinpath(str(archive_file.path)))
    if Path(filepath).is_file():
        if _is_mol_or_sdf(filepath):
            # It's a MOL or SD file.
            # Read and (potentially) adjust the file
            # and add to the archive as a string.
            content = _read_and_patch_molecule_name(filepath, molecule_name=code)
            ziparchive.writestr(archive_file.archive_path, content)
        else:
            # Copy the file without modification
            ziparchive.write(filepath, archive_file.archive_path)
        return True
    elif archive_file.site_observation:
        ziparchive.writestr(
            archive_file.archive_path,
            _patch_molecule_name(archive_file.site_observation),
        )
        return True
    else:
        logger.warning('filepath "%s" is not a file', filepath)
        _add_empty_file(ziparchive, archive_file.archive_path)

    return False


def _add_file_to_sdf(combined_sdf_file, archive_file):
    """Append the requested sdf file to the single sdf file provided.

    Args:
        combined_sdf: Handle of combined_sdf_file
        filepath: filepath from record

    Returns:
        [boolean]: [True of record added]
    """
    if not archive_file.path:
        # Odd - assume success
        logger.error('No filepath value')
        return True

    if archive_file.path and archive_file.path != 'None':
        with open(combined_sdf_file, 'a', encoding='utf-8') as f_out:
            patched_sdf_content = _patch_molecule_name(archive_file.site_observation)
            f_out.write(patched_sdf_content)
        return True
    else:
        logger.warning('filepath "%s" is not a file', archive_file.path)

    return False


def _protein_files_zip(zip_contents, ziparchive, error_file):
    """Write all protein related data to the ZIP file
    Returns protein errors
    """
    prot_errors = 0
    for param, files in zip_contents['proteins'].items():
        if not files:
            continue

        for prot, prot_file in files.items():
            for f in prot_file:
                # memo to self: f is ArchiveFile object
                if not _add_file_to_zip_aligned(ziparchive, prot, f):
                    error_file.write(f'{param},{prot},{f.archive_path}\n')
                    prot_errors += 1

    return prot_errors


def _molecule_files_zip(zip_contents, ziparchive, combined_sdf_file, error_file):
    """Write molecule (SD file) related data to the ZIP file
    Returns molecule errors
    """

    mol_errors = 0
    logger.info(
        'len(molecules.sd_files)=%s', len(zip_contents['molecules']['sdf_files'])
    )
    for archive_file, prot in zip_contents['molecules']['sdf_files'].items():
        # Do not try and process any missing SD files.
        if not archive_file:
            error_file.write(f'sdf_files,{prot},missing\n')
            mol_errors += 1
            continue

        if zip_contents['molecules'][
            'sdf_info'
        ] is True and not _add_file_to_zip_aligned(
            ziparchive, prot.split(":")[0], archive_file
        ):
            error_file.write(f'sdf_info,{prot},{archive_file.path}\n')
            mol_errors += 1

        # Append sdf file on the Molecule record to the combined_sdf_file.
        if zip_contents['molecules'][
            'single_sdf_file'
        ] is True and not _add_file_to_sdf(combined_sdf_file, archive_file):
            error_file.write(f'single_sdf_file,{prot},{archive_file.path}\n')
            mol_errors += 1

    return mol_errors


def _smiles_files_zip(zip_contents, ziparchive, download_path):
    """Create and write the smiles file to the ZIP file"""
    smiles_filename = os.path.join(download_path, 'smiles.smi')
    logger.info('Creating SMILES file "%s"...', smiles_filename)

    num_smiles = 0
    with open(smiles_filename, 'w', encoding='utf-8') as smilesfile:
        for smi in zip_contents['molecules']['smiles_info']:
            logger.debug('Adding "%s"...', smi)
            smilesfile.write(f'{smi},')
            num_smiles += 1

    logger.info('Added %s SMILES', num_smiles)

    ziparchive.write(
        smiles_filename,
        os.path.join(_ZIP_FILEPATHS['smiles_info'], os.path.basename(smiles_filename)),
    )
    os.remove(smiles_filename)


def _trans_matrix_files_zip(ziparchive, target):
    """Add transformation matrices to archive.

    Note that this will always be the latest information - even for
    preserved searches.
    """
    logger.info('+ Processing trans matrix files')

    # grab the last set of files for this target
    experiment_upload = target.experimentupload_set.order_by('commit_datetime').last()

    trans_matrix_files = (
        experiment_upload.neighbourhood_transforms,
        experiment_upload.conformer_site_transforms,
        experiment_upload.reference_structure_transforms,
    )
    for tmf in trans_matrix_files:
        filepath = Path(settings.MEDIA_ROOT).joinpath(str(tmf))
        archive_path = os.path.join(
            _ZIP_FILEPATHS['trans_matrix_info'],
            Path(str(tmf)).name,
        )
        if filepath.is_file():
            ziparchive.write(
                filepath,
                archive_path,
            )
        else:
            logger.warning('File %s does not exist', Path(str(tmf)).name)
            _add_empty_file(ziparchive, archive_path)


def _metadata_file_zip(ziparchive, target, site_observations):
    """Compile and add metadata file to archive."""
    logger.info('+ Processing metadata')

    annotations = {}
<<<<<<< HEAD
    values = ['code', 'longcode', 'cmpd__compound_code', 'smiles', 'downloaded']
    header = list(META_HEADER)
=======
    values = [
        'code',
        'longcode',
        'experiment__code',
        'cmpd__compound_code',
        'smiles',
        'canon_site_conf__canon_site__centroid_res',
        'downloaded',
    ]
    header = [
        'Code',
        'Long code',
        'Experiment code',
        'Compound code',
        'Smiles',
        'Centroid res',
        'Downloaded',
    ]

    # add auto-generated names before...
    for category in TagCategory.objects.filter(category__in=TAG_CATEGORIES):
        upload_tag = f'upload_tag_{category.category.lower()}'
        values.append(upload_tag)
        header.append(f'{category.category} upload name')
        annotations[upload_tag] = UploadTagSubquery(category.category)
>>>>>>> 0295b243

    # ... the aliases
    for category in TagCategory.objects.filter(category__in=TAG_CATEGORIES):
        tag = f'tag_{category.category.lower()}'
        values.append(tag)
        header.append(f'{category.category} alias')
        annotations[tag] = TagSubquery(category.category)

    values.append('pose__display_name')
    # annotations['Pose']
    header.append('Pose')

    pattern = re.compile(r'\W+')  # non-alphanumeric characters
    for tag in SiteObservationTag.objects.filter(
        category__in=TagCategory.objects.filter(category__in=CURATED_TAG_CATEGORIES),
        target=target,
    ):
        # for reasons unknown, mypy thinks tag is a string
        tagname = f'tag_{pattern.sub("_", tag.tag).strip().lower()}'  # type: ignore[attr-defined]
        values.append(tagname)
        header.append(f'[{tag.category}] {tag.tag}')  # type: ignore[attr-defined]
        annotations[tagname] = CuratedTagSubquery(tag)

    # fmt: off
    qs = SiteObservation.filter_manager.by_target(
        target=target,
    ).prefetch_related(
        'cmpd',
        'siteobservationtags',
    ).annotate(
        downloaded=Exists(
            site_observations.filter(
                pk=OuterRef('pk'),
            ),
        )
    ).annotate(
        **annotations
    ).values_list(
        *values
    )
    # fmt: on

    buff = StringIO()
    buff.write(','.join(header))
    buff.write('\n')
    for so_values in qs:
        buff.write(
            ','.join(
                [
                    str(k) if k else 'False' if isinstance(k, bool) else ''
                    for k in so_values
                ]
            )
        )
        buff.write('\n')

    ziparchive.writestr(_METADATA_FILE, buff.getvalue())
    logger.info('+ Processing metadata')


def _extra_files_zip(ziparchive, target):
    """If an extra info folder exists at the target root level, then
    copy the contents to the output file as is.
    Note that this will always be the latest information - even for
    preserved searches.
    """

    num_processed = 0
    num_extra_dir = 0
    for experiment_upload in target.experimentupload_set.order_by('commit_datetime'):
        extra_files = (
            Path(settings.MEDIA_ROOT)
            .joinpath(settings.TARGET_LOADER_MEDIA_DIRECTORY)
            .joinpath(experiment_upload.task_id)
        )

        # taking the latest upload for now
        # add unpacked zip directory
        extra_files = [d for d in list(extra_files.glob("*")) if d.is_dir()][0]

        # add upload_[d] dir
        extra_files = next(extra_files.glob("upload_*"))
        extra_files = extra_files.joinpath('extra_files')

        logger.debug('extra_files path 2: %s', extra_files)
        logger.info('Processing extra files (%s)...', extra_files)

        if extra_files.is_dir():
            num_extra_dir = num_extra_dir + 1
            for dirpath, _, files in os.walk(extra_files):
                for file in files:
                    filepath = os.path.join(dirpath, file)
                    logger.info('Adding extra file "%s"...', filepath)
                    ziparchive.write(
                        filepath,
                        os.path.join(
                            f'{_ZIP_FILEPATHS["extra_files"]}_{num_extra_dir}', file
                        ),
                    )
                    num_processed += 1
        else:
            logger.info('Directory does not exist (%s)...', extra_files)

    if num_processed == 0:
        logger.info('No extra files found')
    else:
        logger.info('Processed %s extra files', num_processed)


def _yaml_files_zip(ziparchive, target, transforms_requested: bool = False) -> None:
    """Add all yaml files (except transforms) from upload to ziparchive"""

    for experiment_upload in target.experimentupload_set.order_by('commit_datetime'):
        yaml_paths = (
            Path(settings.MEDIA_ROOT)
            .joinpath(settings.TARGET_LOADER_MEDIA_DIRECTORY)
            .joinpath(experiment_upload.task_id)
        )

        transforms = [
            Path(f.name).name
            for f in (
                experiment_upload.neighbourhood_transforms,
                experiment_upload.neighbourhood_transforms,
                experiment_upload.neighbourhood_transforms,
            )
        ]
        # taking the latest upload for now
        # add unpacked zip directory
        yaml_paths = [d for d in list(yaml_paths.glob("*")) if d.is_dir()][0]

        # add upload_[d] dir
        yaml_paths = next(yaml_paths.glob("upload_*"))

        archive_path = Path('yaml_files').joinpath(yaml_paths.parts[-1])

        yaml_files = [
            f
            for f in list(yaml_paths.glob("*.yaml"))
            if f.is_file() and f.name not in transforms
        ]

        logger.info('Processing yaml files (%s)...', yaml_files)

        for file in yaml_files:
            logger.info('Adding yaml file "%s"...', file)
            if not transforms_requested and file.name == 'neighbourhoods.yaml':
                # don't add this file if transforms are not requested
                continue
            ziparchive.write(file, str(Path(archive_path).joinpath(file.name)))


def _document_file_zip(ziparchive, download_path, original_search, host):
    """Create the document file
    This consists of a template plus an added contents description.
    """
    # Don't need...
    del host

    logger.info('Creating documentation...')

    template_file = os.path.join("/code/doc_templates", "download_readme_template.md")
    readme_filepath = os.path.join(download_path, 'Readme.md')
    with open(readme_filepath, "a", encoding="utf-8") as readme:
        _build_readme(readme, original_search, template_file, ziparchive)

    # Convert markdown to pdf file
    pdf_filepath = os.path.join(download_path, 'Readme.pdf')
    doc = pandoc.read(open(readme_filepath, "r", encoding="utf-8").read())
    pandoc.write(doc, file=pdf_filepath, format='latex', options=["--columns=72"])

    ziparchive.write(pdf_filepath, os.path.join(_ZIP_FILEPATHS['readme'], 'README.pdf'))
    os.remove(readme_filepath)
    os.remove(pdf_filepath)


def _build_readme(readme, original_search, template_file, ziparchive):
    readme.write("# Documentation for the downloaded zipfile\n")
    # Download links
    readme.write("## Download details\n")
    # Removed as the URL wasn't being generated correctly.
    # readme.write("### Download URLs\n")
    # readme.write("- Download URL: <")
    # ext_url = _get_external_download_url(download_path, host)
    # readme.write(ext_url+">\n")

    # Original Search
    readme.write("\n### Download command (JSON)\n")
    readme.write(
        "JSON command sent from front-end to backend "
        "to generate the download. This can be reused "
        "programmatically as a POST command:\n\n"
    )
    readme.write(f"```{json.dumps(original_search)}" + "```\n\n")

    # Download Structure from the template
    # (but prepare for the template file not existing)?
    if os.path.isfile(template_file):
        with open(template_file, "r", encoding="utf-8") as template:
            readme.write(template.read())
    else:
        logger.warning('Could not find template file (%s)', template_file)

    # Files Included
    list_of_files = ziparchive.namelist()
    readme.write("\n## Files included\n")
    list_of_files.sort()
    for filename in list_of_files:
        readme.write(f'- {filename}' + '\n')


def _create_structures_zip(
    target, zip_contents, file_url, original_search, host, site_observations
):
    """Write a ZIP file containing data from an input dictionary."""

    logger.info('+ _create_structures_zip(%s)', target.title)
    logger.info('file_url="%s"', file_url)
    logger.info('single_sdf_file="%s"', zip_contents['molecules']['single_sdf_file'])
    logger.info('sdf_files=%s', zip_contents['molecules']['sdf_files'])

    logger.debug('zip_contents=%s', zip_contents)

    download_path = os.path.dirname(file_url)
    logger.info('Creating download path (%s)', download_path)
    os.makedirs(download_path, exist_ok=True)

    error_filename = os.path.join(download_path, _ERROR_FILE)
    error_file = open(error_filename, "w", encoding="utf-8")
    error_file.write("Param,Code,File not found when assembling download\n")
    errors = 0

    # If a single sdf file is also wanted then create file to
    # add sdf files to a file called {target}_combined.sdf.
    combined_sdf_file = None
    if zip_contents['molecules']['single_sdf_file'] is True:
        combined_sdf_file = os.path.join(download_path, f'{target.title}_combined.sdf')
        logger.info('combined_sdf_file=%s', combined_sdf_file)

    with zipfile.ZipFile(file_url, 'w', zipfile.ZIP_DEFLATED) as ziparchive:
        # Read through zip_contents to compile the file
        errors += _protein_files_zip(zip_contents, ziparchive, error_file)
        if errors > 0:
            logger.warning('After _protein_files_zip() errors=%s', errors)

        if zip_contents['molecules']['sdf_files']:
            errors_before = errors
            errors += _molecule_files_zip(
                zip_contents, ziparchive, combined_sdf_file, error_file
            )
            if errors > errors_before:
                logger.warning('After _molecule_files_zip() errors=%s', errors)

        # Add combined_sdf_file to the archive?
        if (
            zip_contents['molecules']['single_sdf_file'] is True
            and combined_sdf_file
            and os.path.isfile(combined_sdf_file)
        ):
            logger.info('Adding combined_sdf_file "%s"...', combined_sdf_file)
            ziparchive.write(
                combined_sdf_file,
                os.path.join(
                    _ZIP_FILEPATHS['single_sdf_file'],
                    os.path.basename(combined_sdf_file),
                ),
            )
            os.remove(combined_sdf_file)

        # If smiles info is required, then write one column for each molecule
        # to a smiles.smi file and then add to the archive.
        if zip_contents['molecules']['smiles_info']:
            _smiles_files_zip(zip_contents, ziparchive, download_path)

        # compile and add metadata.csv
        if zip_contents['metadata_info']:
            _metadata_file_zip(ziparchive, target, site_observations)

        if zip_contents['trans_matrix_info']:
            _trans_matrix_files_zip(ziparchive, target)

        _extra_files_zip(ziparchive, target)

        _yaml_files_zip(
            ziparchive, target, transforms_requested=zip_contents['trans_matrix_info']
        )

        _document_file_zip(ziparchive, download_path, original_search, host)

        error_file.close()
        if errors > 0:
            logger.warning('errors=%s Adding %s to ziparchive', errors, _ERROR_FILE)
            ziparchive.write(error_filename, _ERROR_FILE)
        os.remove(error_filename)


def _protein_garbage_filter(proteins):
    """Garbage filter. It seems that Mpro has had some 'references_' added
    that are not being cleared up properly. Will look at this in future
    epic, but for now remove them from the download.

    Args:
        proteins

    Returns:
        [list]: [update protein list]
    """
    return proteins.exclude(code__startswith=r'references_')


def _create_structures_dict(site_obvs, protein_params, other_params):
    """Write a ZIP file containing data from an input dictionary

    Args:
        target
        proteins
        protein_params
        other_params

    Returns:
        [dict]: [dictionary containing the file contents]
    """
    logger.info('Processing %d SiteObservations', site_obvs.count())

    # Read through zip_params to compile the parameters
    zip_contents: Dict[str, Any] = copy.deepcopy(zip_template)
    for so in site_obvs:
        for param in protein_params:
            if protein_params[param] is True:
                if param in ['pdb_info', 'mtz_info', 'cif_info', 'map_info']:
                    # experiment object
                    model_attr = getattr(so.experiment, param)
                    logger.debug(
                        'Adding param to zip: %s, value: %s', param, model_attr
                    )
                    if param != 'map_info':
                        # treat all params as list
                        model_attr = (
                            [model_attr.name]
                            # None - some weird glitch in storing the values
                            if model_attr and not str(model_attr).find('None') > -1
                            else [param]
                        )

                    afile = []
                    for f in model_attr:
                        # here the model_attr is already stringified
                        try:
                            exp_path = re.search(r"x\d*", so.code).group(0)  # type: ignore[union-attr]
                        except AttributeError:
                            logger.error('Unexpected shortcodeformat: %s', so.code)
                            exp_path = so.code

                        apath = Path('crystallographic_files').joinpath(exp_path)
                        if model_attr and model_attr != 'None':
                            archive_path = str(
                                apath.joinpath(
                                    Path(f)
                                    .parts[-1]
                                    .replace(so.experiment.code, so.code)
                                )
                            )
                        else:
                            archive_path = str(apath.joinpath(param))
                        afile.append(ArchiveFile(path=f, archive_path=archive_path))

                elif param in [
                    'bound_file',
                    'apo_file',
                    'apo_solv_file',
                    'apo_desolv_file',
                    'sigmaa_file',
                    'event_file',
                    'artefacts_file',
                    'pdb_header_file',
                    'ligand_pdb',
                    'ligand_mol',
                    'ligand_smiles',
                    'diff_file',
                ]:
                    # siteobservation object

                    model_attr = getattr(so, param)
                    logger.debug(
                        'Adding param to zip: %s, value: %s', param, model_attr
                    )
                    apath = Path('aligned_files').joinpath(so.code)
                    if model_attr and model_attr != 'None':
                        archive_path = str(
                            apath.joinpath(
                                Path(model_attr.name)
                                .parts[-1]
                                .replace(so.longcode, so.code)
                            )
                        )
                    else:
                        # file not in upload
                        archive_path = str(apath.joinpath(param))

                    afile = [
                        ArchiveFile(
                            path=model_attr.name,
                            archive_path=archive_path,
                        )
                    ]

                else:
                    logger.warning('Unexpected param: %s', param)
                    continue

                zip_contents['proteins'][param][so.code] = afile

                # add additional ccp4 files (issue 1448)
                ccps = ('sigmaa_file', 'diff_file', 'event_file')
                if param in ccps:
                    # these only come from siteobservation object
                    model_attr = getattr(so, param)
                    if model_attr and model_attr != 'None':
                        apath = Path('aligned_files').joinpath(so.code)
                        ccp_path = Path(model_attr.name)
                        path = ccp_path.parent.joinpath(
                            f'{ccp_path.stem}_crystallographic{ccp_path.suffix}'
                        )
                        archive_path = str(
                            apath.joinpath(path.parts[-1].replace(so.longcode, so.code))
                        )

                        afile = [
                            ArchiveFile(
                                path=str(path),
                                archive_path=archive_path,
                            )
                        ]
                        zip_contents['proteins'][f'{param}_crystallographic'][
                            so.code
                        ] = afile

    zip_contents['molecules']['single_sdf_file'] = other_params['single_sdf_file']
    zip_contents['molecules']['sdf_info'] = other_params['sdf_info']

    # sdf information is held as a file on the Molecule record.
    if other_params['sdf_info'] or other_params['single_sdf_file']:
        num_molecules_collected = 0
        num_missing_sd_files = 0
        for so in site_obvs:
            if so.ligand_mol_file:
                # There is an SD file (normal)
                # sdf info is now kept as text in db field
                archive_path = str(
                    Path('aligned_files').joinpath(so.code).joinpath(f'{so.code}.sdf')
                )
                # path is ignored when writing sdfs but mandatory field
                zip_contents['molecules']['sdf_files'].update(
                    {
                        ArchiveFile(
                            path=archive_path,
                            archive_path=archive_path,
                            site_observation=so,
                        ): so.code
                    }
                )
                num_molecules_collected += 1
            else:
                # No file value (odd).
                logger.warning(
                    "SiteObservation record's 'ligand_mol_file' isn't set (%s)", so
                )
                num_missing_sd_files += 1

        # Report (in the log) anomalies
        if num_molecules_collected == 0:
            logger.warning('No SD files collected')
        else:
            logger.info('%s SD files collected', num_molecules_collected)

        if site_obvs.count() != num_molecules_collected:
            logger.warning(
                'Expected %d files, got %d', site_obvs.count(), num_molecules_collected
            )

        if num_missing_sd_files > 0:
            logger.warning('%d missing files', num_missing_sd_files)

    # The smiles at molecule level may not be unique.
    if other_params['smiles_info'] is True:
        for molecule in site_obvs:
            zip_contents['molecules']['smiles_info'].update({molecule.smiles: None})

    zip_contents['metadata_info'] = other_params['metadata_info']

    # Add the trans matrix files
    zip_contents['trans_matrix_info'] = other_params['trans_matrix_info']

    return zip_contents


def get_download_params(request):
    """Check whether structures have been previously downloaded

    Args:
        request

    Returns:
        protein_params, other_params
    """

    serializer = DownloadStructuresSerializer(data=request.data)
    valid = serializer.is_valid()
    logger.debug('serializer validated data: %s, %s', valid, serializer.validated_data)
    if not valid:
        logger.error('serializer errors: %s', serializer.errors)

    protein_params = {
        'pdb_info': serializer.validated_data['pdb_info'],
        'apo_file': serializer.validated_data['all_aligned_structures'],
        'bound_file': serializer.validated_data['all_aligned_structures'],
        'apo_solv_file': serializer.validated_data['all_aligned_structures'],
        'apo_desolv_file': serializer.validated_data['all_aligned_structures'],
        'ligand_pdb': serializer.validated_data['all_aligned_structures'],
        'ligand_mol': serializer.validated_data['all_aligned_structures'],
        'ligand_smiles': serializer.validated_data['all_aligned_structures'],
        'cif_info': serializer.validated_data['cif_info'],
        'mtz_info': serializer.validated_data['mtz_info'],
        'map_info': serializer.validated_data['map_info'],
        'event_file': serializer.validated_data['event_file'],
        'sigmaa_file': serializer.validated_data['sigmaa_file'],
        'diff_file': serializer.validated_data['diff_file'],
    }

    other_params = {
        'sdf_info': serializer.validated_data['all_aligned_structures'],
        'single_sdf_file': serializer.validated_data['single_sdf_file'],
        'metadata_info': serializer.validated_data['metadata_info'],
        'smiles_info': serializer.validated_data['all_aligned_structures'],
        'trans_matrix_info': serializer.validated_data['trans_matrix_info'],
    }

    static_link = serializer.validated_data['static_link']

    return protein_params, other_params, static_link


def create_or_return_download_link(request, target, site_observations):
    """Check/create a download zip file.

    Downloads are located in <MEDIA_ROOT>/downloads/ using a subdirectory
    using a UUID-4 value, with the file located in it, using the target title.
    For example: "/code/media/downloads/4c3afc69-bca9-4fb1-a76e-56c85a85899f/XX01ZVNS2B.zip".

    This function constructs the download file or returns a download form an exiting record.

    Returns:
        [file]: [URL to the file in the media directory]
    """
    logger.info('+ Handling download for Target "%s"', target.title)

    # Log the provided SiteObservations
    num_given_site_obs = site_observations.count()
    site_ob_repr = "".join(
        # & syntax copies the queryset without evaluating it. this way
        # I have an unsliced queryset for later for protein_garbage
        # filter method (this is what gave sliced queryset error)
        "%r " % site_ob
        for site_ob in site_observations & site_observations
    )
    logger.debug(
        'Given %s SiteObservation records: %r', num_given_site_obs, site_ob_repr
    )

    protein_params, other_params, static_link = get_download_params(request)
    logger.debug('proteins_params: %s', protein_params)
    logger.debug('other_params: %s', other_params)
    logger.debug('static_link: %s', static_link)

    # Remove 'references_' from protein list if present.
    site_observations = _protein_garbage_filter(site_observations)
    if num_given_site_obs > site_observations.count():
        logger.warning(
            'Removed %d "references_" proteins from download',
            num_given_site_obs - site_observations.count(),
        )

    # Save the list of protein codes - this is the ispybsafe set for this user.
    proteins_list = list(site_observations.values_list('code', flat=True))
    logger.debug('proteins_list: %s', proteins_list)

    # Remove the token so the original search can be stored
    original_search = copy.deepcopy(request.data)
    if 'csrfmiddlewaretoken' in original_search:
        del original_search['csrfmiddlewaretoken']

    if existing_link := DownloadLinks.objects.filter(
        target_id=target.id,
        proteins=proteins_list,
        protein_params=protein_params,
        other_params=other_params,
    ).first():
        # Dynamic to static?
        # Static link records are never removed.
        if static_link and not existing_link.static_link:
            logger.info(
                'Converting dynamic link to static link (%s)', existing_link.file_url
            )
            existing_link.static_link = True
            existing_link.save()
        # Now return the file...
        file_url = existing_link.file_url
        assert os.path.isfile(file_url)
        logger.info('- Handled existing download (file_url=%s)', file_url)
        return file_url

    # No existing Download record - create one,
    # which requires construction of the file prior to creating the record.
    # A record indicates the file is present. It is removed
    # when "out of date".
    host = request.get_host()
    filename = f'{target.title}.zip'
    file_url = os.path.join(
        settings.MEDIA_ROOT, 'downloads', str(uuid.uuid4()), filename
    )
    logger.info('Creating new download (file_url=%s)...', file_url)

    zip_contents = _create_structures_dict(
        site_observations, protein_params, other_params
    )
    _create_structures_zip(
        target,
        zip_contents,
        file_url,
        original_search,
        host,
        site_observations,
    )

    download_link = DownloadLinks()
    # Note: 'zip_file' and 'zip_contents' record properties are no longer used.
    download_link.file_url = file_url
    download_link.user = request.user if request.user.is_authenticated else None
    download_link.target = target
    download_link.proteins = proteins_list
    download_link.protein_params = protein_params
    download_link.other_params = other_params
    download_link.static_link = static_link
    download_link.create_date = datetime.now(timezone.utc)
    download_link.original_search = original_search
    # We've just created the file, so the download is valid now...
    # Dynamic files are typically removed on the next download request
    # that occurs after the KEEP_UNTIL_DURATION.
    download_link.keep_zip_until = download_link.create_date + KEEP_UNTIL_DURATION
    download_link.save()

    logger.info('- Handled new record (file_url=%s)', file_url)
    return file_url


def erase_out_of_date_download_records():
    """Physical zip files and DownloadLink records for non-static (dynamic) links
    are removed after 1 hour (typically during a POST call to create a new download).

    This is for security reasons and to conserve memory space. Only if the file can
    be deleted do we delete the download record. So, if there are any problems
    with the file-system the model should continue to reflect the current state
    of the world.
    """
    num_removed = 0
    out_of_date_dynamic_records = DownloadLinks.objects.filter(
        keep_zip_until__lt=datetime.now(timezone.utc)
    ).filter(static_link=False)
    for out_of_date_dynamic_record in out_of_date_dynamic_records:
        file_url = out_of_date_dynamic_record.file_url
        logger.info(
            '+ Attempting to remove download link record (file_url=%s)...', file_url
        )

        dir_name = os.path.dirname(file_url)
        if os.path.isdir(dir_name):
            logger.debug('Removing file_url directory (%s)...', dir_name)
            shutil.rmtree(dir_name, ignore_errors=True)
            logger.debug('Removed (%s)', dir_name)

        # Does the file exist now?
        # Hopefully not - but cater for 'cosmic-ray-effect' and
        # only delete the originating record if the file has been removed.
        if os.path.isdir(dir_name):
            logger.warning(
                'Failed removal of file_url directory (%s), leaving record',
                dir_name,
            )
        else:
            logger.info(
                'Removed file_url directory (%s), removing DownloadLinks record...',
                dir_name,
            )
            out_of_date_dynamic_record.delete()
            num_removed += 1

    logger.info('Erased %d', num_removed)<|MERGE_RESOLUTION|>--- conflicted
+++ resolved
@@ -448,10 +448,6 @@
     logger.info('+ Processing metadata')
 
     annotations = {}
-<<<<<<< HEAD
-    values = ['code', 'longcode', 'cmpd__compound_code', 'smiles', 'downloaded']
-    header = list(META_HEADER)
-=======
     values = [
         'code',
         'longcode',
@@ -477,7 +473,6 @@
         values.append(upload_tag)
         header.append(f'{category.category} upload name')
         annotations[upload_tag] = UploadTagSubquery(category.category)
->>>>>>> 0295b243
 
     # ... the aliases
     for category in TagCategory.objects.filter(category__in=TAG_CATEGORIES):
