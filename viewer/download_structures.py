--- conflicted
+++ resolved
@@ -649,12 +649,9 @@
     if other_params['trans_matrix_info'] is True:
         zip_contents['trans_matrix_info'] = True
 
-<<<<<<< HEAD
-=======
     return zip_contents
 
 
->>>>>>> da10075a
 def get_download_params(request):
     """Check whether structures have been previously downloaded
 
@@ -812,28 +809,17 @@
     logger.info('- Handled new record (file_url=%s)', file_url)
     return file_url
 
-<<<<<<< HEAD
 
 def erase_out_of_date_download_records():
     """Physical zip files and DownloadLink records for non-static (dynamic) links
     are removed after 1 hour (typically during a POST call to create a new download).
 
-=======
-
-def erase_out_of_date_download_records():
-    """Physical zip files and DownloadLink records for non-static (dynamic) links
-    are removed after 1 hour (typically during a POST call to create a new download).
-
->>>>>>> da10075a
     This is for security reasons and to conserve memory space. Only if the file can
     be deleted do we delete the download record. So, if there are any problems
     with the file-system the model should continue to reflect the current state
     of the world.
     """
-<<<<<<< HEAD
     num_removed = 0
-=======
->>>>>>> da10075a
     out_of_date_dynamic_records = DownloadLinks.objects.filter(
         keep_zip_until__lt=datetime.now(timezone.utc)
     ).filter(static_link=False)
@@ -854,26 +840,15 @@
         # only delete the originating record if the file has been removed.
         if os.path.isdir(dir_name):
             logger.warning(
-<<<<<<< HEAD
                 'Failed removal of file_url directory (%s), leaving record',
-=======
-                '- Failed removal of file_url directory (%s), not removing record',
->>>>>>> da10075a
                 dir_name,
             )
         else:
             logger.info(
-<<<<<<< HEAD
                 'Removed file_url directory (%s), removing DownloadLinks record...',
                 dir_name,
             )
             out_of_date_dynamic_record.delete()
             num_removed += 1
 
-    logger.info('Erased %d', num_removed)
-=======
-                '- Removed file_url directory (%s), removing DownloadLinks record',
-                dir_name,
-            )
-            out_of_date_dynamic_record.delete()
->>>>>>> da10075a
+    logger.info('Erased %d', num_removed)