--- conflicted
+++ resolved
@@ -1,21 +1,11 @@
-<<<<<<< HEAD
 from pathlib import Path
-# import copy
-
 from unittest import TestCase
 
 # from viewer.target_loader import TargetLoader
 from viewer.target_loader import calculate_sha256
 
-=======
-import copy
-from pathlib import Path
-from unittest import TestCase
+# import copy
 
-from django.test import tag
->>>>>>> 65295ef1
-
-from viewer.target_loader import TargetLoader
 
 test_file1_path = Path(__file__).absolute().parent.joinpath("hash_test_file1.txt")
 test_file1_hash = "35360b39bff52650367f7d2c08e29fa00a63a374c777b4055c75e4f97b173271"
@@ -42,17 +32,8 @@
 
 
 class FileValidationTests(TestCase):
-    @tag("broken")
     def test__calculate_sha256_positive(self):
-<<<<<<< HEAD
         calculated_hash = calculate_sha256(test_file1_path)
-=======
-        calculated_hash = (
-            TargetLoader._calculate_sha256(  # pylint: disable=protected-access
-                test_file1_path
-            )
-        )  # pylint: disable=protected-access
->>>>>>> 65295ef1
 
         self.assertEqual(
             calculated_hash,
@@ -62,15 +43,7 @@
 
     def test__calculate_sha256_negative(self):
         incorrect_hash = "imagine if this were the actual hash"
-<<<<<<< HEAD
         calculated_hash = calculate_sha256(test_file1_path)
-=======
-        calculated_hash = (
-            TargetLoader._calculate_sha256(  # pylint: disable=protected-access
-                test_file1_path
-            )
-        )  # pylint: disable=protected-access
->>>>>>> 65295ef1
 
         self.assertNotEqual(
             calculated_hash,
@@ -78,7 +51,6 @@
             "Hashes should not match for the negative test case.",
         )
 
-<<<<<<< HEAD
     # def test__check_file_existence(self):
     #     file_path = Path(test_file1_path)
     #     result = TargetLoader._check_file(file_path) # pylint: disable=protected-access
@@ -148,80 +120,4 @@
     #         result,
     #         expected_result,
     #         "File structure check failed for the positive test case.",
-    #     )
-=======
-    def test__check_file_existence(self):
-        file_path = Path(test_file1_path)
-        result = TargetLoader._check_file(file_path)  # pylint: disable=protected-access
-        self.assertTrue(
-            result, "File existence check failed for the positive test case."
-        )
-
-    def test__check_nonexistent_file(self):
-        invalid_file_path = Path("path/to/nonexistent/file.txt")
-        result = TargetLoader._check_file(  # pylint: disable=protected-access
-            invalid_file_path
-        )  # pylint: disable=protected-access
-        self.assertFalse(
-            result, "File existence check succeeded for the nonexistent file case."
-        )
-
-    def test__check_file_struct_flat_positive(self):
-        result = TargetLoader._check_file_struct(  # pylint: disable=protected-access
-            Path(test_file1_path.root), file_struct_flat
-        )
-
-        self.assertEqual(
-            result,
-            file_struct_flat,
-            "File structure check failed for the positive test case.",
-        )
-
-    def test__check_file_struct_flat_incomplete_positive(self):
-        file_struct = copy.deepcopy(file_struct_flat)
-        del file_struct["file2"]
-
-        result = TargetLoader._check_file_struct(  # pylint: disable=protected-access
-            Path(test_file1_path.root), file_struct
-        )
-
-        expected_result = {
-            "file1": str(test_file1_path),
-        }
-
-        self.assertEqual(
-            result,
-            expected_result,
-            "File structure check failed for the positive test case.",
-        )
-
-    @tag("broken")
-    def test_check_file_struct_nested_positive(self):
-        result = TargetLoader._check_file_struct(  # pylint: disable=protected-access
-            Path(test_file1_path.root), file_struct_nested
-        )
-
-        self.assertEqual(
-            result,
-            file_struct_flat,
-            "File structure check failed for the positive test case.",
-        )
-
-    @tag("broken")
-    def test_check_file_struct_nested_incomplete_positive(self):
-        file_struct = copy.deepcopy(file_struct_nested)
-        file_struct["file2"]["sha256"] = "incorrect hash"
-
-        expected_result = copy.deepcopy(file_struct_flat)
-        del expected_result["file2"]
-
-        result = TargetLoader._check_file_struct(  # pylint: disable=protected-access
-            Path(test_file1_path.root), file_struct
-        )
-
-        self.assertEqual(
-            result,
-            expected_result,
-            "File structure check failed for the positive test case.",
-        )
->>>>>>> 65295ef1
+    #     )