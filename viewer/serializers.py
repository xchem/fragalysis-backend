--- conflicted
+++ resolved
@@ -7,35 +7,7 @@
 from api.security import ISpyBSafeQuerySet
 from api.utils import draw_mol
 
-<<<<<<< HEAD
 from viewer import models
-=======
-from viewer.models import (
-    ActivityPoint,
-    Molecule,
-    Project,
-    Protein,
-    Compound,
-    Target,
-    Snapshot,
-    SessionProject,
-    ActionType,
-    SnapshotActions,
-    SessionActions,
-    ComputedMolecule,
-    ComputedSet,
-    NumericalScoreValues,
-    ScoreDescription,
-    File,
-    TextScoreValues,
-    TagCategory,
-    MoleculeTag,
-    SessionProjectTag,
-    JobFileTransfer,
-    JobRequest,
-    JobOverride
-)
->>>>>>> 21101471
 from viewer.utils import get_https_host
 
 from scoring.models import MolGroup
@@ -333,11 +305,7 @@
         return "DIAMOND-ISPYB"
 
     class Meta:
-<<<<<<< HEAD
         model = models.Project
-=======
-        model = Project
->>>>>>> 21101471
         fields = ("id",
                   "target_access_string",
                   "init_date",
@@ -799,7 +767,6 @@
         model = models.JobRequest
         fields = ("job_status", "state_transition_time")
 
-<<<<<<< HEAD
 
 class TargetExperimentReadSerializer(serializers.ModelSerializer):
     class Meta:
@@ -820,17 +787,14 @@
     class Meta:
         model = models.ExperimentUpload
         fields = ('project', 'target', 'file')
-=======
-# End of Serializers for Squonk Jobs
 
 class JobOverrideReadSerializer(serializers.ModelSerializer):
     class Meta:
-        model = JobOverride
+        model = models.JobOverride
         fields = '__all__'
 
 
 class JobOverrideWriteSerializer(serializers.ModelSerializer):
     class Meta:
-        model = JobOverride
-        fields = ('override',)
->>>>>>> 21101471
+        model = models.JobOverride
+        fields = ('override',)