import logging
import json
import os
import zipfile
from io import StringIO
import uuid
import shlex
import shutil
from datetime import datetime, timezone
from wsgiref.util import FileWrapper
from dateutil.parser import parse
import pytz

import pandas as pd

from django.db import connections
from django.http import HttpResponse, FileResponse
from django.shortcuts import render, redirect, get_object_or_404
from django.core.files.storage import default_storage
from django.core.files.base import ContentFile
from django.core.mail import send_mail
from django.conf import settings
from django.http import JsonResponse
from django.views import View

from rest_framework import status, viewsets, permissions
from rest_framework.exceptions import ParseError
from rest_framework.parsers import BaseParser
from rest_framework.response import Response
from rest_framework.views import APIView

from celery.result import AsyncResult

from api.security import ISpyBSafeQuerySet

from api.utils import get_params, get_highlighted_diffs, pretty_request
from viewer.utils import create_squonk_job_request_url

from viewer import filters
from viewer import models
from viewer import serializers
from viewer.squonk2_agent import Squonk2AgentRv, Squonk2Agent, get_squonk2_agent
from viewer.squonk2_agent import AccessParams, CommonParams, SendParams, RunJobParams

from .forms import CSetForm, TSetForm
from .tasks import (
    check_services,
    erase_compound_set_job_material,
    process_compound_set,
    process_design_sets,
    process_job_file_transfer,
    process_compound_set_job_file,
    process_target_set,
    validate_compound_set,
    validate_target_set,
)
from .discourse import create_discourse_post, list_discourse_posts_for_topic, check_discourse_user
from .download_structures import (
    check_download_links,
    recreate_static_file,
    maintain_download_links
)

from .squonk_job_file_transfer import (
    check_file_transfer
)

from .squonk_job_request import (
    check_squonk_active,
    get_squonk_job_config,
    create_squonk_job,
)

logger = logging.getLogger(__name__)

# Fields injected in a session object to pass
# messages between views. This is used by UploadCSet
# to pass errors and other messages back to the user
# via the upload-cset.html template.
_SESSION_ERROR = 'session_error'
_SESSION_MESSAGE = 'session_message'

_SQ2A: Squonk2Agent = get_squonk2_agent()


class CompoundIdentifierTypeView(viewsets.ModelViewSet):
    queryset = models.CompoundIdentifierType.objects.all()
    serializer_class = serializers.CompoundIdentifierTypeSerializer
    permission_classes = [permissions.IsAuthenticated]


class CompoundIdentifierView(viewsets.ModelViewSet):
    queryset = models.CompoundIdentifier.objects.all()
    serializer_class = serializers.CompoundIdentifierSerializer
    permission_classes = [permissions.IsAuthenticated]
    filterset_fields = ["type", "compound"]


class VectorsView(ISpyBSafeQuerySet):
    """Vectors (api/vector)
    """
    queryset = models.Molecule.objects.filter()
    serializer_class = serializers.VectorsSerializer
    filter_permissions = "prot_id__target_id__project_id"
    filterset_fields = ("prot_id", "cmpd_id", "smiles", "prot_id__target_id", "mol_groups")


class GraphView(ISpyBSafeQuerySet):
    """Graph (api/graph)
    """
    queryset = models.Molecule.objects.filter()
    serializer_class = serializers.GraphSerializer
    filter_permissions = "prot_id__target_id__project_id"
    filterset_fields = ("prot_id", "cmpd_id", "smiles", "prot_id__target_id", "mol_groups")


class MolImageView(ISpyBSafeQuerySet):
    """Molecule images (api/molimg)
    """
    queryset = models.Molecule.objects.filter()
    serializer_class = serializers.MolImageSerializer
    filter_permissions = "prot_id__target_id__project_id"
    filterset_fields = ("prot_id", "cmpd_id", "smiles", "prot_id__target_id", "mol_groups")


class CompoundImageView(ISpyBSafeQuerySet):
    """Compound images (api/cmpdimg)
    """
    queryset = models.Compound.objects.filter()
    serializer_class = serializers.CmpdImageSerializer
    filter_permissions = "project_id"
    filterset_fields = ("smiles",)


class ProteinMapInfoView(ISpyBSafeQuerySet):
    """Protein map info (file) (api/protmap)
    """
    queryset = models.Protein.objects.filter()
    serializer_class = serializers.ProtMapInfoSerializer
    filter_permissions = "target_id__project_id"
    filterset_fields = ("code", "target_id", "target_id__title", "prot_type")


class ProteinPDBInfoView(ISpyBSafeQuerySet):
    """Protein apo pdb info (file) (api/protpdb)
    """
    queryset = models.Protein.objects.filter()
    serializer_class = serializers.ProtPDBInfoSerializer
    filter_permissions = "target_id__project_id"
    filterset_fields = ("code", "target_id", "target_id__title", "prot_type")


class ProteinPDBBoundInfoView(ISpyBSafeQuerySet):
    """Protein bound pdb info (file) (api/protpdbbound)
    """
    queryset = models.Protein.objects.filter()
    serializer_class = serializers.ProtPDBBoundInfoSerializer
    filter_permissions = "target_id__project_id"
    filterset_fields = ("code", "target_id", "target_id__title", "prot_type")


class ProjectView(ISpyBSafeQuerySet):
    """Projects (api/project)
    """
    queryset = models.Project.objects.filter()
    serializer_class = serializers.ProjectSerializer
    # Special case - Project filter permissions is blank.
    filter_permissions = ""


class TargetView(ISpyBSafeQuerySet):
    """Targets (api/targets)
    """
    queryset = models.Target.objects.filter()
    serializer_class = serializers.TargetSerializer
    filter_permissions = "project_id"
    filterset_fields = ("title",)


class MoleculeView(ISpyBSafeQuerySet):
    """Molecules (api/molecules)
    """
    queryset = models.Molecule.objects.filter()
    serializer_class = serializers.MoleculeSerializer
    filter_permissions = "prot_id__target_id__project_id"
    filterset_fields = (
        "prot_id",
        "prot_id__code",
        "cmpd_id",
        "smiles",
        "prot_id__target_id",
        "prot_id__target_id__title",
        "mol_type",
        "mol_groups",
    )


class CompoundView(ISpyBSafeQuerySet):
    """Compounds (api/compounds)
    """
    queryset = models.Compound.objects.filter()
    serializer_class = serializers.CompoundSerializer
    filter_permissions = "project_id"
    filterset_fields = ("smiles", "current_identifier", "inchi", "long_inchi")


class ProteinView(ISpyBSafeQuerySet):
    """Proteins (api/proteins)
    """
    queryset = models.Protein.objects.filter()
    serializer_class = serializers.ProteinSerializer
    filter_permissions = "target_id__project_id"
    filterset_fields = ("code", "target_id", "target_id__title", "prot_type")


def react(request):
    """We "START HERE". This is the first API call that the front-end calls.
    """

    discourse_api_key = settings.DISCOURSE_API_KEY

    context = {}

    # Is the Squonk2 Agent configured?
    sq2_rv = _SQ2A.configured()
    if sq2_rv.success:
        context['squonk_available'] = 'true'
    else:
        context['squonk_available'] = 'false'

    if discourse_api_key:
        context['discourse_available'] = 'true'
    else:
        context['discourse_available'] = 'false'

    user = request.user
    if user.is_authenticated:
        context['discourse_host'] = ''
        context['user_present_on_discourse'] = 'false'
        # If user is authenticated and a discourse api key is available, then check discourse to
        # see if user is set up and set up flag in context.
        if discourse_api_key:
            context['discourse_host'] = settings.DISCOURSE_HOST
            error, error_message, user_id = check_discourse_user(user)
            if user_id:
                context['user_present_on_discourse'] = 'true'

        # If user is authenticated Squonk can be called then return the Squonk host
        # so the Frontend can navigate to it
        context['squonk_ui_url'] = ''
        if sq2_rv.success and check_squonk_active(request):
            context['squonk_ui_url'] = _SQ2A.get_ui_url()

    return render(request, "viewer/react_temp.html", context)


def save_pdb_zip(pdb_file):
    zf = zipfile.ZipFile(pdb_file)
    zip_lst = zf.namelist()
    zfile = {}
    zfile_hashvals = {}
    print(zip_lst)
    for filename in zip_lst:
        # only handle pdb files
        if filename.split('.')[-1] == 'pdb':
            f = filename.split('/')[0]
            save_path = os.path.join(settings.MEDIA_ROOT, 'tmp', f)
            if default_storage.exists(f):
                rand_str = uuid.uuid4().hex
                pdb_path = default_storage.save(save_path.replace('.pdb', f'-{rand_str}.pdb'), ContentFile(zf.read(filename)))
            # Test if Protein object already exists
            # code = filename.split('/')[-1].replace('.pdb', '')
            # test_pdb_code = filename.split('/')[-1].replace('.pdb', '')
            # test_prot_objs = Protein.objects.filter(code=test_pdb_code)
            #
            # if len(test_prot_objs) > 0:
            #     # make a unique pdb code as not to overwrite existing object
            #     rand_str = uuid.uuid4().hex
            #     test_pdb_code = f'{code}#{rand_str}'
            #     zfile_hashvals[code] = rand_str
            #
            # fn = test_pdb_code + '.pdb'
            #
            # pdb_path = default_storage.save('tmp/' + fn,
            #                                 ContentFile(zf.read(filename)))
            else:
                pdb_path = default_storage.save(save_path, ContentFile(zf.read(filename)))
            test_pdb_code = pdb_path.split('/')[-1].replace('.pdb', '')
            zfile[test_pdb_code] = pdb_path

    # Close the zip file
    if zf:
        zf.close()

    return zfile, zfile_hashvals


def save_tmp_file(myfile):
    """ Save file in temporary location for validation/upload processing
    """

    name = myfile.name
    path = default_storage.save('tmp/' + name, ContentFile(myfile.read()))
    tmp_file = str(os.path.join(settings.MEDIA_ROOT, path))

    return tmp_file


class UploadCSet(APIView):
    """Render and control viewer/upload-cset.html  - a page allowing upload of computed sets. Validation and
    upload tasks are defined in `viewer.compound_set_upload`, `viewer.sdf_check` and `viewer.tasks` and the task
    response handling is done by `viewer.views.ValidateTaskView` and `viewer.views.UploadTaskView`
    """

    def get(self, request):

        tag = '+ UploadCSet GET'
        logger.info('%s', pretty_request(request, tag=tag))
        logger.info('User=%s', str(request.user))
#        logger.info('Auth=%s', str(request.auth))

        # Any messages passed to us via the session?
        # Maybe from a redirect?
        # It so take them and remove them.
        session_error = None
        if _SESSION_ERROR in request.session:
            session_error = request.session[_SESSION_ERROR]
            del request.session[_SESSION_ERROR]
        session_message = None
        if _SESSION_MESSAGE in request.session:
            session_message = request.session[_SESSION_MESSAGE]
            del request.session[_SESSION_MESSAGE]

        # Only authenticated users can upload files
        # - this can be switched off in settings.py.
        user = self.request.user
        if not user.is_authenticated and settings.AUTHENTICATE_UPLOAD:
            context = {}
            context['error_message'] \
                = 'Only authenticated users can upload files' \
                  ' - please navigate to landing page and Login'
            return render(request, 'viewer/upload-cset.html', context)

        form = CSetForm()
        existing_sets = models.ComputedSet.objects.all()
        context = {'form': form,
                   'sets': existing_sets,
                   _SESSION_ERROR: session_error,
                   _SESSION_MESSAGE: session_message}
        return render(request, 'viewer/upload-cset.html', context)

    def post(self, request):

        tag = '+ UploadCSet POST'
        logger.info('%s', pretty_request(request, tag=tag))
        logger.info('User=%s', str(request.user))
#        logger.info('Auth=%s', str(request.auth))

        # Only authenticated users can upload files
        # - this can be switched off in settings.py.
        user = self.request.user
        if not user.is_authenticated and settings.AUTHENTICATE_UPLOAD:
            context = {}
            context['error_message'] \
                = 'Only authenticated users can upload files' \
                  ' - please navigate to landing page and Login'
            return render(request, 'viewer/upload-cset.html', context)

        # Celery/Redis must be running.
        # This call checks and tries to start them if they're not.
        assert check_services()

        form = CSetForm(request.POST, request.FILES)
        if form.is_valid():

            # Get all the variables needed from the form.
            # The fields we use will be based on the 'submit_choice',
            # expected to be one of V (validate), U (upload) or D delete
            choice = request.POST['submit_choice']

            # Generate run-time error if the required form fields
            # are not set based on the choice made...

            # The 'sdf_file' anf 'target_name' are only required for upload/update
            sdf_file = request.FILES.get('sdf_file')
            target = request.POST.get('target_name')
            update_set = request.POST.get('update_set')

            logger.info('+ UploadCSet POST choice="%s" target="%s" update_set="%s"', choice, target, update_set)

            # If a set is named the ComputedSet cannot be 'Anonymous'
            # and the user has to be the owner.
            selected_set = None
            if update_set and update_set != 'None':
                computed_set_query = models.ComputedSet.objects.filter(unique_name=update_set)
                if computed_set_query:
                    selected_set = computed_set_query[0]
                else:
                    request.session[_SESSION_ERROR] = \
                        'The set could not be found'
                    logger.warning('- UploadCSet POST error_msg="%s"', request.session[_SESSION_ERROR])
                    return redirect('upload_cset')

            # If validating or uploading we need a Target and SDF file.
            # If updating or deleting we need an update set (that's not 'None')
            if choice in ['V', 'U']:
                if sdf_file is None or target is None:
                    request.session[_SESSION_ERROR] = \
                        'To Validate or Upload' \
                        ' you must provide a Target and SDF file'
                    logger.warning('- UploadCSet POST error_msg="%s"', request.session[_SESSION_ERROR])
                    return redirect('upload_cset')
            elif choice in ['D']:
                if update_set == 'None':
                    request.session[_SESSION_ERROR] = \
                        'To Delete you must select an existing set'
                    logger.warning('- UploadCSet POST error_msg="%s"', request.session[_SESSION_ERROR])
                    return redirect('upload_cset')

            # If uploading (updating) or deleting
            # the set owner cannot be anonymous
            # and the user needs to be the owner
            if choice in ['U', 'D'] and selected_set:
                if selected_set.owner_user.id == settings.ANONYMOUS_USER:
                    request.session[_SESSION_ERROR] = \
                        'You cannot Update or Delete Anonymous sets'
                elif selected_set.owner_user != user:
                    request.session[_SESSION_ERROR] = \
                        'You can only Update or Delete sets you own'
                # Something wrong?
                # If so redirect...
                if _SESSION_ERROR in request.session:
                    logger.warning('- UploadCSet POST error_msg="%s"', request.session[_SESSION_ERROR])
                    return redirect('upload_cset')

            # Save uploaded sdf and zip to tmp storage
            tmp_pdb_file = None
            tmp_sdf_file = None
            if 'pdb_zip' in list(request.FILES.keys()):
                pdb_file = request.FILES['pdb_zip']
                tmp_pdb_file = save_tmp_file(pdb_file)
            if sdf_file:
                tmp_sdf_file = save_tmp_file(sdf_file)

            if choice == 'V':
                # Validate
                # Start celery task
                task_params = {'user_id': user.id,
                               'sdf_file': tmp_sdf_file,
                               'target': target}
                if tmp_pdb_file:
                    task_params['zfile'] = tmp_pdb_file
                if update_set:
                    task_params['update'] = update_set
                task_validate = validate_compound_set.delay(task_params)

                logger.info('+ UploadCSet POST "Validate" task underway')

                # Update client side with task id and status
                context = {'validate_task_id': task_validate.id,
                           'validate_task_status': task_validate.status}
                return render(request, 'viewer/upload-cset.html', context)

            elif choice == 'U':
                # Upload
                # Start chained celery tasks. NB first function passes tuple
                # to second function - see tasks.py
                task_params = {'user_id': user.id,
                               'sdf_file': tmp_sdf_file,
                               'target': target}
                if tmp_pdb_file:
                    task_params['zfile'] = tmp_pdb_file
                if update_set:
                    task_params['update'] = update_set
                task_upload = (
                        validate_compound_set.s(task_params) |
                        process_compound_set.s()).apply_async()

                logger.info('+ UploadCSet POST "Upload" task underway')

                # Update client side with task id and status
                context = {'upload_task_id': task_upload.id,
                           'upload_task_status': task_upload.status}
                return render(request, 'viewer/upload-cset.html', context)

            elif choice == 'D':
                # Delete
                selected_set.delete()

                request.session[_SESSION_MESSAGE] = \
                    f'Compound set "{selected_set.unique_name}" deleted'

                logger.info('+ UploadCSet POST "Delete" done')

                return redirect('upload_cset')

            else:
                logger.warning('+ UploadCSet POST unsupported submit_choice value (%s)', choice)

        else:
            logger.warning('- UploadCSet POST form.is_valid() returned False')

        logger.info('- UploadCSet POST (leaving)')

        context = {'form': form}
        return render(request, 'viewer/upload-cset.html', context)


class UploadTSet(APIView):
    """View to render and control viewer/upload-tset.html  - a page allowing upload of computed sets. Validation and
    upload tasks are defined in `viewer.target_set_upload`, `viewer.sdf_check` and `viewer.tasks` and the task
    response handling is done by `viewer.views.ValidateTaskView` and `viewer.views.UploadTaskView`
    """

    def get(self, request):

        tag = '+ UploadTSet.get'
        logger.info('%s', pretty_request(request, tag=tag))
        logger.info('User="%s"', str(request.user))

        # Only authenticated users can upload files - this can be switched off in settings.py.
        user = self.request.user
        if not user.is_authenticated and settings.AUTHENTICATE_UPLOAD:
            context = {}
            context['error_message'] \
                = 'Only authenticated users can upload files - please navigate to landing page and Login'
            return render(request, 'viewer/upload-tset.html', context)

        contact_email = ''
        if user.is_authenticated and settings.AUTHENTICATE_UPLOAD:
            contact_email = user.email

        form = TSetForm(initial={'contact_email': contact_email})

        return render(request, 'viewer/upload-tset.html', {'form': form})

    def post(self, request):

        tag = '+ UploadTSet.post'
        logger.info('%s', pretty_request(request, tag=tag))
        logger.info('User="%s"', str(request.user))

        context = {}

        # Only authenticated users can upload files - this can be switched off in settings.py.
        user = self.request.user
        if not user.is_authenticated and settings.AUTHENTICATE_UPLOAD:
            context['error_message'] \
                = 'Only authenticated users can upload files - please navigate to landing page and Login'
            logger.info('- UploadTSet.post - authentication error')
            return render(request, 'viewer/upload-tset.html', context)

        # Celery/Redis must be running.
        # This call checks and tries to start them if they're not.
        assert check_services()

        form = TSetForm(request.POST, request.FILES)
        if form.is_valid():
            # get all of the variables needed from the form
            target_file = request.FILES['target_zip']
            target_name = request.POST['target_name']
            choice = request.POST['submit_choice']
            proposal_ref = request.POST['proposal_ref']
            contact_email = request.POST['contact_email']

            logger.info("+ UploadTSet.post target_name=%s choice=%s proposal_ref=%s", target_name, choice, proposal_ref)

            # Create /code/media/tmp if does not exist
            media_root = settings.MEDIA_ROOT
            tmp_folder = os.path.join(media_root, 'tmp')
            if not os.path.isdir(tmp_folder):
                logger.info("+ UploadTSet.post creating missing tmp_folder (%s)", tmp_folder)
                os.mkdir(tmp_folder)

            path = default_storage.save('tmp/' + 'NEW_DATA.zip', ContentFile(target_file.read()))
            new_data_file = str(os.path.join(settings.MEDIA_ROOT, path))
            logger.info("+ UploadTSet.post new_data_file=%s", new_data_file)

            # Settings for if validate option selected
            if choice == 'V':
                # Start celery task
                logger.info("+ UploadTSet.post (V) starting validate_target_set() Task...")
                task_validate = validate_target_set.delay(new_data_file, target=target_name, proposal=proposal_ref,
                                                          email=contact_email)
                logger.info("+ UploadTSet.post (V) got Celery id %s (status %s)", task_validate.id,  task_validate.status)

                # Update client side with task id and status
                context = {'validate_task_id': task_validate.id,
                           'validate_task_status': task_validate.status}
                return render(request, 'viewer/upload-tset.html', context)

            # if it's an upload, run the validate followed by the upload target set task
            if choice == 'U':
                # Start chained celery tasks. NB first function passes tuple
                # to second function - see tasks.py
                logger.info("+ UploadTSet.post (U) starting validate_target_set()/process_target_set() Task chain...")
                task_upload = (validate_target_set.s(new_data_file, target=target_name, proposal=proposal_ref,
                                                     email=contact_email) | process_target_set.s()).apply_async()
                logger.info("+ UploadTSet.post (U) got Celery id %s (status %s)", task_upload.id,  task_upload.status)

                # Update client side with task id and status
                context = {'upload_task_id': task_upload.id,
                           'upload_task_status': task_upload.status}
                return render(request, 'viewer/upload-tset.html', context)

        context = {'form': form}
        return render(request, 'viewer/upload-tset.html', context)


def email_task_completion(contact_email, message_type, target_name, target_path=None, task_id=None):
    """Notify user of upload completion
    """

    logger.info('+ email_notify_task_completion: ' + message_type + ' ' + target_name)
    email_from = settings.EMAIL_HOST_USER

    if contact_email == '' or not email_from:
        # Only send email if configured.
        return

    if message_type == 'upload-success':
        subject = 'Fragalysis: Target: '+target_name+' Uploaded'
        message = 'The upload of your target data is complete. Your target is available at: ' \
                  + str(target_path)
    elif message_type == 'validate-success':
        subject = 'Fragalysis: Target: '+target_name+' Validation'
        message = 'Your data was validated. It can now be uploaded using the upload option.'
    else:
        # Validation failure
        subject = 'Fragalysis: Target: ' + target_name + ' Validation/Upload Failed'
        message = 'The validation/upload of your target data did not complete successfully. ' \
                  'Please navigate the following link to check the errors: validate_task/' + str(task_id)

    recipient_list = [contact_email, ]
    logger.info('+ email_notify_task_completion email_from: %s', email_from )
    logger.info('+ email_notify_task_completion subject: %s',  subject )
    logger.info('+ email_notify_task_completion message: %s',  message )
    logger.info('+ email_notify_task_completion contact_email: %s', contact_email )

    # Send email - this should not prevent returning to the screen in the case of error.
    send_mail(subject, message, email_from, recipient_list, fail_silently=True)
    logger.info('- email_notify_task_completion')
    return


class ValidateTaskView(View):
    """View to handle dynamic loading of validation results from `viewer.tasks.validate`.
    The validation of files uploaded to viewer/upload_cset or a target set by a user
    at viewer/upload_tset
    """
    def get(self, request, validate_task_id):
        """Get method for `ValidateTaskView`. Takes a validate task id, checks its
        status and returns the status, and result if the task is complete

        Returns
        -------
        response_data: JSON
            response data (dict) in JSON format:
                - if status = 'RUNNING':
                    - validate_task_status (str): task.status
                    - validate_task_id (str): task.id
                - if status = 'FAILURE':
                    - validate_task_status (str): task.status
                    - validate_task_id (str): task.id
                    - validate_traceback (str): task.traceback
                - if status = 'SUCCESS':
                    - validate_task_status (str): task.status
                    - validate_task_id (str): task.id
                    - html (str): html of task outcome - success message or html table of errors & fail message

        """
        logger.info('+ ValidateTaskView.get')
        task = AsyncResult(validate_task_id)
        response_data = {'validate_task_status': task.status,
                         'validate_task_id': task.id}

        if task.status == 'FAILURE':
            logger.info('+ ValidateTaskView.get.FAILURE')
            result = task.traceback
            response_data['validate_traceback'] = str(result)

            return JsonResponse(response_data)

        # Check if results ready
        if task.status == "SUCCESS":
            logger.info('+ ValidateTaskView.get.SUCCESS')
            results = task.get()
            # NB get tuple from validate task
            process_type = results[1]
            validate_dict = results[2]
            validated = results[3]
            if validated:
                response_data['html'] = 'Your data was validated. \n It can now be uploaded using the upload option.'
                response_data['validated'] = 'Validated'

                if process_type== 'tset':
                    target_name = results[5]
                    contact_email = results[8]
                    email_task_completion(contact_email, 'validate-success', target_name)

                return JsonResponse(response_data)

            if not validated:
                # set pandas options to display all column data
                pd.set_option('display.max_colwidth', -1)

                table = pd.DataFrame.from_dict(validate_dict)
                html_table = table.to_html()
                html_table += '''<p> Your data was <b>not</b> validated. The table above shows errors</p>'''

                response_data["html"] = html_table
                response_data['validated'] = 'Not validated'
                if process_type== 'tset':
                    target_name = results[5]
                    contact_email = results[8]
                    email_task_completion(contact_email, 'validate-failure', target_name, task_id=validate_task_id)

                return JsonResponse(response_data)

        return JsonResponse(response_data)


class UpdateTaskView(View):

    def get(self, request, update_task_id):
        task = AsyncResult(update_task_id)
        response_data = {'update_task_status': task.status,
                         'update_task_id': task.id}

        result = 'Running...'

        if task.status == 'FAILURE':
            result = task.traceback
            response_data['result'] = str(result)

        if task.status == 'SUCCESS':
            result = task.get()

        response_data['result'] = str(result)

        return JsonResponse(response_data)


class UploadTaskView(View):
    """View to handle dynamic loading of upload results from `viewer.tasks.process_compound_set`.
    The upload of files for a computed set by a user at viewer/upload_cset or a target
    set by a user at viewer/upload_tset.
    """
    def get(self, request, upload_task_id):
        """Get method for `UploadTaskView`. Takes an upload task id, checks its
        status and returns the status, and result if the task is complete

        Returns
        -------
        response_data: JSON
            response data (dict) in JSON format:
                - if status = 'RUNNING':
                    - upload_task_status (str): task.status
                    - upload_task_id (str): task.id
                - if status = 'FAILURE':
                    - upload_task_status (str): task.status
                    - upload_task_id (str): task.id
                    - upload_traceback (str): task.traceback
                - if status = 'SUCCESS':
                    - upload_task_status (str): task.status
                    - upload_task_id (str): task.id
                    - if results are a list (data was processed - validated or uploaded):
                        if this was a validation process
                        - validated (str): 'Not validated'
                        - html (str): html table of validation errors
                        if results are a validation/upload process:
                        - validated (str): 'Validated'
                        - results (dict): results
                        For compound sets ('cset')
                        - results['cset_download_url'] (str): download url for computed set sdf file
                        - results['pset_download_url'] (str): download url for computed set pdb files (zip)
                        For target sets ('tset')
                        - results['tset_download_url'] (str): download url for processed zip file
                    - if results are not string or list:
                        - processed (str): 'None'
                        - html (str): message to tell the user their data was not processed
        """
        logger.debug('+ UploadTaskView.get')
        task = AsyncResult(upload_task_id)
        response_data = {'upload_task_status': task.status,
                         'upload_task_id': task.id}

        if task.status == 'FAILURE':
            result = task.traceback
            response_data['upload_traceback'] = str(result)

            return JsonResponse(response_data)

        if task.status == 'SUCCESS':
            logger.debug('+ UploadTaskView.get.success')

            results = task.get()

            # Validation output for a cset or tset is a dictionary.
            if isinstance(results, list):
                if results[0] == 'validate':
                    # Get dictionary results
                    validate_dict = results[1]

                    # set pandas options to display all column data
                    pd.set_option('display.max_colwidth', -1)
                    table = pd.DataFrame.from_dict(results[2])
                    html_table = table.to_html()
                    html_table += '''<p> Your data was <b>not</b> validated. The table above shows errors</p>'''

                    response_data['validated'] = 'Not validated'
                    response_data['html'] = html_table

                    return JsonResponse(response_data)
                else:
                    # Upload/Update output tasks send back a tuple
                    # First element defines the source of the upload task (cset, tset)
                    response_data['validated'] = 'Validated'
                    if results[1] == 'tset':
                        target_name = results[2]
                        contact_email = results[5]
                        target_path = '/viewer/target/%s' % target_name
                        response_data['results'] = {}
                        response_data['results']['tset_download_url'] = target_path
                        logger.info('+ UploadTaskView.get.success -email: %s', contact_email)
                        email_task_completion(contact_email, 'upload-success', target_name, target_path=target_path)
                    else:
                        cset_name = results[2]
                        cset = models.ComputedSet.objects.get(name=cset_name)
                        submitter = cset.submitter
                        name = cset.unique_name
                        response_data['results'] = {}
                        response_data['results']['cset_download_url'] = '/viewer/compound_set/%s' % name
                        response_data['results']['pset_download_url'] = '/viewer/protein_set/%s' % name

                    return JsonResponse(response_data)

            else:
                # Error output
                html_table = '''<p> Your data was <b>not</b> processed.</p>'''
                response_data['processed'] = 'None'
                response_data['html'] = html_table
                return JsonResponse(response_data)

        return JsonResponse(response_data)


def img_from_smiles(request):
    """Generate a 2D molecule image for a given smiles string
    """
    if "smiles" in request.GET:
        smiles = request.GET["smiles"]
        if smiles:
            return get_params(smiles, request)
        else:
            return HttpResponse("Please insert SMILES")
    else:
        return HttpResponse("Please insert SMILES")


def highlight_mol_diff(request):
    """Generate a 2D molecule image highlighting the difference between a
    reference and new molecule
    """
    if 'prb_smiles' and 'ref_smiles' in request.GET:
        return HttpResponse(get_highlighted_diffs(request))
    else:
        return HttpResponse("Please insert smiles for reference and probe")


def similarity_search(request):
    if "smiles" in request.GET:
        smiles = request.GET["smiles"]
    else:
        return HttpResponse("Please insert SMILES")
    if "db_name" in request.GET:
        db_name = request.GET["db_name"]
    else:
        return HttpResponse("Please insert db_name")
    sql_query = """SELECT sub.*
  FROM (
    SELECT rdk.id,rdk.structure,rdk.idnumber
      FROM vendordbs.enamine_real_dsi_molfps AS mfp
      JOIN vendordbs.enamine_real_dsi AS rdk ON mfp.id = rdk.id
      WHERE m @> qmol_from_smiles(%s) LIMIT 1000
  ) sub;"""
    with connections[db_name].cursor() as cursor:
        cursor.execute(sql_query, [smiles])
        return HttpResponse(json.dumps(cursor.fetchall()))


def get_open_targets(request):
    """Return a list of all open targets (viewer/open_targets)
    """
    targets = models.Target.objects.all()
    target_names = []
    target_ids = []

    for t in targets:
        for p in t.project_id.all():
            if 'OPEN' in p.title:
                target_names.append(t.title)
                target_ids.append(t.id)

    return HttpResponse(json.dumps({'target_names': target_names, 'target_ids': target_ids}))


# This is used in the URL on the process results page after uploading a compound_set
def cset_download(request, name):
    """View to download an SDF file of a computed set by name
    (viewer/compound_set/(<name>)).
    """
    compound_set = models.ComputedSet.objects.get(unique_name=name)
    filepath = compound_set.submitted_sdf
    with open(filepath.path, 'r', encoding='utf-8') as fp:
        data = fp.read()
    filename = 'compund-set_' + name + '.sdf'
    response = HttpResponse(content_type='text/plain')
    response['Content-Disposition'] = 'attachment; filename=%s' % filename  # force browser to download file
    response.write(data)
    return response


def pset_download(request, name):
    """View to download a zip file of all protein structures (apo) for a computed set
    (viewer/compound_set/(<name>))
     """
    response = HttpResponse(content_type='application/zip')
    filename = 'protein-set_' + name + '.zip'
    response['Content-Disposition'] = 'filename=%s' % filename  # force browser to download file

    compound_set = models.ComputedSet.objects.get(unique_name=name)
    computed = models.ComputedMolecule.objects.filter(computed_set=compound_set)
    pdb_filepaths = list(set([c.pdb_info.path for c in computed]))

    buff = StringIO()
    zip_obj = zipfile.ZipFile(buff, 'w')

    for fp in pdb_filepaths:
        data = open(fp, 'r', encoding='utf-8').read()
        zip_obj.writestr(fp.split('/')[-1], data)
    zip_obj.close()

    buff.flush()
    ret_zip = buff.getvalue()
    buff.close()
    response.write(ret_zip)

    return response


# This is used in the URL on the process results page after uploading a target_set
def tset_download(request, title):
    """View to download an zip file of a target set by name (viewer/target/(<title>)).
    """
    target_set = models.Target.objects.get(title=title)
    media_root = settings.MEDIA_ROOT
    filepath = os.path.join(media_root, target_set.zip_archive.name)
    target_zip = open(filepath, 'rb')
    filename = 'target-set_' + title + '.zip'
    response = HttpResponse(target_zip, content_type='application/force-download')
    response['Content-Disposition'] = 'attachment; filename="%s"' % filename  # force browser to download file
    return response


# Start of ActionType
class ActionTypeView(viewsets.ModelViewSet):
    """View to retrieve information about action types available to users (GET).
    (api/action-types).
    """
    queryset = models.ActionType.objects.filter()
    serializer_class = serializers.ActionTypeSerializer

    # POST method allowed for flexibility in the PoC. In the final design we may want to prevent the POST/PUT methods
    # from being used
    # for action types so that these can only be updated via the admin panel.
    #    http_method_names = ['get', 'head']

    filterset_fields = '__all__'


# Start of Session Project
class SessionProjectsView(viewsets.ModelViewSet):
    """View to retrieve information about user projects (collection of sessions) (GET).
    Also used for saving project information (PUT, POST, PATCH).
    (api/session-projects).
    """
    queryset = models.SessionProject.objects.filter()

    def get_serializer_class(self):
        """Determine which serializer to use based on whether the request is a GET or a POST, PUT or PATCH request

        Returns
        -------
        Serializer (rest_framework.serializers.ModelSerializer):
            - if GET: `viewer.serializers.SessionProjectReadSerializer`
            - if other: `viewer.serializers.SessionProjectWriteSerializer`
        """
        if self.request.method in ['GET']:
            # GET
            return serializers.SessionProjectReadSerializer
        # (POST, PUT, PATCH)
        return serializers.SessionProjectWriteSerializer

    filter_permissions = "target_id__project_id"
    filterset_fields = '__all__'


class SessionActionsView(viewsets.ModelViewSet):
    """View to retrieve information about actions relating to sessions_project (GET).
    Also used for saving project action information (PUT, POST, PATCH).
    (api/session-actions).
     """
    queryset = models.SessionActions.objects.filter()
    serializer_class = serializers.SessionActionsSerializer

    #   Note: jsonField for Actions will need specific queries - can introduce if needed.
    filterset_fields = ('id', 'author', 'session_project', 'last_update_date')


class SnapshotsView(viewsets.ModelViewSet):
    """View to retrieve information about user sessions (snapshots) (GET).
    Also used for saving session information (PUT, POST, PATCH). (api/snapshots)
    """
    queryset = models.Snapshot.objects.filter()

    def get_serializer_class(self):
        """Determine which serializer to use based on whether the request is a GET or a POST, PUT or PATCH request

        Returns
        -------
        Serializer (rest_framework.serializers.ModelSerializer):
            - if GET: `viewer.serializers.SnapshotReadSerializer`
            - if other: `viewer.serializers.SnapshotWriteSerializer`
        """
        if self.request.method in ['GET']:
            return serializers.SnapshotReadSerializer
        return serializers.SnapshotWriteSerializer

    filter_class = filters.SnapshotFilter


class SnapshotActionsView(viewsets.ModelViewSet):
    """View to retrieve information about actions relating to snapshots (GET).
    Also used for saving snapshot action information (PUT, POST, PATCH).
    (api/snapshot-actions).
    """
    queryset = models.SnapshotActions.objects.filter()
    serializer_class = serializers.SnapshotActionsSerializer

    #   Note: jsonField for Actions will need specific queries - can introduce if needed.
    filterset_fields = ('id', 'author', 'session_project', 'snapshot', 'last_update_date')


class DSetCSVParser(BaseParser):
    """
    CSV parser class specific to design set csv spec -
    sets media_type for DSetUploadView to text/csv
    """
    media_type = 'text/csv'


class DSetUploadView(APIView):
    """Upload a design set (PUT) from a csv file
    """
    parser_class = (DSetCSVParser,)

    def put(self, request, format=None):  # pylint: disable=redefined-builtin
        """Method to handle PUT request and upload a design set
        """
        # Don't need...
        del format

        f = request.FILES['file']
        set_type = request.PUT['type']
        set_description = request.PUT['description']

        # save uploaded file to temporary storage
        name = f.name
        path = default_storage.save('tmp/' + name, ContentFile(f.read()))
        tmp_file = str(os.path.join(settings.MEDIA_ROOT, path))

        df = pd.read_csv(tmp_file)
        mandatory_cols = ['set_name', 'smiles', 'identifier', 'inspirations']
        actual_cols = df.columns
        for col in mandatory_cols:
            if col not in actual_cols:
                raise ParseError("The 4 following columns are mandatory: set_name, smiles, identifier, inspirations")

        set_names, compounds = process_design_sets(df, set_type, set_description)

        string = 'Design set(s) successfully created: '

        length = len(set_names)
        string += str(length) + '; '
        for i in range(0, length):
            string += str(i + 1) + ' - ' + set_names[i] + ') number of compounds = ' + str(len(compounds[i])) + '; '

        return HttpResponse(json.dumps(string))


class ComputedSetView(viewsets.ModelViewSet):
    """Retrieve information about and delete computed sets.
    """
    queryset = models.ComputedSet.objects.filter()
    serializer_class = serializers.ComputedSetSerializer
    filter_permissions = "project_id"
    filterset_fields = ('target', 'target__title')

    http_method_names = ['get', 'head', 'delete']

    def destroy(self, request, pk=None):
        """User provides the name of the ComputedSet (that's its primary key).
        We simply look it up and delete it, returning a standard 204 on success.
        """
        computed_set = get_object_or_404(models.ComputedSet, pk=pk)
        computed_set.delete()
        return HttpResponse(status=204)


class ComputedMoleculesView(viewsets.ReadOnlyModelViewSet):
    """Retrieve information about computed molecules - 3D info (api/compound-molecules).
    """
    queryset = models.ComputedMolecule.objects.filter()
    serializer_class = serializers.ComputedMoleculeSerializer
    filter_permissions = "project_id"
    filterset_fields = ('computed_set',)


class NumericalScoresView(viewsets.ReadOnlyModelViewSet):
    """View to retrieve information about numerical computed molecule scores
    (api/numerical-scores).
    """
    queryset = models.NumericalScoreValues.objects.filter()
    serializer_class = serializers.NumericalScoreSerializer
    filter_permissions = "project_id"
    filterset_fields = ('compound', 'score')


class TextScoresView(viewsets.ReadOnlyModelViewSet):
    """View to retrieve information about text computed molecule scores (api/text-scores).
    """
    queryset = models.TextScoreValues.objects.filter()
    serializer_class = serializers.TextScoreSerializer
    filter_permissions = "project_id"
    filterset_fields = ('compound', 'score')


class CompoundScoresView(viewsets.ReadOnlyModelViewSet):
    """View to retrieve descriptions of scores for a given name or computed set.
    """
    queryset = models.ScoreDescription.objects.filter()
    serializer_class = serializers.ScoreDescriptionSerializer
    filter_permissions = "project_id"
    filterset_fields = ('computed_set', 'name')


class ComputedMolAndScoreView(viewsets.ReadOnlyModelViewSet):
    """View to retrieve all information about molecules from a computed set
    along with all of their scores.
    """
    queryset = models.ComputedMolecule.objects.filter()
    serializer_class = serializers.ComputedMolAndScoreSerializer
    filter_permissions = "project_id"
    filterset_fields = ('computed_set',)


class DiscoursePostView(viewsets.ViewSet):
    """View to get and post to the Discourse platform

    example of input (GET) on local:

        http://127.0.0.1:8080/api/discourse_post/?post_title=Mpro%20First%20Project

    examples of input (POST raw data):

        {"category_name": "NewCategory", "parent_category_name": "Fragalysis targets", "category_colour": "0088CC",
        "category_text_colour": "FFFFFF", "post_title": "", "post_content": "", "post_tags":""}

        {"category_name": "NewCategory", "parent_category_name": "Fragalysis targets", "category_colour": "0088CC",
        "category_text_colour": "FFFFFF", "post_title": "New Topic Title 1",
        "post_content": "This is the first post that creates the topic - must be greater than 20 chars",
        "post_tags" :"[\\"tag1\\",\\"tag2\\"]"}

        {"category_name": "NewCategory", "parent_category_name": "Fragalysis targets", "category_colour": "0088CC",
        "category_text_colour": "FFFFFF", "post_title": "New Topic Title 1",
        "post_content": "This is a second post to New Topic Title 1", "post_tags" :"[]"}

    """
    serializer_class = serializers.DiscoursePostWriteSerializer

    def create(self, request):
        """Method to handle POST request and call discourse to create the post
        """
        logger.info('+ DiscoursePostView.post')
        data = request.data

        logger.info('+ DiscoursePostView.post %s', json.dumps(data))
        if data['category_name'] == '':
            category_details = None
        else:
            category_details = {'category_name': data['category_name'],
                                'parent_name': data['parent_category_name'],
                                'category_colour': data['category_colour'],
                                'category_text_colour': data['category_text_colour']}

        if data['post_title'] == '':
            post_details = None
        else:
            post_details = {'title': data['post_title'],
                            'content': data['post_content'],
                            'tags': json.loads(data['post_tags'])}

        error, post_url, error_message = create_discourse_post(request.user, category_details, post_details)

        logger.info('- DiscoursePostView.post')
        if error:
            return Response({"message": error_message})
        else:
            return Response({"Post url": post_url})

    def list(self, request):
        """Method to handle GET request and call discourse to list posts for a topic
        """
        logger.info('+ DiscoursePostView.get')
        query_params = request.query_params
        logger.info('+ DiscoursePostView.get %s', json.dumps(query_params))

        discourse_api_key = settings.DISCOURSE_API_KEY

        if discourse_api_key:
            post_title = request.query_params.get('post_title', None)
            error, posts = list_discourse_posts_for_topic(post_title)
        else:
            logger.info('- DiscoursePostView.no key')
            return Response({"message": "Discourse Not Available - No API key supplied"})

        logger.info('- DiscoursePostView.get')
        if error:
            return Response({"message": "No Posts Found"})
        else:
            return Response({"Posts": posts})


def create_csv_from_dict(input_dict, title=None, filename=None):
    """Write a CSV file containing data from an input dictionary and return a URL
    to the file in the media directory.
    """
    if not filename:
        filename = 'download'

    media_root = settings.MEDIA_ROOT
    unique_dir = str(uuid.uuid4())
    # /code/media/downloads/unique_dir
    download_path = os.path.join(media_root, 'downloads', unique_dir)
    os.makedirs(download_path, exist_ok=True)

    download_file = os.path.join(download_path, filename)

    # Remove file if it already exists
    if os.path.isfile(download_file):
        os.remove(download_file)

    with open(download_file, "w", newline='', encoding='utf-8') as csvfile:
        if title:
            csvfile.write(title)
            csvfile.write("\n")

    df = pd.DataFrame.from_dict(input_dict)
    df.to_csv(download_file, mode='a', header=True, index=False)

    return download_file


class DictToCsv(viewsets.ViewSet):
    """Takes a dictionary and returns a download link to a CSV file with the data.
    """
    serializer_class = serializers.DictToCsvSerializer

    def list(self, request):
        """Method to handle GET request
        """
        file_url = request.GET.get('file_url')

        if file_url and os.path.isfile(file_url):
            with open(file_url, encoding='utf8') as csvfile:
                # return file and tidy up.
                response = HttpResponse(csvfile, content_type='text/csv')
                response['Content-Disposition'] = 'attachment; filename=download.csv'
                shutil.rmtree(os.path.dirname(file_url), ignore_errors=True)
                return response
        else:
            return Response("Please provide file_url parameter")

    def create(self, request):
        """Method to handle POST request
        """
        logger.info('+ DictToCsv.post')
        input_dict = request.data['dict']
        input_title = request.data['title']

        if not input_dict:
            return Response({"message": "Please enter Dictionary"})
        else:
            filename_url = create_csv_from_dict(input_dict, input_title)

        return Response({"file_url": filename_url})


# Classes Relating to Tags
class TagCategoryView(viewsets.ModelViewSet):
    """Set up and retrieve information about tag categories (api/tag_category).
    """
    queryset = models.TagCategory.objects.filter()
    serializer_class = serializers.TagCategorySerializer
    filterset_fields = ('id', 'category')


class MoleculeTagView(viewsets.ModelViewSet):
    """Set up/retrieve information about tags relating to Molecules (api/molecule_tag)
    """
    queryset = models.MoleculeTag.objects.filter()
    serializer_class = serializers.MoleculeTagSerializer
    filterset_fields = ('id', 'tag', 'category', 'target', 'molecules', 'mol_group')


class SessionProjectTagView(viewsets.ModelViewSet):
    """Set up/retrieve information about tags relating to Session Projects.
    """
    queryset = models.SessionProjectTag.objects.filter()
    serializer_class = serializers.SessionProjectTagSerializer
    filterset_fields = ('id', 'tag', 'category', 'target', 'session_projects')


class TargetMoleculesView(ISpyBSafeQuerySet):
    """Retrieve all Molecules and Tag information relating
    to a Target. The idea is that a single call can return all target related
    information needed by the React front end in a single call.
    """
    queryset = models.Target.objects.filter()
    serializer_class = serializers.TargetMoleculesSerializer
    filter_permissions = "project_id"
    filterset_fields = ("title",)


class DownloadStructures(ISpyBSafeQuerySet):
    """Uses a selected subset of the target data
    (proteins and booleans with suggested files) and creates a Zip file
    with the contents.

    Note that old zip files are removed after one hour.
    """
    queryset = models.Target.objects.filter()
    serializer_class = serializers.DownloadStructuresSerializer
    filter_permissions = "project_id"
    filterset_fields = ('title','id')

    def list(self, request):
        """Method to handle GET request
        """
        file_url = request.GET.get('file_url')

        if file_url:
            link = models.DownloadLinks.objects.filter(file_url=file_url)
            if (link and link[0].zip_file
                    and os.path.isfile(link[0].file_url)):
                logger.info('zip_file: %s', link[0].zip_file)

                # return file and tidy up.
                file_name = os.path.basename(file_url)
                wrapper = FileWrapper(open(file_url, 'rb'))
                response = FileResponse(wrapper,
                                        content_type='application/zip')
                response[
                    'Content-Disposition'] = \
                    'attachment; filename="%s"' % file_name
                response['Content-Length'] = os.path.getsize(file_url)
                return response
            elif link:
                content = {'message': 'Zip file no longer present - '
                                      'please recreate by calling '
                                      'POST/Prepare download'}
                return Response(content, status=status.HTTP_404_NOT_FOUND)

            content = {'message': 'File_url is not found'}
            return Response(content, status=status.HTTP_404_NOT_FOUND)

        content = {'message': 'Please provide file_url parameter from '
                              'post response'}
        return Response(content, status=status.HTTP_404_NOT_FOUND)

    def create(self, request):
        """Method to handle POST request that's use to initiate a target download.\

        The user is permitted to download Targets they have ascess to (whether
        authenticated or not), and this is hadled by the queryset logic later in
        this method.
        """
        logger.info('+ DownloadStructures.post')
        logger.info('request.data=%s', json.dumps(request.data))

        # Clear up old existing files
        maintain_download_links()

        # Static files
        # For static files, the contents of the zip file at the time of the search
        # are stored in the zip_contents field. These are used to reconstruct the
        # zip file from the time of the request.
        if request.data['file_url']:
            # This is a static link - the contents are stored in the database
            # if required.
            file_url = request.data['file_url']
            logger.info('Given file_url "%s"', file_url)
            existing_link = models.DownloadLinks.objects.filter(file_url=file_url)

            if existing_link and existing_link[0].static_link:
                # If the zip file is present, return it
                # Note that don't depend 100% on the zip_file flag as the
                # file might have been deleted from the media server.
                if (existing_link[0].zip_file and
                        os.path.isfile(existing_link[0].file_url)):
                    logger.info('Download is Ready!')
                    return Response({"file_url": existing_link[0].file_url},
                                    status=status.HTTP_200_OK)
                elif os.path.isfile(existing_link[0].file_url):
                    # If the file is there but zip_file is false, then it is
                    # probably being rebuilt by a parallel process.
                    logger.info('Download is under construction')
                    content = {'message': 'Zip being rebuilt - '
                                          'please try later'}
                    return Response(content,
                                    status=status.HTTP_208_ALREADY_REPORTED)
                else:
                    # Otherwise re-create the file.
                    logger.info('Recreating download...')
                    recreate_static_file (existing_link[0], request.get_host())
                    return Response({"file_url": existing_link[0].file_url},
                                    status=status.HTTP_200_OK)

            msg = 'file_url should only be provided for static files'
            logger.warning(msg)
            content = {'message': msg}
            return Response(content, status=status.HTTP_400_BAD_REQUEST)

        # Dynamic files

        if 'target_name' not in request.data:
            content = {'message': 'If no file_url, a target_name (title) must be provided'}
            return Response(content, status=status.HTTP_400_BAD_REQUEST)

        target_name = request.data['target_name']
        target = None
        logger.info('Given target_name "%s"', target_name)

        # Check target_name is valid
        # (it should natch the title of an existing target)
        for targ in self.queryset:
            if targ.title == target_name:
                target = targ
                break

        if not target:
            msg = f'Either the Target "{target_name}" is not present or you are not permitted access it'
            logger.warning(msg)
            content = {'message': msg}
            return Response(content, status=status.HTTP_404_NOT_FOUND)

        if request.data['proteins']:
            # Get first part of protein code
            proteins_list = [p.strip().split(":")[0]
                             for p in request.data['proteins'].split(',')]
            logger.info('Given %s proteins %s', len(proteins_list), proteins_list)
        else:
            logger.info('No proteins supplied')
            proteins_list = []

        if len(proteins_list) > 0:
            proteins = []
            # Filter by protein codes
            for code_first_part in proteins_list:
                prot = models.Protein.objects.filter(code__contains=code_first_part).values()
                if prot.exists():
                    proteins.append(prot.first())
                else:
                    logger.warning('Could not find protein code "%s"', code_first_part)
        else:
            # If no protein codes supplied then return the complete list
<<<<<<< HEAD
            proteins = models.Protein.objects.filter(target_id=target.id).values()
        logger.info('Collected %s proteins', len(proteins))
=======
            proteins = Protein.objects.filter(target_id=target.id).values()
        logger.info('Collected %s proteins %s', len(proteins), proteins)
>>>>>>> d28fcc2d

        if len(proteins) == 0:
            content = {'message': 'Please enter list of valid protein codes '
                                  'for' + " target: {}, proteins: {} "
                .format(target.title, proteins_list) }
            return Response(content, status=status.HTTP_404_NOT_FOUND)

        filename_url, file_exists = check_download_links(request,
                                                         target,
                                                         proteins)
        if file_exists:
            return Response({"file_url": filename_url})
        else:
            content = {'message': 'Zip being rebuilt - please try later'}
            return Response(content,
                            status=status.HTTP_208_ALREADY_REPORTED)


class UploadTargetExperiments(viewsets.ModelViewSet):
    serializer_class = serializers.TargetExperimentWriteSerializer
    permission_class = [permissions.IsAuthenticated]
    http_method_names = ('post',)

    def get_view_name(self):
        return "Upload Target Experiments"

    def create(self, request, *args, **kwargs):
        del args, kwargs
        serializer = self.get_serializer_class()(data=request.data)
        if serializer.is_valid():
            # User must have access to the Project
            # and the Target must be in the Project.
            project = serializer.validated_data['project']
            target = serializer.validated_data['target']

            # Prior to saving the serialized object,
            # insert object values we're responsible for...
            serializer.validated_data['commit_datetime'] = datetime.now(timezone.utc)
            serializer.validated_data['committer'] = request.user

            teu = serializer.save()
            return Response({'id': teu.id}, status=status.HTTP_201_CREATED)
        return Response(serializer.errors, status=status.HTTP_400_BAD_REQUEST)


class TargetExperimentUploads(viewsets.ModelViewSet):
    queryset = models.ExperimentUpload.objects.all()
    serializer_class = serializers.TargetExperimentReadSerializer
    permission_class = [permissions.IsAuthenticated]
    filterset_fields = ("target", "project")
    http_method_names = ('get',)


class JobFileTransferView(viewsets.ModelViewSet):
    """Squonk Job file transfer (api/job_file_transfer)
    """
    queryset = models.JobFileTransfer.objects.filter()
    filter_permissions = "target__project_id"
    filterset_fields = ('id', 'snapshot', 'target', 'user',
                        'squonk_project', 'transfer_status')

    def get_serializer_class(self):
        if self.request.method in ['GET']:
            return serializers.JobFileTransferReadSerializer
        # (POST, PUT, PATCH)
        return serializers.JobFileTransferWriteSerializer

    def create(self, request):
        """Method to handle POST request
        """
        logger.info('+ JobFileTransfer.post')
        # Only authenticated users can transfer files to sqonk
        user = self.request.user
        if not user.is_authenticated:
            content = {'Only authenticated users can transfer files'}
            return Response(content, status=status.HTTP_403_FORBIDDEN)

        # Can't use this method if the Squonk2 agent is not configured
        sq2a_rv = _SQ2A.configured()
        if not sq2a_rv.success:
            content = {f'The Squonk2 Agent is not configured ({sq2a_rv.msg})'}
            return Response(content, status=status.HTTP_403_FORBIDDEN)

        # Collect expected API parameters....
        access_id = request.data['access']  # The access ID/legacy Project record title
        target_id = request.data['target']
        snapshot_id = request.data['snapshot']
        session_project_id = request.data['session_project']

        logger.info('+ user="%s" (id=%s)', user.username, user.id)
        logger.info('+ access_id=%s', access_id)
        logger.info('+ target_id=%s', target_id)
        logger.info('+ snapshot_id=%s', snapshot_id)
        logger.info('+ session_project_id=%s', session_project_id)

        target = models.Target.objects.get(id=target_id)
        assert target

        # Check the user can use this Squonk2 facility.
        # To do this we need to setup a couple of API parameter objects.
        sq2a_common_params: CommonParams = CommonParams(user_id=user.id,
                                                        access_id=access_id,
                                                        session_id=session_project_id,
                                                        target_id=target_id)
        sq2a_send_params: SendParams = SendParams(common=sq2a_common_params,
                                                  snapshot_id=snapshot_id)
        sq2a_rv: Squonk2AgentRv = _SQ2A.can_send(sq2a_send_params)
        if not sq2a_rv.success:
            content = {f'You cannot do this ({sq2a_rv.msg})'}
            return Response(content, status=status.HTTP_403_FORBIDDEN)

        # Check the presense of the files expected to be transferred
        error, proteins, compounds = check_file_transfer(request)
        if error:
            return Response(error['message'], status=error['status'])

        # Create new file transfer job
        logger.info('+ Calling ensure_project() to get the Squonk2 Project...')

        # This requires a Squonk2 Project (created by the Squonk2Agent).
        # It may be an existing project, or it might be a new project.
        common_params = CommonParams(user_id=user.id,
                                     access_id=access_id,
                                     target_id=target_id,
                                     session_id=session_project_id)
        sq2_rv = _SQ2A.ensure_project(common_params)
        if not sq2_rv.success:
            msg = f'Failed to get/create a Squonk2 Project' \
                    f' for User "{user.username}", Access ID {access_id},' \
                    f' Target ID {target_id}, and SessionProject ID {session_project_id}.' \
                    f' Got "{sq2_rv.msg}".' \
                    ' Cannot continue'
            content = {'message': msg}
            logger.error(msg)
            return Response(content, status=status.HTTP_404_NOT_FOUND)

        # The Squonk2Project record is in the response msg
        squonk2_project_uuid = sq2_rv.msg.uuid
        squonk2_unit_name = sq2_rv.msg.unit.name
        squonk2_unit_uuid = sq2_rv.msg.unit.uuid
        logger.info('+ ensure_project() returned Project uuid=%s (unit="%s" unit_uuid=%s)',
                    squonk2_project_uuid, squonk2_unit_name, squonk2_unit_uuid)

        job_transfer = models.JobFileTransfer()
        job_transfer.user = request.user
        job_transfer.proteins = [p['code'] for p in proteins]
        job_transfer.compounds = [c['name'] for c in compounds]
        # We should use a foreign key,
        # but to avoid migration issues with the existing code
        # we continue to use the project UUID string field.
        job_transfer.squonk_project = squonk2_project_uuid
        job_transfer.target = models.Target.objects.get(id=target_id)
        job_transfer.snapshot = models.Snapshot.objects.get(id=snapshot_id)

        # The 'transfer target' (a sub-directory of the transfer root)
        # For example the root might be 'fragalysis-files'
        # and the target may be `CD44MMA` so the targets will be written to the
        # Squonk project at fragalysis-files/CD44MMA
        assert job_transfer.target
        assert job_transfer.target.title
        transfer_target = job_transfer.target.title
        logger.info('+ transfer_target=%s', transfer_target)

        job_transfer.transfer_status = 'PENDING'
        job_transfer.transfer_datetime = None
        job_transfer.transfer_progress = None
        job_transfer.save()

        # The root (in the Squonk project) where files will be written for this Job.
        # Something like "fragalysis-files/hjyx" for new transfers,
        # "fragalysis-files" for existing transfers
        if job_transfer.sub_path:
            transfer_root = os.path.join(settings.SQUONK2_MEDIA_DIRECTORY, job_transfer.sub_path)
        else:
            transfer_root = settings.SQUONK2_MEDIA_DIRECTORY
        logger.info('+ transfer_root=%s', transfer_root)

        # Celery/Redis must be running.
        # This call checks and tries to start them if they're not.
        assert check_services()

        logger.info('oidc_access_token')
        logger.info(request.session['oidc_access_token'])

        logger.info('+ Starting transfer (celery) (job_transfer.id=%s)...',
                    job_transfer.id)
        job_transfer_task = process_job_file_transfer.delay(request.session['oidc_access_token'],
                                                            job_transfer.id)

        content = {'id' : job_transfer.id,
                   'transfer_root': transfer_root,
                   'transfer_target': transfer_target,
                   'transfer_status': job_transfer.transfer_status,
                   'transfer_task_id': str(job_transfer_task)}
        return Response(content,
                        status=status.HTTP_200_OK)


class JobConfigView(viewsets.ReadOnlyModelViewSet):
    """Calls Squonk to get a requested job configuration
    """
    def list(self, request):
        """Method to handle GET request
        """
        query_params = request.query_params
        logger.info('+ JobConfigView.get: %s', json.dumps(query_params))

        # Only authenticated users can have squonk jobs
        user = self.request.user
        if not user.is_authenticated:
            content = {'Only authenticated users can access squonk jobs'}
            return Response(content, status=status.HTTP_403_FORBIDDEN)

        # Can't use this method if the squonk variables are not set!
        sqa_rv = _SQ2A.configured()
        if not sqa_rv.success:
            content = {f'The Squonk2 Agent is not configured ({sqa_rv.msg})'}
            return Response(content, status=status.HTTP_403_FORBIDDEN)

        job_collection = request.query_params.get('job_collection', None)
        job_name = request.query_params.get('job_name', None)
        job_version = request.query_params.get('job_version', None)
        # User must provide collection, name and version
        if not job_collection or not job_name or not job_version:
            content = {'Please provide job_collection, job_name and job_version'}
            return Response(content, status=status.HTTP_400_BAD_REQUEST)

        content = get_squonk_job_config(request,
                                        job_collection=job_collection,
                                        job_name=job_name,
                                        job_version=job_version)

        return Response(content)


class JobOverrideView(viewsets.ModelViewSet):
    queryset = models.JobOverride.objects.all().order_by('-id')

    def get_serializer_class(self):
        if self.request.method in ['GET']:
            return serializers.JobOverrideReadSerializer
        return serializers.JobOverrideWriteSerializer

    def create(self, request):
        logger.info('+ JobOverride.post')
        # Only authenticated users can transfer files to sqonk
        user = self.request.user
        if not user.is_authenticated:
            content = {'Only authenticated users can provide Job overrides'}
            return Response(content, status=status.HTTP_403_FORBIDDEN)

        # Override is expected to be a JSON string,
        # but protect against format issues
        override = request.data['override']
        try:
            override_dict = json.loads(override)
        except ValueError:
            content = {'error': 'The override is not valid JSON'}
            return Response(content, status=status.HTTP_400_BAD_REQUEST)
        # We could use a schema but that's comlex.
        # For now let's just insist on some key fields in the provided override: -
        # - global
        # - fragalysis-jobs
        if "global" not in override_dict:
            content = {'error': 'The override does not contain a "global" key'}
            return Response(content, status=status.HTTP_400_BAD_REQUEST)
        if "fragalysis-jobs" not in override_dict:
            content = {'error': 'The override does not contain a "fragalysis-jobs" key'}
            return Response(content, status=status.HTTP_400_BAD_REQUEST)
        if type(override_dict["fragalysis-jobs"]) != list:
            content = {'error': 'The override "fragalysis-jobs" key is not a list'}
            return Response(content, status=status.HTTP_400_BAD_REQUEST)

        job_override = models.JobOverride()
        job_override.override = override_dict
        job_override.author = user
        job_override.save()

        return Response({"id": job_override.id})


class JobRequestView(APIView):

    def get(self, request):
        logger.info('+ JobRequest.get')

        user = self.request.user
        if not user.is_authenticated:
            content = {'Only authenticated users can access squonk jobs'}
            return Response(content, status=status.HTTP_403_FORBIDDEN)

        # Can't use this method if the Squonk2 agent is not configured
        sq2a_rv = _SQ2A.configured()
        if not sq2a_rv.success:
            content = {f'The Squonk2 Agent is not configured ({sq2a_rv.msg})'}
            return Response(content, status=status.HTTP_403_FORBIDDEN)

        # Iterate through each record, for JobRequests that are not 'finished'
        # we call into Squonk to get an update. We then return the (possibly) updated
        # records to the caller.

        results = []
        snapshot_id = request.query_params.get('snapshot', None)

        if snapshot_id:
            logger.info('+ JobRequest.get snapshot_id=%s', snapshot_id)
            job_requests = models.JobRequest.objects.filter(snapshot=int(snapshot_id))
        else:
            logger.info('+ JobRequest.get snapshot_id=(unset)')
            job_requests = models.JobRequest.objects.all()

        for jr in job_requests:
            if not jr.job_has_finished():
                logger.info('+ JobRequest.get (id=%s) has not finished (job_status=%s)',
                            jr.id, jr.job_status)

                # Job's not finished, an opportunity to call into Squonk
                # To get the current status. To do this we'll need
                # the 'callback context' we supplied when launching the Job.
                logger.info('+ JobRequest.get (id=%s, code=%s) getting update from Squonk...',
                            jr.id, jr.code)
                sq2a_rv = _SQ2A.get_instance_execution_status(jr.code)
                # If the job's now finished, update the record.
                # If the call was successful we'll get None (not finished),
                # 'LOST', 'SUCCESS' or 'FAILURE'
                if not sq2a_rv.success:
                    logger.warning('+ JobRequest.get (id=%s, code=%s) check failed (%s)',
                                    jr.id, jr.code, sq2a_rv.msg)
                elif sq2a_rv.success and sq2a_rv.msg:
                    logger.info('+ JobRequest.get (id=%s, code=%s) new status is (%s)',
                                jr.id, jr.code, sq2a_rv.msg)
                    transition_time = str(datetime.utcnow())
                    transition_time_utc = parse(transition_time).replace(tzinfo=pytz.UTC)
                    jr.job_status = sq2a_rv.msg
                    jr.job_status_datetime = transition_time_utc
                    jr.job_finish_datetime = transition_time_utc
                    jr.save()
                else:
                    logger.info('+ JobRequest.get (id=%s, code=%s) is (probably) still running',
                                jr.id, jr.code)

            serializer = serializers.JobRequestReadSerializer(jr)
            results.append(serializer.data)

        num_results = len(results)
        logger.info('+ JobRequest.get num_results=%s', num_results)

        # Simulate the original paged API response...
        content = {'count': num_results,
                   'next': None,
                   'previous': None,
                   'results': results}
        return Response(content, status=status.HTTP_200_OK)

    def post(self, request):
        # Celery/Redis must be running.
        # This call checks and tries to start them if they're not.
        assert check_services()

        logger.info('+ JobRequest.post')
        # Only authenticated users can create squonk job requests.
        user = self.request.user
        if not user.is_authenticated:
            content = {'Only authenticated users can run jobs'}
            return Response(content, status=status.HTTP_403_FORBIDDEN)

        # Can't use this method if the Squonk2 agent is not configured
        sq2a_rv = _SQ2A.configured()
        if not sq2a_rv.success:
            content = {f'The Squonk2 Agent is not configured ({sq2a_rv.msg})'}
            return Response(content, status=status.HTTP_403_FORBIDDEN)

        # Collect expected API parameters....
        target_id = request.data['target']
        snapshot_id = request.data['snapshot']
        session_project_id = request.data['session_project']
        access_id = request.data['access']  # The access ID/legacy Project record

        logger.info('+ user="%s" (id=%s)', user.username, user.id)
        logger.info('+ access_id=%s', access_id)
        logger.info('+ target_id=%s', target_id)
        logger.info('+ snapshot_id=%s', snapshot_id)
        logger.info('+ session_project_id=%s', session_project_id)

        # Check the user can use this Squonk2 facility.
        # To do this we need to setup a couple of API parameter objects.
        # We don't (at this point) care about the Job spec or callback URL.
        sq2a_common_params: CommonParams = CommonParams(user_id=user.id,
                                                        access_id=access_id,
                                                        session_id=session_project_id,
                                                        target_id=target_id)
        sq2a_run_job_params: RunJobParams = RunJobParams(common=sq2a_common_params,
                                                         job_spec=None,
                                                         callback_url=None)
        sq2a_rv: Squonk2AgentRv = _SQ2A.can_run_job(sq2a_run_job_params)
        if not sq2a_rv.success:
            content = {f'You cannot do this ({sq2a_rv.msg})'}
            return Response(content, status=status.HTTP_403_FORBIDDEN)

        try:
            job_id, squonk_url_ext = create_squonk_job(request)
        except ValueError as error:
            logger.info('Job Request failed: %s', error)
            content = {'error': str(error)}
            return Response(content,
                            status=status.HTTP_400_BAD_REQUEST)

        logger.info('SUCCESS (job_id=%s squonk_url_ext=%s)', job_id, squonk_url_ext)

        content = {'id': job_id, 'squonk_url_ext': squonk_url_ext}
        return Response(content,
                        status=status.HTTP_200_OK)


class JobCallBackView(viewsets.ModelViewSet):
    """View to allow the Squonk system to update the status and job information for a
    specific job identified by a UUID.
    """
    queryset = models.JobRequest.objects.all()
    lookup_field = "code"
    http_method_names = ['get', 'head', 'put']

    def get_serializer_class(self):
        """Determine which serializer to use based on whether the request is a GET or a PUT

        Returns
        -------
        Serializer (rest_framework.serializers.ModelSerializer):
            - if GET: `viewer.serializers.JobCallBackWriteSerializer`
            - if other: `viewer.serializers.JobCallBackWriteSerializer`
        """
        if self.request.method in ['GET']:
            # GET
            return serializers.JobCallBackReadSerializer
        # PUT
        return serializers.JobCallBackWriteSerializer

    def update(self, request, code=None):
        """Response to a PUT on the Job-Callback.
        We're given a 'code' which we use to lookup the corresponding JobRequest
        (there'll only be one).
        """

        jr = models.JobRequest.objects.get(code=code)
        logger.info('+ JobCallBackView.update(code=%s) jr=%s', code, jr)

        # request.data is rendered as a dictionary
        if not request.data:
            return HttpResponse(status=204)

        j_status = request.data['job_status']
        # Get the appropriate SQUONK_STATUS...
        status_changed = False
        for squonk_status in models.JobRequest.SQUONK_STATUS:
            if squonk_status[0] == j_status and jr.job_status != j_status:
                jr.job_status = squonk_status[1]
                status_changed = True
                break

        if not status_changed:
            logger.info('+ JobCallBackView.update(code=%s) status=%s ignoring (no status change)', code, status)
            return HttpResponse(status=204)

        # This is now a chance to safely set the squonk_url_ext using the instance ID
        # present in the callback (if it's not already set). The instance is
        # placed at the end of the string, and is expected to be found
        # by process_compound_set_file() which loads the output file back
        # into Fragalysis
        if not jr.squonk_url_ext:
            jr.squonk_url_ext = create_squonk_job_request_url(request.data['instance_id'])
            logger.info("+ JobCallBackView.update(code=%s) jr.squonk_url_ext='%s'", code, jr.squonk_url_ext)

        # Update the state transition time,
        # assuming UTC.
        transition_time = request.data.get('state_transition_time')
        if not transition_time:
            transition_time = str(datetime.utcnow())
            logger.warning("+ JobCallBackView.update(code=%s) callback is missing state_transition_time"
                           " (using '%s')", code, transition_time)
        transition_time_utc = parse(transition_time).replace(tzinfo=pytz.UTC)
        jr.job_status_datetime = transition_time_utc

        logger.info('+ JobCallBackView.update(code=%s) status=%s transition_time=%s (new status)',
                    code, status, transition_time)

        # If the Job's start-time is not set, set it.
        if not jr.job_start_datetime:
            logger.info('+ JobCallBackView.update(code=%s) setting job START datetime (%s)',
                        code, transition_time)
            jr.job_start_datetime = transition_time_utc

        # Set the Job's finish time (once) if it looks lie the Job's finished.
        # We can assume the Job's finished if the status is one of a number
        # of values...
        if not jr.job_finish_datetime and status in ('SUCCESS', 'FAILURE', 'REVOKED'):
            logger.info('+ JobCallBackView.update(code=%s) Setting job FINISH datetime (%s)',
                        code, transition_time)
            jr.job_finish_datetime = transition_time_utc

        # Save the JobRequest record before going further.
        jr.save()

        if j_status != 'SUCCESS':
            # Go no further unless SUCCESS
            return HttpResponse(status=204)

        logger.info('+ JobCallBackView.update(code=%s) job finished (SUCCESS).'
                    ' Can we upload the results?', code)

        # SUCCESS ... automatic upload?
        #
        # Only continue if the target file is 'merged.sdf'.
        # For now there must be an '--outfile' in the job info's 'command'.
        # Here we have hard-coded the expectations because the logic to identify the
        # command's outputs is not fully understood.
        # The command is a string that we split and search.
        job_output = ''
        jr_job_info_msg = jr.squonk_job_info[1]
        command = jr_job_info_msg.get('command')
        command_parts = shlex.split(command)
        outfile_index = 0
        while outfile_index < len(command_parts)\
                and command_parts[outfile_index] != '--outfile':
            outfile_index += 1
        # Found '--command'?
        if command_parts[outfile_index] == '--outfile'\
                and outfile_index < len(command_parts) - 1:
            # Yes ... the filename is the next item in the list
            job_output = command_parts[outfile_index + 1]
        job_output_path = '/' + os.path.dirname(job_output)
        job_output_filename = os.path.basename(job_output)

        logging.info('+ JobCallBackView.update(code=%s) job_output_path="%s"', code, job_output_path)
        logging.info('+ JobCallBackView.update(code=%s) job_output_filename="%s"', code, job_output_filename)

        # If it's not suitably named, leave
        expected_squonk_filename = 'merged.sdf'
        if job_output_filename != expected_squonk_filename:
            # Incorrectly named file - nothing to get/upload.
            logger.info('+ JobCallBackView.update(code=%s) SUCCESS but not uploading.'
                        ' Expected "%s" as job_output_filename.'
                        ' Found "%s"', code, expected_squonk_filename, job_output_filename)
            return HttpResponse(status=204)

        if jr.upload_status != 'PENDING':
            logger.warning('+ JobCallBackView.update(code=%s) SUCCESS but ignoring.'
                           ' upload_status=%s (already uploading?)', code, jr.upload_status)
            return HttpResponse(status=204)

        # Change of status and SUCCESS
        # - mark the job upload as 'started'
        jr.upload_status = "STARTED"
        jr.save()

        # Initiate an upload (and removal) of files from Squonk.
        # Which requires the linking of several tasks.
        # We star the process with 'process_compound_set_job_file'
        # with the path and filename already discoverd...
        task_params = {'jr_id': jr.id,
                       'transition_time': transition_time,
                       'job_output_path': job_output_path,
                       'job_output_filename': job_output_filename}
        task_upload = (
             process_compound_set_job_file.s(task_params) |
             validate_compound_set.s() |
             process_compound_set.s() |
             erase_compound_set_job_material.s(job_request_id=jr.id)
        ).apply_async()

        logger.info('+ JobCallBackView.update(code=%s)'
                    ' started process_job_file_upload(%s) task_upload=%s',
                    code, jr.id, task_upload)

        return HttpResponse(status=204)

class JobAccessView(APIView):
    """JobAccess (api/job_access)

    Django view that calls Squonk to allow a user (who is able to see a Job)
    the ability to access that Job in Squonk. To be successful the user
    must have access to the corresponding Fragalysis Project. This can be called by
    the Job 'owner', who always has access.
    """
    def get(self, request):
        """Method to handle GET request
        """
        query_params = request.query_params
        logger.info('+ JobAccessView/GET %s', json.dumps(query_params))

        err_response = {'accessible': False}
        ok_response = {'accessible': True, 'error': ''}

        # Only authenticated users can have squonk jobs
        user = self.request.user
        if not user.is_authenticated:
            content = {'accessible': False,
                       'error': 'Only authenticated users can access Squonk Jobs'}
            return Response(content, status=status.HTTP_403_FORBIDDEN)

        # Can't use this method if the squonk variables are not set!
        sqa_rv = _SQ2A.configured()
        if not sqa_rv.success:
            err_response['error'] = f'Squonk is not available ({sqa_rv.msg})'
            return Response(err_response, status=status.HTTP_403_FORBIDDEN)

        # Get the JobRequest Record form the supplied record ID
        jr_id_str = request.query_params.get('job_request_id', None)
        if not jr_id_str or not jr_id_str.isdigit():
            err_response['error'] = f'The JobRequest ID ({jr_id_str}) is not valid'
            return Response(err_response, status=status.HTTP_400_BAD_REQUEST)
        jr_id = int(jr_id_str)
        if jr_id < 1:
            err_response['error'] = f'The JobRequest ID ({jr_id}) cannot be less than 1'
            return Response(err_response, status=status.HTTP_400_BAD_REQUEST)

        jr_list = models.JobRequest.objects.filter(id=jr_id)
        if len(jr_list) == 0:
            err_response['error'] = 'The JobRequest does not exist'
            return Response(err_response, status=status.HTTP_400_BAD_REQUEST)
        jr = jr_list[0]

        # JobRequest must have a Squonk Project value
        if not jr.squonk_project:
            err_response['error'] = f'The JobRequest ({jr_id}) has no Squonk Project value'
            return Response(err_response, status=status.HTTP_403_FORBIDDEN)

        # User must have access to the Job's Project.
        # If the user is not the owner of the Job, and there is a Project,
        # we then check the user has access to the given access ID.
        #
        # If the Job has no Project (Jobs created before this change will not have a Project)
        # or the user is the owner of the Job we skip this check.
        if user.id != jr.user.id:
            logger.info('+ JobAccessView/GET Checking access to JobRequest %s for "%s" (%s)',
                        jr_id, user.username, jr.squonk_project)
            if not jr.project or not jr.project.title:
                logger.warning('+ JobAccessView/GET No Fragalysis Project (or title)'
                               ' for JobRequest %s - granting access',
                               jr_id)
            else:
                # The project is the Job's access ID.
                # To check access we need this and the User's ID
                access_id = jr.project.id
                access_string = jr.project.title
                sq2a_common_params: CommonParams = CommonParams(user_id=user.id,
                                                                access_id=access_id,
                                                                session_id=None,
                                                                target_id=None)
                sq2a_run_job_params: RunJobParams = RunJobParams(common=sq2a_common_params,
                                                                 job_spec=None,
                                                                 callback_url=None)
                sq2a_rv: Squonk2AgentRv = _SQ2A.can_run_job(sq2a_run_job_params)
                if not sq2a_rv.success:
                    err_response['error'] = f'Access to the Job for {access_id} ({access_string}) is denied. {sq2a_rv.msg}'
                    return Response(err_response, status=status.HTTP_403_FORBIDDEN)

            # All checks passed ... grant access for this user
            sq2a_access_params: AccessParams = AccessParams(username=user.username,
                                                            project_uuid=jr.squonk_project)
            sqa_rv = _SQ2A.grant_access(sq2a_access_params)
            if not sqa_rv.success:
                err_response['error'] = f'Squonk failed to grant access ({sqa_rv.msg})'
                logger.warning('+ JobAccessView/GET error=%s', content['error'])
                return Response(err_response, status=status.HTTP_500_INTERNAL_SERVER_ERROR)

        logger.info('+ JobAccessView/GET Success for %s/"%s" on %s',
                    jr_id, user.username, jr.squonk_project)
        return Response(ok_response)<|MERGE_RESOLUTION|>--- conflicted
+++ resolved
@@ -1485,13 +1485,8 @@
                     logger.warning('Could not find protein code "%s"', code_first_part)
         else:
             # If no protein codes supplied then return the complete list
-<<<<<<< HEAD
-            proteins = models.Protein.objects.filter(target_id=target.id).values()
-        logger.info('Collected %s proteins', len(proteins))
-=======
             proteins = Protein.objects.filter(target_id=target.id).values()
         logger.info('Collected %s proteins %s', len(proteins), proteins)
->>>>>>> d28fcc2d
 
         if len(proteins) == 0:
             content = {'message': 'Please enter list of valid protein codes '
