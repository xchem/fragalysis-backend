--- conflicted
+++ resolved
@@ -7,11 +7,8 @@
 
 from api.security import ISpyBSafeQuerySet
 from api.utils import get_params, get_highlighted_diffs
-<<<<<<< HEAD
 from viewer.models import Molecule, Protein, Compound, Target, SessionProject, Snapshot
-=======
-from viewer.models import Molecule, Protein, Compound, Target
->>>>>>> aaf43420
+
 from viewer.serializers import (
     MoleculeSerializer,
     ProteinSerializer,
