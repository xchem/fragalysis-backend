--- conflicted
+++ resolved
@@ -12,17 +12,13 @@
 
 from api.security import ISpyBSafeQuerySet
 from api.utils import get_params, get_highlighted_diffs
-<<<<<<< HEAD
+
 from viewer.models import Molecule, Protein, Compound, Target, SessionProject, Snapshot, ComputedCompound, CompoundSet
 from sdf_check import validate
 from forms import CSetForm
 from compound_sets import process_compound_set
 import pandas as pd
 
-=======
-from viewer.models import Molecule, Protein, Compound, Target, SessionProject, Snapshot
-from viewer import filters
->>>>>>> 954f0b6a
 from viewer.serializers import (
     MoleculeSerializer,
     ProteinSerializer,
@@ -242,6 +238,17 @@
 
     return HttpResponse(json.dumps({'target_names': target_names, 'target_ids': target_ids}))
 
+  
+ def cset_download(request, name):
+    compound_set = CompoundSet.objects.get(name=name)
+    filepath = compound_set.submitted_sdf
+    with open(filepath.path, 'r') as fp:
+        data = fp.read()
+    filename = 'compund-set_' + compound_set.name + '.sdf'
+    response = HttpResponse(content_type='text/plain')
+    response['Content-Disposition'] = 'attachment; filename=%s' % filename # force browser to download file
+    response.write(data)
+    return response
 
 
 ## Start of Session Project
@@ -262,53 +269,7 @@
         if self.request.method in ['GET']:
             return SnapshotReadSerializer
         return SnapshotWriteSerializer
-<<<<<<< HEAD
-    filter_permissions = "target_id__project_id"
-    filter_fields = '__all__'
-### End of Session Project
-
-# from rest_framework.parsers import FileUploadParser
-# from rest_framework.response import Response
-# from rest_framework.views import APIView
-# from rest_framework import status
-#
-# from .serializers import FileSerializer
-#
-#
-# class FileUploadView(APIView):
-#     parser_class = (FileUploadParser,)
-#
-#     def post(self, request, *args, **kwargs):
-#
-#       file_serializer = FileSerializer(data=request.data)
-#
-#       if file_serializer.is_valid():
-#           file_serializer.save()
-#           return Response(file_serializer.data, status=status.HTTP_201_CREATED)
-#       else:
-#           return Response(file_serializer.errors, status=status.HTTP_400_BAD_REQUEST)
-
-def cset_download(request, name):
-    compound_set = CompoundSet.objects.get(name=name)
-    filepath = compound_set.submitted_sdf
-    with open(filepath.path, 'r') as fp:
-        data = fp.read()
-    filename = 'compund-set_' + compound_set.name + '.sdf'
-    response = HttpResponse(content_type='text/plain')
-    response['Content-Disposition'] = 'attachment; filename=%s' % filename # force browser to download file
-    response.write(data)
-    return response
-
-
-
-# filename = object_name.file.name.split('/')[-1]
-# response = HttpResponse(object_name.file, content_type='text/plain')
-# response['Content-Disposition'] = 'attachment; filename=%s' % filename
-#
-# return response
-=======
     filter_class = filters.SnapshotFilter
     # filter_permissions = "target_id__project_id"
     # filter_fields = '__all__'
-### End of Session Project
->>>>>>> 954f0b6a
+### End of Session Project