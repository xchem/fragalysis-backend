import logging
import json
import os
import zipfile
from io import StringIO
import re
import uuid
import shlex
import shutil
from datetime import datetime, timezone
from wsgiref.util import FileWrapper
from dateutil.parser import parse
import pytz

<<<<<<< HEAD
=======
import shortuuid
>>>>>>> 21101471
import pandas as pd

from django.db import connections
from django.http import HttpResponse, FileResponse
from django.shortcuts import render, redirect, get_object_or_404
from django.core.files.storage import default_storage
from django.core.files.base import ContentFile
from django.core.mail import send_mail
from django.conf import settings
from django.http import JsonResponse
from django.views import View

<<<<<<< HEAD
from rest_framework import status, viewsets, permissions
from rest_framework.exceptions import ParseError
from rest_framework.parsers import BaseParser
=======
from rest_framework import status, viewsets
from rest_framework.exceptions import ParseError
from rest_framework.parsers import BaseParser
from rest_framework.renderers import JSONRenderer
>>>>>>> 21101471
from rest_framework.response import Response
from rest_framework.views import APIView

from celery.result import AsyncResult

from api.security import ISpyBSafeQuerySet

from api.utils import get_params, get_highlighted_diffs, pretty_request
from viewer.utils import create_squonk_job_request_url

<<<<<<< HEAD
=======
from viewer.models import (
    Molecule,
    Protein,
    Project,
    Compound,
    Target,
    ActionType,
    SessionProject,
    SessionActions,
    Snapshot,
    SnapshotActions,
    ComputedMolecule,
    ComputedSet,
    NumericalScoreValues,
    ScoreDescription,
    TagCategory,
    TextScoreValues,
    MoleculeTag,
    SessionProjectTag,
    DownloadLinks,
    JobRequest,
    JobFileTransfer,
    JobOverride
)
>>>>>>> 21101471
from viewer import filters
from viewer import models
from viewer import serializers
from viewer.squonk2_agent import Squonk2AgentRv, Squonk2Agent, get_squonk2_agent
from viewer.squonk2_agent import AccessParams, CommonParams, SendParams, RunJobParams

from .forms import CSetForm, TSetForm
from .tasks import (
    check_services,
    erase_compound_set_job_material,
    process_compound_set,
    process_design_sets,
    process_job_file_transfer,
    process_compound_set_job_file,
    process_target_set,
    validate_compound_set,
    validate_target_set,
)
from .discourse import create_discourse_post, list_discourse_posts_for_topic, check_discourse_user
from .download_structures import (
    check_download_links,
    recreate_static_file,
    maintain_download_links
)

from .squonk_job_file_transfer import (
    check_file_transfer
)

from .squonk_job_request import (
    check_squonk_active,
    get_squonk_job_config,
    create_squonk_job,
)

<<<<<<< HEAD
=======
from viewer.serializers import (
    MoleculeSerializer,
    ProteinSerializer,
    CompoundSerializer,
    TargetSerializer,
    MolImageSerializer,
    CmpdImageSerializer,
    ProtMapInfoSerializer,
    ProtPDBInfoSerializer,
    ProtPDBBoundInfoSerializer,
    VectorsSerializer,
    GraphSerializer,
    ActionTypeSerializer,
    SessionProjectWriteSerializer,
    SessionProjectReadSerializer,
    SessionActionsSerializer,
    SnapshotReadSerializer,
    SnapshotWriteSerializer,
    SnapshotActionsSerializer,
    ComputedSetSerializer,
    ComputedMoleculeSerializer,
    NumericalScoreSerializer,
    ScoreDescriptionSerializer,
    TextScoreSerializer,
    ComputedMolAndScoreSerializer,
    DiscoursePostWriteSerializer,
    DictToCsvSerializer,
    TagCategorySerializer,
    MoleculeTagSerializer,
    SessionProjectTagSerializer,
    TargetMoleculesSerializer,
    DownloadStructuresSerializer,
    JobFileTransferReadSerializer,
    JobFileTransferWriteSerializer,
    JobRequestReadSerializer,
    JobRequestWriteSerializer,
    JobCallBackReadSerializer,
    JobCallBackWriteSerializer,
    JobOverrideReadSerializer,
    JobOverrideWriteSerializer,
    ProjectSerializer,
)

>>>>>>> 21101471
logger = logging.getLogger(__name__)

# Fields injected in a session object to pass
# messages between views. This is used by UploadCSet
# to pass errors and other messages back to the user
# via the upload-cset.html template.
_SESSION_ERROR = 'session_error'
_SESSION_MESSAGE = 'session_message'

_SQ2A: Squonk2Agent = get_squonk2_agent()


class CompoundIdentifierTypeView(viewsets.ModelViewSet):
    queryset = models.CompoundIdentifierType.objects.all()
    serializer_class = serializers.CompoundIdentifierTypeSerializer
    permission_classes = [permissions.IsAuthenticated]


class CompoundIdentifierView(viewsets.ModelViewSet):
    queryset = models.CompoundIdentifier.objects.all()
    serializer_class = serializers.CompoundIdentifierSerializer
    permission_classes = [permissions.IsAuthenticated]
    filterset_fields = ["type", "compound"]


class VectorsView(ISpyBSafeQuerySet):
    """Vectors (api/vector)
    """
    queryset = models.Molecule.objects.filter()
    serializer_class = serializers.VectorsSerializer
    filter_permissions = "prot_id__target_id__project_id"
    filterset_fields = ("prot_id", "cmpd_id", "smiles", "prot_id__target_id", "mol_groups")


class GraphView(ISpyBSafeQuerySet):
    """Graph (api/graph)
    """
    queryset = models.Molecule.objects.filter()
    serializer_class = serializers.GraphSerializer
    filter_permissions = "prot_id__target_id__project_id"
    filterset_fields = ("prot_id", "cmpd_id", "smiles", "prot_id__target_id", "mol_groups")


class MolImageView(ISpyBSafeQuerySet):
    """Molecule images (api/molimg)
    """
    queryset = models.Molecule.objects.filter()
    serializer_class = serializers.MolImageSerializer
    filter_permissions = "prot_id__target_id__project_id"
    filterset_fields = ("prot_id", "cmpd_id", "smiles", "prot_id__target_id", "mol_groups")


class CompoundImageView(ISpyBSafeQuerySet):
    """Compound images (api/cmpdimg)
    """
    queryset = models.Compound.objects.filter()
    serializer_class = serializers.CmpdImageSerializer
    filter_permissions = "project_id"
    filterset_fields = ("smiles",)


class ProteinMapInfoView(ISpyBSafeQuerySet):
    """Protein map info (file) (api/protmap)
    """
    queryset = models.Protein.objects.filter()
    serializer_class = serializers.ProtMapInfoSerializer
    filter_permissions = "target_id__project_id"
    filterset_fields = ("code", "target_id", "target_id__title", "prot_type")


class ProteinPDBInfoView(ISpyBSafeQuerySet):
    """Protein apo pdb info (file) (api/protpdb)
    """
    queryset = models.Protein.objects.filter()
    serializer_class = serializers.ProtPDBInfoSerializer
    filter_permissions = "target_id__project_id"
    filterset_fields = ("code", "target_id", "target_id__title", "prot_type")


class ProteinPDBBoundInfoView(ISpyBSafeQuerySet):
    """Protein bound pdb info (file) (api/protpdbbound)
    """
    queryset = models.Protein.objects.filter()
    serializer_class = serializers.ProtPDBBoundInfoSerializer
    filter_permissions = "target_id__project_id"
    filterset_fields = ("code", "target_id", "target_id__title", "prot_type")


class ProjectView(ISpyBSafeQuerySet):
<<<<<<< HEAD
    """Projects (api/project)
    """
    queryset = models.Project.objects.filter()
    serializer_class = serializers.ProjectSerializer
=======
    """ DjagnoRF view to retrieve info about projects

       Methods
       -------
       url:
           api/projects
       queryset:
           `viewer.models.Project.objects.filter()`
       returns: JSON
           - id: id of the project object
           - title: name of the target
           - init_date: The date the Project was created

       example output:

           .. code-block:: javascript

               "results": [
                {
                    "id": 2,
                    "target_access_string": "lb27156-1",
                    "init_date": "2023-01-09T15:00:00Z",
                    "authority": "DIAMOND-ISPYB",
                    "open_to_public": false,
                    "user_can_use_squonk": false
                }
            ]

       """
    queryset = Project.objects.filter()
    serializer_class = ProjectSerializer
>>>>>>> 21101471
    # Special case - Project filter permissions is blank.
    filter_permissions = ""


class TargetView(ISpyBSafeQuerySet):
    """Targets (api/targets)
    """
    queryset = models.Target.objects.filter()
    serializer_class = serializers.TargetSerializer
    filter_permissions = "project_id"
    filterset_fields = ("title",)


class MoleculeView(ISpyBSafeQuerySet):
    """Molecules (api/molecules)
    """
    queryset = models.Molecule.objects.filter()
    serializer_class = serializers.MoleculeSerializer
    filter_permissions = "prot_id__target_id__project_id"
    filterset_fields = (
        "prot_id",
        "prot_id__code",
        "cmpd_id",
        "smiles",
        "prot_id__target_id",
        "prot_id__target_id__title",
        "mol_type",
        "mol_groups",
    )


class CompoundView(ISpyBSafeQuerySet):
    """Compounds (api/compounds)
    """
    queryset = models.Compound.objects.filter()
    serializer_class = serializers.CompoundSerializer
    filter_permissions = "project_id"
    filterset_fields = ("smiles", "current_identifier", "inchi", "long_inchi")


class ProteinView(ISpyBSafeQuerySet):
    """Proteins (api/proteins)
    """
    queryset = models.Protein.objects.filter()
    serializer_class = serializers.ProteinSerializer
    filter_permissions = "target_id__project_id"
    filterset_fields = ("code", "target_id", "target_id__title", "prot_type")


def react(request):
    """We "START HERE". This is the first API call that the front-end calls.
    """

    discourse_api_key = settings.DISCOURSE_API_KEY

    context = {}

    # Is the Squonk2 Agent configured?
    logger.info("Checking whether Squonk2 is configured...")
    sq2_rv = _SQ2A.configured()
    if sq2_rv.success:
        logger.info("Squonk2 is configured")
        context['squonk_available'] = 'true'
    else:
        logger.info("Squonk2 is NOT configured")
        context['squonk_available'] = 'false'

    if discourse_api_key:
        context['discourse_available'] = 'true'
    else:
        context['discourse_available'] = 'false'

    user = request.user
    if user.is_authenticated:
        context['discourse_host'] = ''
        context['user_present_on_discourse'] = 'false'
        # If user is authenticated and a discourse api key is available, then check discourse to
        # see if user is set up and set up flag in context.
        if discourse_api_key:
            context['discourse_host'] = settings.DISCOURSE_HOST
            error, error_message, user_id = check_discourse_user(user)
            if user_id:
                context['user_present_on_discourse'] = 'true'

        # If user is authenticated Squonk can be called then return the Squonk host
        # so the Frontend can navigate to it
        context['squonk_ui_url'] = ''
        if sq2_rv.success and check_squonk_active(request):
            context['squonk_ui_url'] = _SQ2A.get_ui_url()

    return render(request, "viewer/react_temp.html", context)


def save_pdb_zip(pdb_file):
    zf = zipfile.ZipFile(pdb_file)
    zip_lst = zf.namelist()
    zfile = {}
    zfile_hashvals = {}
    print(zip_lst)
    for filename in zip_lst:
        # only handle pdb files
        if filename.split('.')[-1] == 'pdb':
            f = filename.split('/')[0]
            save_path = os.path.join(settings.MEDIA_ROOT, 'tmp', f)
            if default_storage.exists(f):
                rand_str = uuid.uuid4().hex
                pdb_path = default_storage.save(save_path.replace('.pdb', f'-{rand_str}.pdb'), ContentFile(zf.read(filename)))
            # Test if Protein object already exists
            # code = filename.split('/')[-1].replace('.pdb', '')
            # test_pdb_code = filename.split('/')[-1].replace('.pdb', '')
            # test_prot_objs = Protein.objects.filter(code=test_pdb_code)
            #
            # if len(test_prot_objs) > 0:
            #     # make a unique pdb code as not to overwrite existing object
            #     rand_str = uuid.uuid4().hex
            #     test_pdb_code = f'{code}#{rand_str}'
            #     zfile_hashvals[code] = rand_str
            #
            # fn = test_pdb_code + '.pdb'
            #
            # pdb_path = default_storage.save('tmp/' + fn,
            #                                 ContentFile(zf.read(filename)))
            else:
                pdb_path = default_storage.save(save_path, ContentFile(zf.read(filename)))
            test_pdb_code = pdb_path.split('/')[-1].replace('.pdb', '')
            zfile[test_pdb_code] = pdb_path

    # Close the zip file
    if zf:
        zf.close()

    return zfile, zfile_hashvals


def save_tmp_file(myfile):
    """ Save file in temporary location for validation/upload processing
    """

    name = myfile.name
    path = default_storage.save('tmp/' + name, ContentFile(myfile.read()))
    tmp_file = str(os.path.join(settings.MEDIA_ROOT, path))

    return tmp_file


class UploadCSet(APIView):
<<<<<<< HEAD
    """Render and control viewer/upload-cset.html  - a page allowing upload of computed sets. Validation and
=======
    """ View to render and control viewer/upload-cset.html  - a page allowing upload of computed sets. Validation and
>>>>>>> 21101471
    upload tasks are defined in `viewer.compound_set_upload`, `viewer.sdf_check` and `viewer.tasks` and the task
    response handling is done by `viewer.views.ValidateTaskView` and `viewer.views.UploadTaskView`
    """

    def get(self, request):

        tag = '+ UploadCSet GET'
        logger.info('%s', pretty_request(request, tag=tag))
        logger.info('User=%s', str(request.user))
#        logger.info('Auth=%s', str(request.auth))

        # Any messages passed to us via the session?
        # Maybe from a redirect?
        # It so take them and remove them.
        session_error = None
        if _SESSION_ERROR in request.session:
            session_error = request.session[_SESSION_ERROR]
            del request.session[_SESSION_ERROR]
        session_message = None
        if _SESSION_MESSAGE in request.session:
            session_message = request.session[_SESSION_MESSAGE]
            del request.session[_SESSION_MESSAGE]

        # Only authenticated users can upload files
        # - this can be switched off in settings.py.
        user = self.request.user
        if not user.is_authenticated and settings.AUTHENTICATE_UPLOAD:
            context = {}
            context['error_message'] \
                = 'Only authenticated users can upload files' \
                  ' - please navigate to landing page and Login'
            return render(request, 'viewer/upload-cset.html', context)

        form = CSetForm()
        existing_sets = models.ComputedSet.objects.all()
        context = {'form': form,
                   'sets': existing_sets,
                   _SESSION_ERROR: session_error,
                   _SESSION_MESSAGE: session_message}
        return render(request, 'viewer/upload-cset.html', context)

    def post(self, request):

        tag = '+ UploadCSet POST'
        logger.info('%s', pretty_request(request, tag=tag))
        logger.info('User=%s', str(request.user))
#        logger.info('Auth=%s', str(request.auth))

        # Only authenticated users can upload files
        # - this can be switched off in settings.py.
        user = self.request.user
        if not user.is_authenticated and settings.AUTHENTICATE_UPLOAD:
            context = {}
            context['error_message'] \
                = 'Only authenticated users can upload files' \
                  ' - please navigate to landing page and Login'
            return render(request, 'viewer/upload-cset.html', context)

        # Celery/Redis must be running.
        # This call checks and tries to start them if they're not.
        assert check_services()

        form = CSetForm(request.POST, request.FILES)
        if form.is_valid():

            # Get all the variables needed from the form.
            # The fields we use will be based on the 'submit_choice',
            # expected to be one of V (validate), U (upload) or D delete
            choice = request.POST['submit_choice']

            # Generate run-time error if the required form fields
            # are not set based on the choice made...

            # The 'sdf_file' anf 'target_name' are only required for upload/update
            sdf_file = request.FILES.get('sdf_file')
            target = request.POST.get('target_name')
            update_set = request.POST.get('update_set')
<<<<<<< HEAD

            logger.info('+ UploadCSet POST choice="%s" target="%s" update_set="%s"', choice, target, update_set)
=======
>>>>>>> 21101471

            logger.info('+ UploadCSet POST choice="%s" target="%s" update_set="%s"', choice, target, update_set)
            
            # If a set is named the ComputedSet cannot be 'Anonymous'
            # and the user has to be the owner.
            selected_set = None
            if update_set and update_set != 'None':
<<<<<<< HEAD
                computed_set_query = models.ComputedSet.objects.filter(unique_name=update_set)
=======
                computed_set_query = ComputedSet.objects.filter(unique_name=update_set)
>>>>>>> 21101471
                if computed_set_query:
                    selected_set = computed_set_query[0]
                else:
                    request.session[_SESSION_ERROR] = \
                        'The set could not be found'
                    logger.warning('- UploadCSet POST error_msg="%s"', request.session[_SESSION_ERROR])
                    return redirect('upload_cset')

            # If validating or uploading we need a Target and SDF file.
            # If updating or deleting we need an update set (that's not 'None')
            if choice in ['V', 'U']:
                if sdf_file is None or target is None:
                    request.session[_SESSION_ERROR] = \
                        'To Validate or Upload' \
                        ' you must provide a Target and SDF file'
                    logger.warning('- UploadCSet POST error_msg="%s"', request.session[_SESSION_ERROR])
                    return redirect('upload_cset')
            elif choice in ['D']:
                if update_set == 'None':
                    request.session[_SESSION_ERROR] = \
                        'To Delete you must select an existing set'
                    logger.warning('- UploadCSet POST error_msg="%s"', request.session[_SESSION_ERROR])
                    return redirect('upload_cset')

            # If uploading (updating) or deleting
            # the set owner cannot be anonymous
            # and the user needs to be the owner
            if choice in ['U', 'D'] and selected_set:
                if selected_set.owner_user.id == settings.ANONYMOUS_USER:
                    request.session[_SESSION_ERROR] = \
                        'You cannot Update or Delete Anonymous sets'
                elif selected_set.owner_user != user:
                    request.session[_SESSION_ERROR] = \
                        'You can only Update or Delete sets you own'
                # Something wrong?
                # If so redirect...
                if _SESSION_ERROR in request.session:
                    logger.warning('- UploadCSet POST error_msg="%s"', request.session[_SESSION_ERROR])
                    return redirect('upload_cset')

            # Save uploaded sdf and zip to tmp storage
            tmp_pdb_file = None
            tmp_sdf_file = None
            if 'pdb_zip' in list(request.FILES.keys()):
                pdb_file = request.FILES['pdb_zip']
                tmp_pdb_file = save_tmp_file(pdb_file)
            if sdf_file:
                tmp_sdf_file = save_tmp_file(sdf_file)

            if choice == 'V':
                # Validate
                # Start celery task
                task_params = {'user_id': user.id,
                               'sdf_file': tmp_sdf_file,
                               'target': target}
                if tmp_pdb_file:
                    task_params['zfile'] = tmp_pdb_file
                if update_set:
                    task_params['update'] = update_set
                task_validate = validate_compound_set.delay(task_params)

                logger.info('+ UploadCSet POST "Validate" task underway')

                # Update client side with task id and status
                context = {'validate_task_id': task_validate.id,
                           'validate_task_status': task_validate.status}
                return render(request, 'viewer/upload-cset.html', context)

            elif choice == 'U':
                # Upload
                # Start chained celery tasks. NB first function passes tuple
                # to second function - see tasks.py
                task_params = {'user_id': user.id,
                               'sdf_file': tmp_sdf_file,
                               'target': target}
                if tmp_pdb_file:
                    task_params['zfile'] = tmp_pdb_file
                if update_set:
                    task_params['update'] = update_set
                task_upload = (
                        validate_compound_set.s(task_params) |
                        process_compound_set.s()).apply_async()

                logger.info('+ UploadCSet POST "Upload" task underway')

                # Update client side with task id and status
                context = {'upload_task_id': task_upload.id,
                           'upload_task_status': task_upload.status}
                return render(request, 'viewer/upload-cset.html', context)

            elif choice == 'D':
                # Delete
                selected_set.delete()

                request.session[_SESSION_MESSAGE] = \
                    f'Compound set "{selected_set.unique_name}" deleted'

                logger.info('+ UploadCSet POST "Delete" done')
<<<<<<< HEAD

=======
                
>>>>>>> 21101471
                return redirect('upload_cset')
            
            else:
                logger.warning('+ UploadCSet POST unsupported submit_choice value (%s)', choice)

        else:
            logger.warning('- UploadCSet POST form.is_valid() returned False')

        logger.info('- UploadCSet POST (leaving)')

            else:
                logger.warning('+ UploadCSet POST unsupported submit_choice value (%s)', choice)

        else:
            logger.warning('- UploadCSet POST form.is_valid() returned False')

        logger.info('- UploadCSet POST (leaving)')

        context = {'form': form}
        return render(request, 'viewer/upload-cset.html', context)


<<<<<<< HEAD
class UploadTSet(APIView):
    """View to render and control viewer/upload-tset.html  - a page allowing upload of computed sets. Validation and
=======
# Upload Target datasets functions
class UploadTSet(APIView):
    """ View to render and control viewer/upload-tset.html  - a page allowing upload of computed sets. Validation and
>>>>>>> 21101471
    upload tasks are defined in `viewer.target_set_upload`, `viewer.sdf_check` and `viewer.tasks` and the task
    response handling is done by `viewer.views.ValidateTaskView` and `viewer.views.UploadTaskView`
    """

    def get(self, request):

<<<<<<< HEAD
        tag = '+ UploadTSet.get'
        logger.info('%s', pretty_request(request, tag=tag))
        logger.info('User="%s"', str(request.user))
=======
        tag = '+ UploadTSet GET'
        logger.info('%s', pretty_request(request, tag=tag))
        logger.info('User="%s"', str(request.user))
#        logger.info('Auth="%s"', str(request.auth))
>>>>>>> 21101471

        # Only authenticated users can upload files - this can be switched off in settings.py.
        user = self.request.user
        if not user.is_authenticated and settings.AUTHENTICATE_UPLOAD:
            context = {}
            context['error_message'] \
                = 'Only authenticated users can upload files - please navigate to landing page and Login'
            return render(request, 'viewer/upload-tset.html', context)

        contact_email = ''
        if user.is_authenticated and settings.AUTHENTICATE_UPLOAD:
            contact_email = user.email

        form = TSetForm(initial={'contact_email': contact_email})

        return render(request, 'viewer/upload-tset.html', {'form': form})

    def post(self, request):

<<<<<<< HEAD
        tag = '+ UploadTSet.post'
        logger.info('%s', pretty_request(request, tag=tag))
        logger.info('User="%s"', str(request.user))
=======
        tag = '+ UploadTSet POST'
        logger.info('%s', pretty_request(request, tag=tag))
        logger.info('User="%s"', str(request.user))
#        logger.info('Auth="%s"', str(request.auth))
>>>>>>> 21101471

        context = {}

        # Only authenticated users can upload files - this can be switched off in settings.py.
        user = self.request.user
        if not user.is_authenticated and settings.AUTHENTICATE_UPLOAD:
            context['error_message'] \
                = 'Only authenticated users can upload files - please navigate to landing page and Login'
            logger.info('- UploadTSet.post - authentication error')
            return render(request, 'viewer/upload-tset.html', context)

        # Celery/Redis must be running.
        # This call checks and tries to start them if they're not.
        assert check_services()

        form = TSetForm(request.POST, request.FILES)
        if form.is_valid():
            # get all of the variables needed from the form
            target_file = request.FILES['target_zip']
            target_name = request.POST['target_name']
            choice = request.POST['submit_choice']
            proposal_ref = request.POST['proposal_ref']
            contact_email = request.POST['contact_email']

            logger.info("+ UploadTSet.post target_name=%s choice=%s proposal_ref=%s", target_name, choice, proposal_ref)

            # Create /code/media/tmp if does not exist
            media_root = settings.MEDIA_ROOT
            tmp_folder = os.path.join(media_root, 'tmp')
            if not os.path.isdir(tmp_folder):
                logger.info("+ UploadTSet.post creating missing tmp_folder (%s)", tmp_folder)
                os.mkdir(tmp_folder)

            path = default_storage.save('tmp/' + 'NEW_DATA.zip', ContentFile(target_file.read()))
            new_data_file = str(os.path.join(settings.MEDIA_ROOT, path))
            logger.info("+ UploadTSet.post new_data_file=%s", new_data_file)

            # Settings for if validate option selected
            if choice == 'V':
                # Start celery task
                logger.info("+ UploadTSet.post (V) starting validate_target_set() Task...")
                task_validate = validate_target_set.delay(new_data_file, target=target_name, proposal=proposal_ref,
                                                          email=contact_email)
                logger.info("+ UploadTSet.post (V) got Celery id %s (status %s)", task_validate.id,  task_validate.status)

                # Update client side with task id and status
                context = {'validate_task_id': task_validate.id,
                           'validate_task_status': task_validate.status}
                return render(request, 'viewer/upload-tset.html', context)

            # if it's an upload, run the validate followed by the upload target set task
            if choice == 'U':
                # Start chained celery tasks. NB first function passes tuple
                # to second function - see tasks.py
                logger.info("+ UploadTSet.post (U) starting validate_target_set()/process_target_set() Task chain...")
                task_upload = (validate_target_set.s(new_data_file, target=target_name, proposal=proposal_ref,
                                                     email=contact_email) | process_target_set.s()).apply_async()
                logger.info("+ UploadTSet.post (U) got Celery id %s (status %s)", task_upload.id,  task_upload.status)

                # Update client side with task id and status
                context = {'upload_task_id': task_upload.id,
                           'upload_task_status': task_upload.status}
                return render(request, 'viewer/upload-tset.html', context)

        context = {'form': form}
        return render(request, 'viewer/upload-tset.html', context)


def email_task_completion(contact_email, message_type, target_name, target_path=None, task_id=None):
    """Notify user of upload completion
    """

    logger.info('+ email_notify_task_completion: ' + message_type + ' ' + target_name)
    email_from = settings.EMAIL_HOST_USER

    if contact_email == '' or not email_from:
        # Only send email if configured.
        return

    if message_type == 'upload-success':
        subject = 'Fragalysis: Target: '+target_name+' Uploaded'
        message = 'The upload of your target data is complete. Your target is available at: ' \
                  + str(target_path)
    elif message_type == 'validate-success':
        subject = 'Fragalysis: Target: '+target_name+' Validation'
        message = 'Your data was validated. It can now be uploaded using the upload option.'
    else:
        # Validation failure
        subject = 'Fragalysis: Target: ' + target_name + ' Validation/Upload Failed'
        message = 'The validation/upload of your target data did not complete successfully. ' \
                  'Please navigate the following link to check the errors: validate_task/' + str(task_id)

    recipient_list = [contact_email, ]
    logger.info('+ email_notify_task_completion email_from: %s', email_from )
    logger.info('+ email_notify_task_completion subject: %s',  subject )
    logger.info('+ email_notify_task_completion message: %s',  message )
    logger.info('+ email_notify_task_completion contact_email: %s', contact_email )

    # Send email - this should not prevent returning to the screen in the case of error.
    send_mail(subject, message, email_from, recipient_list, fail_silently=True)
    logger.info('- email_notify_task_completion')
    return


class ValidateTaskView(View):
    """View to handle dynamic loading of validation results from `viewer.tasks.validate`.
    The validation of files uploaded to viewer/upload_cset or a target set by a user
    at viewer/upload_tset
    """
    def get(self, request, validate_task_id):
        """Get method for `ValidateTaskView`. Takes a validate task id, checks its
        status and returns the status, and result if the task is complete

        Returns
        -------
        response_data: JSON
            response data (dict) in JSON format:
                - if status = 'RUNNING':
                    - validate_task_status (str): task.status
                    - validate_task_id (str): task.id
                - if status = 'FAILURE':
                    - validate_task_status (str): task.status
                    - validate_task_id (str): task.id
                    - validate_traceback (str): task.traceback
                - if status = 'SUCCESS':
                    - validate_task_status (str): task.status
                    - validate_task_id (str): task.id
                    - html (str): html of task outcome - success message or html table of errors & fail message

        """
        logger.info('+ ValidateTaskView.get')
        task = AsyncResult(validate_task_id)
        response_data = {'validate_task_status': task.status,
                         'validate_task_id': task.id}

        if task.status == 'FAILURE':
            logger.info('+ ValidateTaskView.get.FAILURE')
            result = task.traceback
            response_data['validate_traceback'] = str(result)

            return JsonResponse(response_data)

        # Check if results ready
        if task.status == "SUCCESS":
            logger.info('+ ValidateTaskView.get.SUCCESS')
            results = task.get()
            # NB get tuple from validate task
            process_type = results[1]
            validate_dict = results[2]
            validated = results[3]
            if validated:
                response_data['html'] = 'Your data was validated. \n It can now be uploaded using the upload option.'
                response_data['validated'] = 'Validated'

                if process_type== 'tset':
                    target_name = results[5]
                    contact_email = results[8]
                    email_task_completion(contact_email, 'validate-success', target_name)

                return JsonResponse(response_data)

            if not validated:
                # set pandas options to display all column data
                pd.set_option('display.max_colwidth', -1)

                table = pd.DataFrame.from_dict(validate_dict)
                html_table = table.to_html()
                html_table += '''<p> Your data was <b>not</b> validated. The table above shows errors</p>'''

                response_data["html"] = html_table
                response_data['validated'] = 'Not validated'
                if process_type== 'tset':
                    target_name = results[5]
                    contact_email = results[8]
                    email_task_completion(contact_email, 'validate-failure', target_name, task_id=validate_task_id)

                return JsonResponse(response_data)

        return JsonResponse(response_data)


class UpdateTaskView(View):

    def get(self, request, update_task_id):
        task = AsyncResult(update_task_id)
        response_data = {'update_task_status': task.status,
                         'update_task_id': task.id}

        result = 'Running...'

        if task.status == 'FAILURE':
            result = task.traceback
            response_data['result'] = str(result)

        if task.status == 'SUCCESS':
            result = task.get()

        response_data['result'] = str(result)

        return JsonResponse(response_data)


class UploadTaskView(View):
    """View to handle dynamic loading of upload results from `viewer.tasks.process_compound_set`.
    The upload of files for a computed set by a user at viewer/upload_cset or a target
    set by a user at viewer/upload_tset.
    """
    def get(self, request, upload_task_id):
        """Get method for `UploadTaskView`. Takes an upload task id, checks its
        status and returns the status, and result if the task is complete

        Returns
        -------
        response_data: JSON
            response data (dict) in JSON format:
                - if status = 'RUNNING':
                    - upload_task_status (str): task.status
                    - upload_task_id (str): task.id
                - if status = 'FAILURE':
                    - upload_task_status (str): task.status
                    - upload_task_id (str): task.id
                    - upload_traceback (str): task.traceback
                - if status = 'SUCCESS':
                    - upload_task_status (str): task.status
                    - upload_task_id (str): task.id
                    - if results are a list (data was processed - validated or uploaded):
                        if this was a validation process
                        - validated (str): 'Not validated'
                        - html (str): html table of validation errors
                        if results are a validation/upload process:
                        - validated (str): 'Validated'
                        - results (dict): results
                        For compound sets ('cset')
                        - results['cset_download_url'] (str): download url for computed set sdf file
                        - results['pset_download_url'] (str): download url for computed set pdb files (zip)
                        For target sets ('tset')
                        - results['tset_download_url'] (str): download url for processed zip file
                    - if results are not string or list:
                        - processed (str): 'None'
                        - html (str): message to tell the user their data was not processed
        """
        logger.debug('+ UploadTaskView.get')
        task = AsyncResult(upload_task_id)
        response_data = {'upload_task_status': task.status,
                         'upload_task_id': task.id}

        if task.status == 'FAILURE':
            result = task.traceback
            response_data['upload_traceback'] = str(result)

            return JsonResponse(response_data)

        if task.status == 'SUCCESS':
            logger.debug('+ UploadTaskView.get.success')

            results = task.get()

            # Validation output for a cset or tset is a dictionary.
            if isinstance(results, list):
                if results[0] == 'validate':
                    # Get dictionary results
                    validate_dict = results[1]

                    # set pandas options to display all column data
                    pd.set_option('display.max_colwidth', -1)
                    table = pd.DataFrame.from_dict(results[2])
                    html_table = table.to_html()
                    html_table += '''<p> Your data was <b>not</b> validated. The table above shows errors</p>'''

                    response_data['validated'] = 'Not validated'
                    response_data['html'] = html_table

                    return JsonResponse(response_data)
                else:
                    # Upload/Update output tasks send back a tuple
                    # First element defines the source of the upload task (cset, tset)
                    response_data['validated'] = 'Validated'
                    if results[1] == 'tset':
                        target_name = results[2]
                        contact_email = results[5]
                        target_path = '/viewer/target/%s' % target_name
                        response_data['results'] = {}
                        response_data['results']['tset_download_url'] = target_path
                        logger.info('+ UploadTaskView.get.success -email: %s', contact_email)
                        email_task_completion(contact_email, 'upload-success', target_name, target_path=target_path)
                    else:
                        cset_name = results[2]
                        cset = models.ComputedSet.objects.get(name=cset_name)
                        submitter = cset.submitter
                        name = cset.unique_name
                        response_data['results'] = {}
                        response_data['results']['cset_download_url'] = '/viewer/compound_set/%s' % name
                        response_data['results']['pset_download_url'] = '/viewer/protein_set/%s' % name

                    return JsonResponse(response_data)

            else:
                # Error output
                html_table = '''<p> Your data was <b>not</b> processed.</p>'''
                response_data['processed'] = 'None'
                response_data['html'] = html_table
                return JsonResponse(response_data)

        return JsonResponse(response_data)


def img_from_smiles(request):
    """Generate a 2D molecule image for a given smiles string
    """
    if "smiles" in request.GET:
        smiles = request.GET["smiles"]
        if smiles:
            return get_params(smiles, request)
        else:
            return HttpResponse("Please insert SMILES")
    else:
        return HttpResponse("Please insert SMILES")


def highlight_mol_diff(request):
    """Generate a 2D molecule image highlighting the difference between a
    reference and new molecule
    """
    if 'prb_smiles' and 'ref_smiles' in request.GET:
        return HttpResponse(get_highlighted_diffs(request))
    else:
        return HttpResponse("Please insert smiles for reference and probe")


def similarity_search(request):
    if "smiles" in request.GET:
        smiles = request.GET["smiles"]
    else:
        return HttpResponse("Please insert SMILES")
    if "db_name" in request.GET:
        db_name = request.GET["db_name"]
    else:
        return HttpResponse("Please insert db_name")
    sql_query = """SELECT sub.*
  FROM (
    SELECT rdk.id,rdk.structure,rdk.idnumber
      FROM vendordbs.enamine_real_dsi_molfps AS mfp
      JOIN vendordbs.enamine_real_dsi AS rdk ON mfp.id = rdk.id
      WHERE m @> qmol_from_smiles(%s) LIMIT 1000
  ) sub;"""
    with connections[db_name].cursor() as cursor:
        cursor.execute(sql_query, [smiles])
        return HttpResponse(json.dumps(cursor.fetchall()))


def get_open_targets(request):
    """Return a list of all open targets (viewer/open_targets)
    """
    targets = models.Target.objects.all()
    target_names = []
    target_ids = []

    for t in targets:
        for p in t.project_id.all():
            if 'OPEN' in p.title:
                target_names.append(t.title)
                target_ids.append(t.id)

    return HttpResponse(json.dumps({'target_names': target_names, 'target_ids': target_ids}))


# This is used in the URL on the process results page after uploading a compound_set
def cset_download(request, name):
    """View to download an SDF file of a computed set by name
    (viewer/compound_set/(<name>)).
    """
    compound_set = models.ComputedSet.objects.get(unique_name=name)
    filepath = compound_set.submitted_sdf
    with open(filepath.path, 'r', encoding='utf-8') as fp:
        data = fp.read()
    filename = 'compund-set_' + name + '.sdf'
    response = HttpResponse(content_type='text/plain')
    response['Content-Disposition'] = 'attachment; filename=%s' % filename  # force browser to download file
    response.write(data)
    return response


def pset_download(request, name):
    """View to download a zip file of all protein structures (apo) for a computed set
    (viewer/compound_set/(<name>))
     """
    response = HttpResponse(content_type='application/zip')
    filename = 'protein-set_' + name + '.zip'
    response['Content-Disposition'] = 'filename=%s' % filename  # force browser to download file

    compound_set = models.ComputedSet.objects.get(unique_name=name)
    computed = models.ComputedMolecule.objects.filter(computed_set=compound_set)
    pdb_filepaths = list(set([c.pdb_info.path for c in computed]))

    buff = StringIO()
    zip_obj = zipfile.ZipFile(buff, 'w')

    for fp in pdb_filepaths:
        data = open(fp, 'r', encoding='utf-8').read()
        zip_obj.writestr(fp.split('/')[-1], data)
    zip_obj.close()

    buff.flush()
    ret_zip = buff.getvalue()
    buff.close()
    response.write(ret_zip)

    return response


# This is used in the URL on the process results page after uploading a target_set
def tset_download(request, title):
    """View to download an zip file of a target set by name (viewer/target/(<title>)).
    """
    target_set = models.Target.objects.get(title=title)
    media_root = settings.MEDIA_ROOT
    filepath = os.path.join(media_root, target_set.zip_archive.name)
    target_zip = open(filepath, 'rb')
    filename = 'target-set_' + title + '.zip'
    response = HttpResponse(target_zip, content_type='application/force-download')
    response['Content-Disposition'] = 'attachment; filename="%s"' % filename  # force browser to download file
    return response


# Start of ActionType
class ActionTypeView(viewsets.ModelViewSet):
    """View to retrieve information about action types available to users (GET).
    (api/action-types).
    """
    queryset = models.ActionType.objects.filter()
    serializer_class = serializers.ActionTypeSerializer

    # POST method allowed for flexibility in the PoC. In the final design we may want to prevent the POST/PUT methods
    # from being used
    # for action types so that these can only be updated via the admin panel.
    #    http_method_names = ['get', 'head']

    filterset_fields = '__all__'


# Start of Session Project
class SessionProjectsView(viewsets.ModelViewSet):
    """View to retrieve information about user projects (collection of sessions) (GET).
    Also used for saving project information (PUT, POST, PATCH).
    (api/session-projects).
    """
    queryset = models.SessionProject.objects.filter()

    def get_serializer_class(self):
        """Determine which serializer to use based on whether the request is a GET or a POST, PUT or PATCH request

        Returns
        -------
        Serializer (rest_framework.serializers.ModelSerializer):
            - if GET: `viewer.serializers.SessionProjectReadSerializer`
            - if other: `viewer.serializers.SessionProjectWriteSerializer`
        """
        if self.request.method in ['GET']:
            # GET
            return serializers.SessionProjectReadSerializer
        # (POST, PUT, PATCH)
        return serializers.SessionProjectWriteSerializer

    filter_permissions = "target_id__project_id"
    filterset_fields = '__all__'


class SessionActionsView(viewsets.ModelViewSet):
    """View to retrieve information about actions relating to sessions_project (GET).
    Also used for saving project action information (PUT, POST, PATCH).
    (api/session-actions).
     """
    queryset = models.SessionActions.objects.filter()
    serializer_class = serializers.SessionActionsSerializer

    #   Note: jsonField for Actions will need specific queries - can introduce if needed.
    filterset_fields = ('id', 'author', 'session_project', 'last_update_date')


class SnapshotsView(viewsets.ModelViewSet):
    """View to retrieve information about user sessions (snapshots) (GET).
    Also used for saving session information (PUT, POST, PATCH). (api/snapshots)
    """
    queryset = models.Snapshot.objects.filter()

    def get_serializer_class(self):
        """Determine which serializer to use based on whether the request is a GET or a POST, PUT or PATCH request

        Returns
        -------
        Serializer (rest_framework.serializers.ModelSerializer):
            - if GET: `viewer.serializers.SnapshotReadSerializer`
            - if other: `viewer.serializers.SnapshotWriteSerializer`
        """
        if self.request.method in ['GET']:
            return serializers.SnapshotReadSerializer
        return serializers.SnapshotWriteSerializer

    filter_class = filters.SnapshotFilter


class SnapshotActionsView(viewsets.ModelViewSet):
    """View to retrieve information about actions relating to snapshots (GET).
    Also used for saving snapshot action information (PUT, POST, PATCH).
    (api/snapshot-actions).
    """
    queryset = models.SnapshotActions.objects.filter()
    serializer_class = serializers.SnapshotActionsSerializer

    #   Note: jsonField for Actions will need specific queries - can introduce if needed.
    filterset_fields = ('id', 'author', 'session_project', 'snapshot', 'last_update_date')


class DSetCSVParser(BaseParser):
    """
    CSV parser class specific to design set csv spec -
    sets media_type for DSetUploadView to text/csv
    """
    media_type = 'text/csv'


class DSetUploadView(APIView):
    """Upload a design set (PUT) from a csv file
    """
    parser_class = (DSetCSVParser,)

    def put(self, request, format=None):  # pylint: disable=redefined-builtin
        """Method to handle PUT request and upload a design set
        """
        # Don't need...
        del format

        f = request.FILES['file']
        set_type = request.PUT['type']
        set_description = request.PUT['description']

        # save uploaded file to temporary storage
        name = f.name
        path = default_storage.save('tmp/' + name, ContentFile(f.read()))
        tmp_file = str(os.path.join(settings.MEDIA_ROOT, path))

        df = pd.read_csv(tmp_file)
        mandatory_cols = ['set_name', 'smiles', 'identifier', 'inspirations']
        actual_cols = df.columns
        for col in mandatory_cols:
            if col not in actual_cols:
                raise ParseError("The 4 following columns are mandatory: set_name, smiles, identifier, inspirations")

        set_names, compounds = process_design_sets(df, set_type, set_description)

        string = 'Design set(s) successfully created: '

        length = len(set_names)
        string += str(length) + '; '
        for i in range(0, length):
            string += str(i + 1) + ' - ' + set_names[i] + ') number of compounds = ' + str(len(compounds[i])) + '; '

        return HttpResponse(json.dumps(string))


class ComputedSetView(viewsets.ModelViewSet):
    """Retrieve information about and delete computed sets.
    """
    queryset = models.ComputedSet.objects.filter()
    serializer_class = serializers.ComputedSetSerializer
    filter_permissions = "project_id"
    filterset_fields = ('target', 'target__title')

    http_method_names = ['get', 'head', 'delete']

    def destroy(self, request, pk=None):
        """User provides the name of the ComputedSet (that's its primary key).
        We simply look it up and delete it, returning a standard 204 on success.
        """
        computed_set = get_object_or_404(models.ComputedSet, pk=pk)
        computed_set.delete()
        return HttpResponse(status=204)


class ComputedMoleculesView(viewsets.ReadOnlyModelViewSet):
    """Retrieve information about computed molecules - 3D info (api/compound-molecules).
    """
    queryset = models.ComputedMolecule.objects.filter()
    serializer_class = serializers.ComputedMoleculeSerializer
    filter_permissions = "project_id"
    filterset_fields = ('computed_set',)


class NumericalScoresView(viewsets.ReadOnlyModelViewSet):
    """View to retrieve information about numerical computed molecule scores
    (api/numerical-scores).
    """
    queryset = models.NumericalScoreValues.objects.filter()
    serializer_class = serializers.NumericalScoreSerializer
    filter_permissions = "project_id"
    filterset_fields = ('compound', 'score')


class TextScoresView(viewsets.ReadOnlyModelViewSet):
    """View to retrieve information about text computed molecule scores (api/text-scores).
    """
    queryset = models.TextScoreValues.objects.filter()
    serializer_class = serializers.TextScoreSerializer
    filter_permissions = "project_id"
    filterset_fields = ('compound', 'score')


class CompoundScoresView(viewsets.ReadOnlyModelViewSet):
    """View to retrieve descriptions of scores for a given name or computed set.
    """
    queryset = models.ScoreDescription.objects.filter()
    serializer_class = serializers.ScoreDescriptionSerializer
    filter_permissions = "project_id"
    filterset_fields = ('computed_set', 'name')


class ComputedMolAndScoreView(viewsets.ReadOnlyModelViewSet):
    """View to retrieve all information about molecules from a computed set
    along with all of their scores.
    """
    queryset = models.ComputedMolecule.objects.filter()
    serializer_class = serializers.ComputedMolAndScoreSerializer
    filter_permissions = "project_id"
    filterset_fields = ('computed_set',)


class DiscoursePostView(viewsets.ViewSet):
    """View to get and post to the Discourse platform

    example of input (GET) on local:

        http://127.0.0.1:8080/api/discourse_post/?post_title=Mpro%20First%20Project

    examples of input (POST raw data):

        {"category_name": "NewCategory", "parent_category_name": "Fragalysis targets", "category_colour": "0088CC",
        "category_text_colour": "FFFFFF", "post_title": "", "post_content": "", "post_tags":""}

        {"category_name": "NewCategory", "parent_category_name": "Fragalysis targets", "category_colour": "0088CC",
        "category_text_colour": "FFFFFF", "post_title": "New Topic Title 1",
        "post_content": "This is the first post that creates the topic - must be greater than 20 chars",
        "post_tags" :"[\\"tag1\\",\\"tag2\\"]"}

        {"category_name": "NewCategory", "parent_category_name": "Fragalysis targets", "category_colour": "0088CC",
        "category_text_colour": "FFFFFF", "post_title": "New Topic Title 1",
        "post_content": "This is a second post to New Topic Title 1", "post_tags" :"[]"}

    """
    serializer_class = serializers.DiscoursePostWriteSerializer

    def create(self, request):
        """Method to handle POST request and call discourse to create the post
        """
        logger.info('+ DiscoursePostView.post')
        data = request.data

        logger.info('+ DiscoursePostView.post %s', json.dumps(data))
        if data['category_name'] == '':
            category_details = None
        else:
            category_details = {'category_name': data['category_name'],
                                'parent_name': data['parent_category_name'],
                                'category_colour': data['category_colour'],
                                'category_text_colour': data['category_text_colour']}

        if data['post_title'] == '':
            post_details = None
        else:
            post_details = {'title': data['post_title'],
                            'content': data['post_content'],
                            'tags': json.loads(data['post_tags'])}

        error, post_url, error_message = create_discourse_post(request.user, category_details, post_details)

        logger.info('- DiscoursePostView.post')
        if error:
            return Response({"message": error_message})
        else:
            return Response({"Post url": post_url})

    def list(self, request):
        """Method to handle GET request and call discourse to list posts for a topic
        """
        logger.info('+ DiscoursePostView.get')
        query_params = request.query_params
        logger.info('+ DiscoursePostView.get %s', json.dumps(query_params))

        discourse_api_key = settings.DISCOURSE_API_KEY

        if discourse_api_key:
            post_title = request.query_params.get('post_title', None)
            error, posts = list_discourse_posts_for_topic(post_title)
        else:
            logger.info('- DiscoursePostView.no key')
            return Response({"message": "Discourse Not Available - No API key supplied"})

        logger.info('- DiscoursePostView.get')
        if error:
            return Response({"message": "No Posts Found"})
        else:
            return Response({"Posts": posts})


def create_csv_from_dict(input_dict, title=None, filename=None):
    """Write a CSV file containing data from an input dictionary and return a URL
    to the file in the media directory.
    """
    if not filename:
        filename = 'download'

    media_root = settings.MEDIA_ROOT
    unique_dir = str(uuid.uuid4())
    # /code/media/downloads/unique_dir
    download_path = os.path.join(media_root, 'downloads', unique_dir)
    os.makedirs(download_path, exist_ok=True)

    download_file = os.path.join(download_path, filename)

    # Remove file if it already exists
    if os.path.isfile(download_file):
        os.remove(download_file)

    with open(download_file, "w", newline='', encoding='utf-8') as csvfile:
        if title:
            csvfile.write(title)
            csvfile.write("\n")

    df = pd.DataFrame.from_dict(input_dict)
    df.to_csv(download_file, mode='a', header=True, index=False)

    return download_file


class DictToCsv(viewsets.ViewSet):
    """Takes a dictionary and returns a download link to a CSV file with the data.
    """
    serializer_class = serializers.DictToCsvSerializer

    def list(self, request):
        """Method to handle GET request
        """
        file_url = request.GET.get('file_url')

        if file_url and os.path.isfile(file_url):
            with open(file_url, encoding='utf8') as csvfile:
                # return file and tidy up.
                response = HttpResponse(csvfile, content_type='text/csv')
                response['Content-Disposition'] = 'attachment; filename=download.csv'
                shutil.rmtree(os.path.dirname(file_url), ignore_errors=True)
                return response
        else:
            return Response("Please provide file_url parameter")

    def create(self, request):
        """Method to handle POST request
        """
        logger.info('+ DictToCsv.post')
        input_dict = request.data['dict']
        input_title = request.data['title']

        if not input_dict:
            return Response({"message": "Please enter Dictionary"})
        else:
            filename_url = create_csv_from_dict(input_dict, input_title)

        return Response({"file_url": filename_url})


# Classes Relating to Tags
class TagCategoryView(viewsets.ModelViewSet):
    """Set up and retrieve information about tag categories (api/tag_category).
    """
    queryset = models.TagCategory.objects.filter()
    serializer_class = serializers.TagCategorySerializer
    filterset_fields = ('id', 'category')


class MoleculeTagView(viewsets.ModelViewSet):
    """Set up/retrieve information about tags relating to Molecules (api/molecule_tag)
    """
    queryset = models.MoleculeTag.objects.filter()
    serializer_class = serializers.MoleculeTagSerializer
    filterset_fields = ('id', 'tag', 'category', 'target', 'molecules', 'mol_group')


class SessionProjectTagView(viewsets.ModelViewSet):
    """Set up/retrieve information about tags relating to Session Projects.
    """
    queryset = models.SessionProjectTag.objects.filter()
    serializer_class = serializers.SessionProjectTagSerializer
    filterset_fields = ('id', 'tag', 'category', 'target', 'session_projects')


class TargetMoleculesView(ISpyBSafeQuerySet):
    """Retrieve all Molecules and Tag information relating
    to a Target. The idea is that a single call can return all target related
    information needed by the React front end in a single call.
    """
    queryset = models.Target.objects.filter()
    serializer_class = serializers.TargetMoleculesSerializer
    filter_permissions = "project_id"
    filterset_fields = ("title",)


class DownloadStructures(ISpyBSafeQuerySet):
    """Uses a selected subset of the target data
    (proteins and booleans with suggested files) and creates a Zip file
    with the contents.

    Note that old zip files are removed after one hour.
    """
    queryset = models.Target.objects.filter()
    serializer_class = serializers.DownloadStructuresSerializer
    filter_permissions = "project_id"
    filterset_fields = ('title','id')

    def list(self, request):
        """Method to handle GET request
        """
        file_url = request.GET.get('file_url')

        if file_url:
            link = models.DownloadLinks.objects.filter(file_url=file_url)
            if (link and link[0].zip_file
                    and os.path.isfile(link[0].file_url)):
                logger.info('zip_file: %s', link[0].zip_file)

                # return file and tidy up.
                file_name = os.path.basename(file_url)
                wrapper = FileWrapper(open(file_url, 'rb'))
                response = FileResponse(wrapper,
                                        content_type='application/zip')
                response[
                    'Content-Disposition'] = \
                    'attachment; filename="%s"' % file_name
                response['Content-Length'] = os.path.getsize(file_url)
                return response
            elif link:
                content = {'message': 'Zip file no longer present - '
                                      'please recreate by calling '
                                      'POST/Prepare download'}
                return Response(content, status=status.HTTP_404_NOT_FOUND)

            content = {'message': 'File_url is not found'}
            return Response(content, status=status.HTTP_404_NOT_FOUND)

        content = {'message': 'Please provide file_url parameter from '
                              'post response'}
        return Response(content, status=status.HTTP_404_NOT_FOUND)

    def create(self, request):
        """Method to handle POST request that's use to initiate a target download.\

        The user is permitted to download Targets they have ascess to (whether 
        authenticated or not), and this is hadled by the queryset logic later in
        this method.
        """
        logger.info('+ DownloadStructures.post')

        # Clear up old existing files
        maintain_download_links()

        # Static files
        # For static files, the contents of the zip file at the time of the search
        # are stored in the zip_contents field. These are used to reconstruct the
        # zip file from the time of the request.
        if request.data['file_url']:
            # This is a static link - the contents are stored in the database
            # if required.
            file_url = request.data['file_url']
            logger.info('Given file_url "%s"', file_url)
            existing_link = models.DownloadLinks.objects.filter(file_url=file_url)

            if existing_link and existing_link[0].static_link:
                # If the zip file is present, return it
                # Note that don't depend 100% on the zip_file flag as the
                # file might have been deleted from the media server.
                if (existing_link[0].zip_file and
                        os.path.isfile(existing_link[0].file_url)):
                    logger.info('Download is Ready!')
                    return Response({"file_url": existing_link[0].file_url},
                                    status=status.HTTP_200_OK)
                elif os.path.isfile(existing_link[0].file_url):
                    # If the file is there but zip_file is false, then it is
                    # probably being rebuilt by a parallel process.
                    logger.info('Download is under construction')
                    content = {'message': 'Zip being rebuilt - '
                                          'please try later'}
                    return Response(content,
                                    status=status.HTTP_208_ALREADY_REPORTED)
                else:
                    # Otherwise re-create the file.
                    logger.info('Recreating download...')
                    recreate_static_file (existing_link[0], request.get_host())
                    return Response({"file_url": existing_link[0].file_url},
                                    status=status.HTTP_200_OK)

            msg = 'file_url should only be provided for static files'
            logger.warning(msg)
            content = {'message': msg}
            return Response(content, status=status.HTTP_400_BAD_REQUEST)

        # Dynamic files

        if 'target_name' not in request.data:
            content = {'message': 'If no file_url, a target_name (title) must be provided'}
            return Response(content, status=status.HTTP_400_BAD_REQUEST)

        target_name = request.data['target_name']
        target = None
        logger.info('Given target_name "%s"', target_name)

        # Check target_name is valid
        # (it should natch the title of an existing target)
        for targ in self.queryset:
            if targ.title == target_name:
                target = targ
                break

        if not target:
            msg = f'Either the Target "{target_name}" is not present or you are not permitted access it'
            logger.warning(msg)
            content = {'message': msg}
            return Response(content, status=status.HTTP_404_NOT_FOUND)

        if request.data['proteins']:
            # Get first part of protein code
            proteins_list = [p.strip().split(":")[0]
                             for p in request.data['proteins'].split(',')]
            logger.info('Given %s proteins', len(proteins_list))
        else:
            logger.info('No proteins supplied')
            proteins_list = []

        if len(proteins_list) > 0:
            proteins = []
            # Filter by protein codes
            for code_first_part in proteins_list:
                prot = models.Protein.objects.filter(code__contains=code_first_part).values()
                if prot.exists():
                    proteins.append(prot.first())
        else:
            # If no protein codes supplied then return the complete list
            proteins = models.Protein.objects.filter(target_id=target.id).values()
        logger.info('Collected %s proteins', len(proteins))

        if len(proteins) == 0:
            content = {'message': 'Please enter list of valid protein codes '
                                  'for' + " target: {}, proteins: {} "
                .format(target.title, proteins_list) }
            return Response(content, status=status.HTTP_404_NOT_FOUND)

        filename_url, file_exists = check_download_links(request,
                                                         target,
                                                         proteins)
        if file_exists:
            return Response({"file_url": filename_url})
        else:
            content = {'message': 'Zip being rebuilt - please try later'}
            return Response(content,
                            status=status.HTTP_208_ALREADY_REPORTED)


class UploadTargetExperiments(viewsets.ModelViewSet):
    serializer_class = serializers.TargetExperimentWriteSerializer
    permission_class = [permissions.IsAuthenticated]
    http_method_names = ('post',)

    def get_view_name(self):
        return "Upload Target Experiments"

    def create(self, request, *args, **kwargs):
        del args, kwargs
        serializer = self.get_serializer_class()(data=request.data)
        if serializer.is_valid():
            # User must have access to the Project
            # and the Target must be in the Project.
            project = serializer.validated_data['project']
            target = serializer.validated_data['target']

            # Prior to saving the serialized object,
            # insert object values we're responsible for...
            serializer.validated_data['commit_datetime'] = datetime.now(timezone.utc)
            serializer.validated_data['committer'] = request.user

            teu = serializer.save()
            return Response({'id': teu.id}, status=status.HTTP_201_CREATED)
        return Response(serializer.errors, status=status.HTTP_400_BAD_REQUEST)


class TargetExperimentUploads(viewsets.ModelViewSet):
    queryset = models.ExperimentUpload.objects.all()
    serializer_class = serializers.TargetExperimentReadSerializer
    permission_class = [permissions.IsAuthenticated]
    filterset_fields = ("target", "project")
    http_method_names = ('get',)


class JobFileTransferView(viewsets.ModelViewSet):
    """Squonk Job file transfer (api/job_file_transfer)
    """
    queryset = models.JobFileTransfer.objects.filter()
    filter_permissions = "target__project_id"
    filterset_fields = ('id', 'snapshot', 'target', 'user',
                        'squonk_project', 'transfer_status')

    def get_serializer_class(self):
        if self.request.method in ['GET']:
            return serializers.JobFileTransferReadSerializer
        # (POST, PUT, PATCH)
        return serializers.JobFileTransferWriteSerializer

    def create(self, request):
        """Method to handle POST request
        """
        logger.info('+ JobFileTransfer.post')
        # Only authenticated users can transfer files to sqonk
        user = self.request.user
        if not user.is_authenticated:
            content = {'Only authenticated users can transfer files'}
            return Response(content, status=status.HTTP_403_FORBIDDEN)

        # Can't use this method if the Squonk2 agent is not configured
        sq2a_rv = _SQ2A.configured()
        if not sq2a_rv.success:
            content = {f'The Squonk2 Agent is not configured ({sq2a_rv.msg})'}
            return Response(content, status=status.HTTP_403_FORBIDDEN)

        # Collect expected API parameters....
        access_id = request.data['access']  # The access ID/legacy Project record title
        target_id = request.data['target']
        snapshot_id = request.data['snapshot']
        session_project_id = request.data['session_project']

        logger.info('+ user="%s" (id=%s)', user.username, user.id)
        logger.info('+ access_id=%s', access_id)
        logger.info('+ target_id=%s', target_id)
        logger.info('+ snapshot_id=%s', snapshot_id)
        logger.info('+ session_project_id=%s', session_project_id)

        target = models.Target.objects.get(id=target_id)
        assert target

        # Check the user can use this Squonk2 facility.
        # To do this we need to setup a couple of API parameter objects.
        sq2a_common_params: CommonParams = CommonParams(user_id=user.id,
                                                        access_id=access_id,
                                                        session_id=session_project_id,
                                                        target_id=target_id)
        sq2a_send_params: SendParams = SendParams(common=sq2a_common_params,
                                                  snapshot_id=snapshot_id)
        sq2a_rv: Squonk2AgentRv = _SQ2A.can_send(sq2a_send_params)
        if not sq2a_rv.success:
            content = {f'You cannot do this ({sq2a_rv.msg})'}
            return Response(content, status=status.HTTP_403_FORBIDDEN)

        # Check the presense of the files expected to be transferred
        error, proteins, compounds = check_file_transfer(request)
        if error:
            return Response(error['message'], status=error['status'])

        # Create new file transfer job
        logger.info('+ Calling ensure_project() to get the Squonk2 Project...')

        # This requires a Squonk2 Project (created by the Squonk2Agent).
        # It may be an existing project, or it might be a new project.
        common_params = CommonParams(user_id=user.id,
                                     access_id=access_id,
                                     target_id=target_id,
                                     session_id=session_project_id)
        sq2_rv = _SQ2A.ensure_project(common_params)
        if not sq2_rv.success:
            msg = f'Failed to get/create a Squonk2 Project' \
                    f' for User "{user.username}", Access ID {access_id},' \
                    f' Target ID {target_id}, and SessionProject ID {session_project_id}.' \
                    f' Got "{sq2_rv.msg}".' \
                    ' Cannot continue'
            content = {'message': msg}
            logger.error(msg)
            return Response(content, status=status.HTTP_404_NOT_FOUND)

        # The Squonk2Project record is in the response msg
        squonk2_project_uuid = sq2_rv.msg.uuid
        squonk2_unit_name = sq2_rv.msg.unit.name
        squonk2_unit_uuid = sq2_rv.msg.unit.uuid
        logger.info('+ ensure_project() returned Project uuid=%s (unit="%s" unit_uuid=%s)',
                    squonk2_project_uuid, squonk2_unit_name, squonk2_unit_uuid)

        job_transfer = models.JobFileTransfer()
        job_transfer.user = request.user
        job_transfer.proteins = [p['code'] for p in proteins]
        job_transfer.compounds = [c['name'] for c in compounds]
        # We should use a foreign key,
        # but to avoid migration issues with the existing code
        # we continue to use the project UUID string field.
        job_transfer.squonk_project = squonk2_project_uuid
        job_transfer.target = models.Target.objects.get(id=target_id)
        job_transfer.snapshot = models.Snapshot.objects.get(id=snapshot_id)

        # The 'transfer target' (a sub-directory of the transfer root)
        # For example the root might be 'fragalysis-files'
        # and the target may be `CD44MMA` so the targets will be written to the
        # Squonk project at fragalysis-files/CD44MMA
        assert job_transfer.target
        assert job_transfer.target.title
        transfer_target = job_transfer.target.title
        logger.info('+ transfer_target=%s', transfer_target)

        job_transfer.transfer_status = 'PENDING'
        job_transfer.transfer_datetime = None
        job_transfer.transfer_progress = None
        job_transfer.save()

        # The root (in the Squonk project) where files will be written for this Job.
        # Something like "fragalysis-files/hjyx" for new transfers,
        # "fragalysis-files" for existing transfers
        if job_transfer.sub_path:
            transfer_root = os.path.join(settings.SQUONK2_MEDIA_DIRECTORY, job_transfer.sub_path)
        else:
            transfer_root = settings.SQUONK2_MEDIA_DIRECTORY
        logger.info('+ transfer_root=%s', transfer_root)

        # Celery/Redis must be running.
        # This call checks and tries to start them if they're not.
        assert check_services()

        logger.info('oidc_access_token')
        logger.info(request.session['oidc_access_token'])

        logger.info('+ Starting transfer (celery) (job_transfer.id=%s)...',
                    job_transfer.id)
        job_transfer_task = process_job_file_transfer.delay(request.session['oidc_access_token'],
                                                            job_transfer.id)

        content = {'id' : job_transfer.id,
                   'transfer_root': transfer_root,
                   'transfer_target': transfer_target,
                   'transfer_status': job_transfer.transfer_status,
                   'transfer_task_id': str(job_transfer_task)}
        return Response(content,
                        status=status.HTTP_200_OK)


class JobConfigView(viewsets.ReadOnlyModelViewSet):
<<<<<<< HEAD
    """Calls Squonk to get a requested job configuration
=======
    """Django view that calls Squonk to get a requested job configuration.
    The caller must provide a collection, name and version for a Job to be retrieved.

    Methods
    -------
    allowed requests:
        - GET: Get job config

    url:
        api/job_config
    get params:
        - job_collection: The collection of the squonk job
        - job_name: The name of the squonk job
        - job_version: The version of the squonk job

    Returns: job details.
>>>>>>> 21101471
    """
    def list(self, request):
        """Method to handle GET request
        """
        query_params = request.query_params
        logger.info('+ JobConfigView.get: %s', json.dumps(query_params))

        # Only authenticated users can have squonk jobs
        user = self.request.user
        if not user.is_authenticated:
            content = {'Only authenticated users can access squonk jobs'}
            return Response(content, status=status.HTTP_403_FORBIDDEN)

        # Can't use this method if the squonk variables are not set!
        sqa_rv = _SQ2A.configured()
        if not sqa_rv.success:
            content = {f'The Squonk2 Agent is not configured ({sqa_rv.msg})'}
            return Response(content, status=status.HTTP_403_FORBIDDEN)

        job_collection = request.query_params.get('job_collection', None)
        job_name = request.query_params.get('job_name', None)
        job_version = request.query_params.get('job_version', None)
        # User must provide collection, name and version
        if not job_collection or not job_name or not job_version:
            content = {'Please provide job_collection, job_name and job_version'}
            return Response(content, status=status.HTTP_400_BAD_REQUEST)

        content = get_squonk_job_config(request,
                                        job_collection=job_collection,
                                        job_name=job_name,
                                        job_version=job_version)

        return Response(content)


<<<<<<< HEAD
class JobRequestView(APIView):
    """Used to get information about existing Jobs and to start new ones.
    """
    def get(self, request):
        logger.info('+ JobRequest.get')
=======
class JobOverrideView(viewsets.ModelViewSet):
    queryset = JobOverride.objects.all().order_by('-id')

    def get_serializer_class(self):
        if self.request.method in ['GET']:
            return JobOverrideReadSerializer
        return JobOverrideWriteSerializer

    def create(self, request):
        logger.info('+ JobOverride.post')
        # Only authenticated users can transfer files to sqonk
        user = self.request.user
        if not user.is_authenticated:
            content = {'Only authenticated users can provide Job overrides'}
            return Response(content, status=status.HTTP_403_FORBIDDEN)

        # Override is expected to be a JSON string,
        # but protect against format issues
        override = request.data['override']
        try:
            override_dict = json.loads(override)
        except ValueError:
            content = {'error': 'The override is not valid JSON'}
            return Response(content, status=status.HTTP_400_BAD_REQUEST)
        # We could use a schema but that's comlex.
        # For now let's just insist on some key fields in the provided override: -
        # - global
        # - fragalysis-jobs
        if "global" not in override_dict:
            content = {'error': 'The override does not contain a "global" key'}
            return Response(content, status=status.HTTP_400_BAD_REQUEST)
        if "fragalysis-jobs" not in override_dict:
            content = {'error': 'The override does not contain a "fragalysis-jobs" key'}
            return Response(content, status=status.HTTP_400_BAD_REQUEST)
        if type(override_dict["fragalysis-jobs"]) != list:
            content = {'error': 'The override "fragalysis-jobs" key is not a list'}
            return Response(content, status=status.HTTP_400_BAD_REQUEST)

        job_override = JobOverride()
        job_override.override = override_dict
        job_override.author = user
        job_override.save()

        return Response({"id": job_override.id})


class JobRequestView(APIView):
    """ Operational Django view to set up/retrieve information about tags relating to Session
    Projects

    Methods
    -------
    url:
        api/job_request

    returns: JSON

    example input for post:

        .. code-block::
>>>>>>> 21101471

        user = self.request.user
        if not user.is_authenticated:
            content = {'Only authenticated users can access squonk jobs'}
            return Response(content, status=status.HTTP_403_FORBIDDEN)

        # Can't use this method if the Squonk2 agent is not configured
        sq2a_rv = _SQ2A.configured()
        if not sq2a_rv.success:
            content = {f'The Squonk2 Agent is not configured ({sq2a_rv.msg})'}
            return Response(content, status=status.HTTP_403_FORBIDDEN)

        # Iterate through each record, for JobRequests that are not 'finished'
        # we call into Squonk to get an update. We then return the (possibly) updated
        # records to the caller.

        results = []
        snapshot_id = request.query_params.get('snapshot', None)

        if snapshot_id:
            logger.info('+ JobRequest.get snapshot_id=%s', snapshot_id)
            job_requests = models.JobRequest.objects.filter(snapshot=int(snapshot_id))
        else:
            logger.info('+ JobRequest.get snapshot_id=(unset)')
            job_requests = models.JobRequest.objects.all()

        for jr in job_requests:
            if not jr.job_has_finished():
                logger.info('+ JobRequest.get (id=%s) has not finished (job_status=%s)',
                            jr.id, jr.job_status)

                # Job's not finished, an opportunity to call into Squonk
                # To get the current status. To do this we'll need
                # the 'callback context' we supplied when launching the Job.
                logger.info('+ JobRequest.get (id=%s, code=%s) getting update from Squonk...',
                            jr.id, jr.code)
                sq2a_rv = _SQ2A.get_instance_execution_status(jr.code)
                # If the job's now finished, update the record.
                # If the call was successful we'll get None (not finished),
                # 'LOST', 'SUCCESS' or 'FAILURE'
                if not sq2a_rv.success:
                    logger.warning('+ JobRequest.get (id=%s, code=%s) check failed (%s)',
                                    jr.id, jr.code, sq2a_rv.msg)
                elif sq2a_rv.success and sq2a_rv.msg:
                    logger.info('+ JobRequest.get (id=%s, code=%s) new status is (%s)',
                                jr.id, jr.code, sq2a_rv.msg)
                    transition_time = str(datetime.utcnow())
                    transition_time_utc = parse(transition_time).replace(tzinfo=pytz.UTC)
                    jr.job_status = sq2a_rv.msg
                    jr.job_status_datetime = transition_time_utc
                    jr.job_finish_datetime = transition_time_utc
                    jr.save()
                else:
                    logger.info('+ JobRequest.get (id=%s, code=%s) is (probably) still running',
                                jr.id, jr.code)

<<<<<<< HEAD
            serializer = serializers.JobRequestReadSerializer(jr)
            results.append(serializer.data)

        num_results = len(results)
        logger.info('+ JobRequest.get num_results=%s', num_results)

        # Simulate the original paged API response...
        content = {'count': num_results,
                   'next': None,
                   'previous': None,
                   'results': results}
        return Response(content, status=status.HTTP_200_OK)

=======
    def get(self, request):
        logger.info('+ JobRequest.get')
        
        user = self.request.user
        if not user.is_authenticated:
            content = {'Only authenticated users can access squonk jobs'}
            return Response(content, status=status.HTTP_403_FORBIDDEN)

        # Can't use this method if the Squonk2 agent is not configured
        sq2a_rv = _SQ2A.configured()
        if not sq2a_rv.success:
            content = {f'The Squonk2 Agent is not configured ({sq2a_rv.msg})'}
            return Response(content, status=status.HTTP_403_FORBIDDEN)

        # Iterate through each record, for JobRequests that are not 'finished'
        # we call into Squonk to get an update. We then return the (possibly) updated
        # records to the caller.

        results = []
        snapshot_id = request.query_params.get('snapshot', None)

        if snapshot_id:
            logger.info('+ JobRequest.get snapshot_id=%s', snapshot_id)
            job_requests = JobRequest.objects.filter(snapshot=int(snapshot_id))
        else:
            logger.info('+ JobRequest.get snapshot_id=(unset)')
            job_requests = JobRequest.objects.all()
        
        for jr in job_requests:
            if not jr.job_has_finished():
                logger.info('+ JobRequest.get (id=%s) has not finished (job_status=%s)',
                            jr.id, jr.job_status)

                # Job's not finished, an opportunity to call into Squonk
                # To get the current status. To do this we'll need
                # the 'callback context' we supplied when launching the Job.
                logger.info('+ JobRequest.get (id=%s, code=%s) getting update from Squonk...',
                            jr.id, jr.code)
                sq2a_rv = _SQ2A.get_instance_execution_status(jr.code)
                # If the job's now finished, update the record.
                # If the call was successful we'll get None (not finished),
                # 'LOST', 'SUCCESS' or 'FAILURE'
                if not sq2a_rv.success:
                    logger.warning('+ JobRequest.get (id=%s, code=%s) check failed (%s)',
                                    jr.id, jr.code, sq2a_rv.msg)
                elif sq2a_rv.success and sq2a_rv.msg:
                    logger.info('+ JobRequest.get (id=%s, code=%s) new status is (%s)',
                                jr.id, jr.code, sq2a_rv.msg)
                    transition_time = str(datetime.utcnow())
                    transition_time_utc = parse(transition_time).replace(tzinfo=pytz.UTC)
                    jr.job_status = sq2a_rv.msg
                    jr.job_status_datetime = transition_time_utc
                    jr.job_finish_datetime = transition_time_utc
                    jr.save()
                else:
                    logger.info('+ JobRequest.get (id=%s, code=%s) is (probably) still running',
                                jr.id, jr.code)

            serializer = JobRequestReadSerializer(jr)
            results.append(serializer.data)

        num_results = len(results)
        logger.info('+ JobRequest.get num_results=%s', num_results)

        # Simulate the original paged API response...
        content = {'count': num_results,
                   'next': None,
                   'previous': None,
                   'results': results}
        return Response(content, status=status.HTTP_200_OK)

>>>>>>> 21101471
    def post(self, request):
        # Celery/Redis must be running.
        # This call checks and tries to start them if they're not.
        assert check_services()

        logger.info('+ JobRequest.post')
        # Only authenticated users can create squonk job requests.
        user = self.request.user
        if not user.is_authenticated:
            content = {'Only authenticated users can run jobs'}
            return Response(content, status=status.HTTP_403_FORBIDDEN)

        # Can't use this method if the Squonk2 agent is not configured
        sq2a_rv = _SQ2A.configured()
        if not sq2a_rv.success:
            content = {f'The Squonk2 Agent is not configured ({sq2a_rv.msg})'}
            return Response(content, status=status.HTTP_403_FORBIDDEN)

        # Collect expected API parameters....
        target_id = request.data['target']
        snapshot_id = request.data['snapshot']
        session_project_id = request.data['session_project']
        access_id = request.data['access']  # The access ID/legacy Project record

        logger.info('+ user="%s" (id=%s)', user.username, user.id)
        logger.info('+ access_id=%s', access_id)
        logger.info('+ target_id=%s', target_id)
        logger.info('+ snapshot_id=%s', snapshot_id)
        logger.info('+ session_project_id=%s', session_project_id)

        # Check the user can use this Squonk2 facility.
        # To do this we need to setup a couple of API parameter objects.
        # We don't (at this point) care about the Job spec or callback URL.
        sq2a_common_params: CommonParams = CommonParams(user_id=user.id,
                                                        access_id=access_id,
                                                        session_id=session_project_id,
                                                        target_id=target_id)
        sq2a_run_job_params: RunJobParams = RunJobParams(common=sq2a_common_params,
                                                         job_spec=None,
                                                         callback_url=None)
        sq2a_rv: Squonk2AgentRv = _SQ2A.can_run_job(sq2a_run_job_params)
        if not sq2a_rv.success:
            content = {f'You cannot do this ({sq2a_rv.msg})'}
            return Response(content, status=status.HTTP_403_FORBIDDEN)

        try:
            job_id, squonk_url_ext = create_squonk_job(request)
        except ValueError as error:
            logger.info('Job Request failed: %s', error)
            content = {'error': str(error)}
            return Response(content,
                            status=status.HTTP_400_BAD_REQUEST)

        logger.info('SUCCESS (job_id=%s squonk_url_ext=%s)', job_id, squonk_url_ext)

        content = {'id': job_id, 'squonk_url_ext': squonk_url_ext}
        return Response(content,
                        status=status.HTTP_200_OK)


class JobCallBackView(viewsets.ModelViewSet):
    """View to allow the Squonk system to update the status and job information for a
    specific job identified by a UUID.
    """
    queryset = models.JobRequest.objects.all()
    lookup_field = "code"
    http_method_names = ['get', 'head', 'put']

    def get_serializer_class(self):
        """Determine which serializer to use based on whether the request is a GET or a PUT

        Returns
        -------
        Serializer (rest_framework.serializers.ModelSerializer):
            - if GET: `viewer.serializers.JobCallBackWriteSerializer`
            - if other: `viewer.serializers.JobCallBackWriteSerializer`
        """
        if self.request.method in ['GET']:
            # GET
            return serializers.JobCallBackReadSerializer
        # PUT
        return serializers.JobCallBackWriteSerializer

    def update(self, request, code=None):
        """Response to a PUT on the Job-Callback.
        We're given a 'code' which we use to lookup the corresponding JobRequest
        (there'll only be one).
        """

        jr = models.JobRequest.objects.get(code=code)
        logger.info('+ JobCallBackView.update(code=%s) jr=%s', code, jr)

        # request.data is rendered as a dictionary
        if not request.data:
            return HttpResponse(status=204)

        j_status = request.data['job_status']
        # Get the appropriate SQUONK_STATUS...
        status_changed = False
        for squonk_status in models.JobRequest.SQUONK_STATUS:
            if squonk_status[0] == j_status and jr.job_status != j_status:
                jr.job_status = squonk_status[1]
                status_changed = True
                break

        if not status_changed:
            logger.info('+ JobCallBackView.update(code=%s) status=%s ignoring (no status change)', code, status)
            return HttpResponse(status=204)

        # This is now a chance to safely set the squonk_url_ext using the instance ID
        # present in the callback (if it's not already set). The instance is
        # placed at the end of the string, and is expected to be found
        # by process_compound_set_file() which loads the output file back
        # into Fragalysis
        if not jr.squonk_url_ext:
            jr.squonk_url_ext = create_squonk_job_request_url(request.data['instance_id'])
            logger.info("+ JobCallBackView.update(code=%s) jr.squonk_url_ext='%s'", code, jr.squonk_url_ext)

        # Update the state transition time,
        # assuming UTC.
        transition_time = request.data.get('state_transition_time')
        if not transition_time:
            transition_time = str(datetime.utcnow())
            logger.warning("+ JobCallBackView.update(code=%s) callback is missing state_transition_time"
                           " (using '%s')", code, transition_time)
        transition_time_utc = parse(transition_time).replace(tzinfo=pytz.UTC)
        jr.job_status_datetime = transition_time_utc

        logger.info('+ JobCallBackView.update(code=%s) status=%s transition_time=%s (new status)',
                    code, status, transition_time)

        # If the Job's start-time is not set, set it.
        if not jr.job_start_datetime:
            logger.info('+ JobCallBackView.update(code=%s) setting job START datetime (%s)',
                        code, transition_time)
            jr.job_start_datetime = transition_time_utc

        # Set the Job's finish time (once) if it looks lie the Job's finished.
        # We can assume the Job's finished if the status is one of a number
        # of values...
        if not jr.job_finish_datetime and status in ('SUCCESS', 'FAILURE', 'REVOKED'):
            logger.info('+ JobCallBackView.update(code=%s) Setting job FINISH datetime (%s)',
                        code, transition_time)
            jr.job_finish_datetime = transition_time_utc

        # Save the JobRequest record before going further.
        jr.save()

        if j_status != 'SUCCESS':
            # Go no further unless SUCCESS
            return HttpResponse(status=204)

        logger.info('+ JobCallBackView.update(code=%s) job finished (SUCCESS).'
                    ' Can we upload the results?', code)

        # SUCCESS ... automatic upload?
        #
        # Only continue if the target file is 'merged.sdf'.
        # For now there must be an '--outfile' in the job info's 'command'.
        # Here we have hard-coded the expectations because the logic to identify the
        # command's outputs is not fully understood.
        # The command is a string that we split and search.
        job_output = ''
        jr_job_info_msg = jr.squonk_job_info[1]
        command = jr_job_info_msg.get('command')
        command_parts = shlex.split(command)
        outfile_index = 0
        while outfile_index < len(command_parts)\
                and command_parts[outfile_index] != '--outfile':
            outfile_index += 1
        # Found '--command'?
        if command_parts[outfile_index] == '--outfile'\
                and outfile_index < len(command_parts) - 1:
            # Yes ... the filename is the next item in the list
            job_output = command_parts[outfile_index + 1]
        job_output_path = '/' + os.path.dirname(job_output)
        job_output_filename = os.path.basename(job_output)

        logging.info('+ JobCallBackView.update(code=%s) job_output_path="%s"', code, job_output_path)
        logging.info('+ JobCallBackView.update(code=%s) job_output_filename="%s"', code, job_output_filename)

        # If it's not suitably named, leave
        expected_squonk_filename = 'merged.sdf'
        if job_output_filename != expected_squonk_filename:
            # Incorrectly named file - nothing to get/upload.
            logger.info('+ JobCallBackView.update(code=%s) SUCCESS but not uploading.'
                        ' Expected "%s" as job_output_filename.'
                        ' Found "%s"', code, expected_squonk_filename, job_output_filename)
            return HttpResponse(status=204)

        if jr.upload_status != 'PENDING':
            logger.warning('+ JobCallBackView.update(code=%s) SUCCESS but ignoring.'
                           ' upload_status=%s (already uploading?)', code, jr.upload_status)
            return HttpResponse(status=204)

        # Change of status and SUCCESS
        # - mark the job upload as 'started'
        jr.upload_status = "STARTED"
        jr.save()

        # Initiate an upload (and removal) of files from Squonk.
        # Which requires the linking of several tasks.
        # We star the process with 'process_compound_set_job_file'
        # with the path and filename already discoverd...
        task_params = {'jr_id': jr.id,
                       'transition_time': transition_time,
                       'job_output_path': job_output_path,
                       'job_output_filename': job_output_filename}
        task_upload = (
             process_compound_set_job_file.s(task_params) |
             validate_compound_set.s() |
             process_compound_set.s() |
             erase_compound_set_job_material.s(job_request_id=jr.id)
        ).apply_async()

        logger.info('+ JobCallBackView.update(code=%s)'
                    ' started process_job_file_upload(%s) task_upload=%s',
                    code, jr.id, task_upload)

        return HttpResponse(status=204)

class JobAccessView(APIView):
    """JobAccess (api/job_access)

    Django view that calls Squonk to allow a user (who is able to see a Job)
    the ability to access that Job in Squonk. To be successful the user
    must have access to the corresponding Fragalysis Project. This can be called by
    the Job 'owner', who always has access.
    """
    def get(self, request):
        """Method to handle GET request
        """
        query_params = request.query_params
        logger.info('+ JobAccessView/GET %s', json.dumps(query_params))

        err_response = {'accessible': False}
        ok_response = {'accessible': True, 'error': ''}

        # Only authenticated users can have squonk jobs
        user = self.request.user
        if not user.is_authenticated:
            content = {'accessible': False,
                       'error': 'Only authenticated users can access Squonk Jobs'}
            return Response(content, status=status.HTTP_403_FORBIDDEN)

        # Can't use this method if the squonk variables are not set!
        sqa_rv = _SQ2A.configured()
        if not sqa_rv.success:
            err_response['error'] = f'Squonk is not available ({sqa_rv.msg})'
            return Response(err_response, status=status.HTTP_403_FORBIDDEN)

        # Get the JobRequest Record form the supplied record ID
        jr_id_str = request.query_params.get('job_request_id', None)
        if not jr_id_str or not jr_id_str.isdigit():
            err_response['error'] = f'The JobRequest ID ({jr_id_str}) is not valid'
            return Response(err_response, status=status.HTTP_400_BAD_REQUEST)
        jr_id = int(jr_id_str)
        if jr_id < 1:
            err_response['error'] = f'The JobRequest ID ({jr_id}) cannot be less than 1'
            return Response(err_response, status=status.HTTP_400_BAD_REQUEST)

        jr_list = models.JobRequest.objects.filter(id=jr_id)
        if len(jr_list) == 0:
            err_response['error'] = 'The JobRequest does not exist'
            return Response(err_response, status=status.HTTP_400_BAD_REQUEST)
        jr = jr_list[0]

        # JobRequest must have a Squonk Project value
        if not jr.squonk_project:
            err_response['error'] = f'The JobRequest ({jr_id}) has no Squonk Project value'
            return Response(err_response, status=status.HTTP_403_FORBIDDEN)

        # User must have access to the Job's Project.
        # If the user is not the owner of the Job, and there is a Project,
        # we then check the user has access to the given access ID.
        #
        # If the Job has no Project (Jobs created before this change will not have a Project)
        # or the user is the owner of the Job we skip this check.
        if user.id != jr.user.id:
            logger.info('+ JobAccessView/GET Checking access to JobRequest %s for "%s" (%s)',
                        jr_id, user.username, jr.squonk_project)
            if not jr.project or not jr.project.title:
                logger.warning('+ JobAccessView/GET No Fragalysis Project (or title)'
                               ' for JobRequest %s - granting access',
                               jr_id)
            else:
                # The project is the Job's access ID.
                # To check access we need this and the User's ID
                access_id = jr.project.id
                access_string = jr.project.title
                sq2a_common_params: CommonParams = CommonParams(user_id=user.id,
                                                                access_id=access_id,
                                                                session_id=None,
                                                                target_id=None)
                sq2a_run_job_params: RunJobParams = RunJobParams(common=sq2a_common_params,
                                                                 job_spec=None,
                                                                 callback_url=None)
                sq2a_rv: Squonk2AgentRv = _SQ2A.can_run_job(sq2a_run_job_params)
                if not sq2a_rv.success:
                    err_response['error'] = f'Access to the Job for {access_id} ({access_string}) is denied. {sq2a_rv.msg}'
                    return Response(err_response, status=status.HTTP_403_FORBIDDEN)

            # All checks passed ... grant access for this user
            sq2a_access_params: AccessParams = AccessParams(username=user.username,
                                                            project_uuid=jr.squonk_project)
            sqa_rv = _SQ2A.grant_access(sq2a_access_params)
            if not sqa_rv.success:
                err_response['error'] = f'Squonk failed to grant access ({sqa_rv.msg})'
                logger.warning('+ JobAccessView/GET error=%s', content['error'])
                return Response(err_response, status=status.HTTP_500_INTERNAL_SERVER_ERROR)

        logger.info('+ JobAccessView/GET Success for %s/"%s" on %s',
                    jr_id, user.username, jr.squonk_project)
        return Response(ok_response)<|MERGE_RESOLUTION|>--- conflicted
+++ resolved
@@ -3,7 +3,6 @@
 import os
 import zipfile
 from io import StringIO
-import re
 import uuid
 import shlex
 import shutil
@@ -12,10 +11,6 @@
 from dateutil.parser import parse
 import pytz
 
-<<<<<<< HEAD
-=======
-import shortuuid
->>>>>>> 21101471
 import pandas as pd
 
 from django.db import connections
@@ -28,16 +23,9 @@
 from django.http import JsonResponse
 from django.views import View
 
-<<<<<<< HEAD
 from rest_framework import status, viewsets, permissions
 from rest_framework.exceptions import ParseError
 from rest_framework.parsers import BaseParser
-=======
-from rest_framework import status, viewsets
-from rest_framework.exceptions import ParseError
-from rest_framework.parsers import BaseParser
-from rest_framework.renderers import JSONRenderer
->>>>>>> 21101471
 from rest_framework.response import Response
 from rest_framework.views import APIView
 
@@ -48,33 +36,6 @@
 from api.utils import get_params, get_highlighted_diffs, pretty_request
 from viewer.utils import create_squonk_job_request_url
 
-<<<<<<< HEAD
-=======
-from viewer.models import (
-    Molecule,
-    Protein,
-    Project,
-    Compound,
-    Target,
-    ActionType,
-    SessionProject,
-    SessionActions,
-    Snapshot,
-    SnapshotActions,
-    ComputedMolecule,
-    ComputedSet,
-    NumericalScoreValues,
-    ScoreDescription,
-    TagCategory,
-    TextScoreValues,
-    MoleculeTag,
-    SessionProjectTag,
-    DownloadLinks,
-    JobRequest,
-    JobFileTransfer,
-    JobOverride
-)
->>>>>>> 21101471
 from viewer import filters
 from viewer import models
 from viewer import serializers
@@ -110,52 +71,6 @@
     create_squonk_job,
 )
 
-<<<<<<< HEAD
-=======
-from viewer.serializers import (
-    MoleculeSerializer,
-    ProteinSerializer,
-    CompoundSerializer,
-    TargetSerializer,
-    MolImageSerializer,
-    CmpdImageSerializer,
-    ProtMapInfoSerializer,
-    ProtPDBInfoSerializer,
-    ProtPDBBoundInfoSerializer,
-    VectorsSerializer,
-    GraphSerializer,
-    ActionTypeSerializer,
-    SessionProjectWriteSerializer,
-    SessionProjectReadSerializer,
-    SessionActionsSerializer,
-    SnapshotReadSerializer,
-    SnapshotWriteSerializer,
-    SnapshotActionsSerializer,
-    ComputedSetSerializer,
-    ComputedMoleculeSerializer,
-    NumericalScoreSerializer,
-    ScoreDescriptionSerializer,
-    TextScoreSerializer,
-    ComputedMolAndScoreSerializer,
-    DiscoursePostWriteSerializer,
-    DictToCsvSerializer,
-    TagCategorySerializer,
-    MoleculeTagSerializer,
-    SessionProjectTagSerializer,
-    TargetMoleculesSerializer,
-    DownloadStructuresSerializer,
-    JobFileTransferReadSerializer,
-    JobFileTransferWriteSerializer,
-    JobRequestReadSerializer,
-    JobRequestWriteSerializer,
-    JobCallBackReadSerializer,
-    JobCallBackWriteSerializer,
-    JobOverrideReadSerializer,
-    JobOverrideWriteSerializer,
-    ProjectSerializer,
-)
-
->>>>>>> 21101471
 logger = logging.getLogger(__name__)
 
 # Fields injected in a session object to pass
@@ -245,44 +160,10 @@
 
 
 class ProjectView(ISpyBSafeQuerySet):
-<<<<<<< HEAD
     """Projects (api/project)
     """
     queryset = models.Project.objects.filter()
     serializer_class = serializers.ProjectSerializer
-=======
-    """ DjagnoRF view to retrieve info about projects
-
-       Methods
-       -------
-       url:
-           api/projects
-       queryset:
-           `viewer.models.Project.objects.filter()`
-       returns: JSON
-           - id: id of the project object
-           - title: name of the target
-           - init_date: The date the Project was created
-
-       example output:
-
-           .. code-block:: javascript
-
-               "results": [
-                {
-                    "id": 2,
-                    "target_access_string": "lb27156-1",
-                    "init_date": "2023-01-09T15:00:00Z",
-                    "authority": "DIAMOND-ISPYB",
-                    "open_to_public": false,
-                    "user_can_use_squonk": false
-                }
-            ]
-
-       """
-    queryset = Project.objects.filter()
-    serializer_class = ProjectSerializer
->>>>>>> 21101471
     # Special case - Project filter permissions is blank.
     filter_permissions = ""
 
@@ -429,11 +310,7 @@
 
 
 class UploadCSet(APIView):
-<<<<<<< HEAD
     """Render and control viewer/upload-cset.html  - a page allowing upload of computed sets. Validation and
-=======
-    """ View to render and control viewer/upload-cset.html  - a page allowing upload of computed sets. Validation and
->>>>>>> 21101471
     upload tasks are defined in `viewer.compound_set_upload`, `viewer.sdf_check` and `viewer.tasks` and the task
     response handling is done by `viewer.views.ValidateTaskView` and `viewer.views.UploadTaskView`
     """
@@ -511,23 +388,14 @@
             sdf_file = request.FILES.get('sdf_file')
             target = request.POST.get('target_name')
             update_set = request.POST.get('update_set')
-<<<<<<< HEAD
 
             logger.info('+ UploadCSet POST choice="%s" target="%s" update_set="%s"', choice, target, update_set)
-=======
->>>>>>> 21101471
-
-            logger.info('+ UploadCSet POST choice="%s" target="%s" update_set="%s"', choice, target, update_set)
-            
+
             # If a set is named the ComputedSet cannot be 'Anonymous'
             # and the user has to be the owner.
             selected_set = None
             if update_set and update_set != 'None':
-<<<<<<< HEAD
                 computed_set_query = models.ComputedSet.objects.filter(unique_name=update_set)
-=======
-                computed_set_query = ComputedSet.objects.filter(unique_name=update_set)
->>>>>>> 21101471
                 if computed_set_query:
                     selected_set = computed_set_query[0]
                 else:
@@ -626,13 +494,9 @@
                     f'Compound set "{selected_set.unique_name}" deleted'
 
                 logger.info('+ UploadCSet POST "Delete" done')
-<<<<<<< HEAD
-
-=======
-                
->>>>>>> 21101471
+
                 return redirect('upload_cset')
-            
+
             else:
                 logger.warning('+ UploadCSet POST unsupported submit_choice value (%s)', choice)
 
@@ -641,42 +505,21 @@
 
         logger.info('- UploadCSet POST (leaving)')
 
-            else:
-                logger.warning('+ UploadCSet POST unsupported submit_choice value (%s)', choice)
-
-        else:
-            logger.warning('- UploadCSet POST form.is_valid() returned False')
-
-        logger.info('- UploadCSet POST (leaving)')
-
         context = {'form': form}
         return render(request, 'viewer/upload-cset.html', context)
 
 
-<<<<<<< HEAD
 class UploadTSet(APIView):
     """View to render and control viewer/upload-tset.html  - a page allowing upload of computed sets. Validation and
-=======
-# Upload Target datasets functions
-class UploadTSet(APIView):
-    """ View to render and control viewer/upload-tset.html  - a page allowing upload of computed sets. Validation and
->>>>>>> 21101471
     upload tasks are defined in `viewer.target_set_upload`, `viewer.sdf_check` and `viewer.tasks` and the task
     response handling is done by `viewer.views.ValidateTaskView` and `viewer.views.UploadTaskView`
     """
 
     def get(self, request):
 
-<<<<<<< HEAD
         tag = '+ UploadTSet.get'
         logger.info('%s', pretty_request(request, tag=tag))
         logger.info('User="%s"', str(request.user))
-=======
-        tag = '+ UploadTSet GET'
-        logger.info('%s', pretty_request(request, tag=tag))
-        logger.info('User="%s"', str(request.user))
-#        logger.info('Auth="%s"', str(request.auth))
->>>>>>> 21101471
 
         # Only authenticated users can upload files - this can be switched off in settings.py.
         user = self.request.user
@@ -696,16 +539,9 @@
 
     def post(self, request):
 
-<<<<<<< HEAD
         tag = '+ UploadTSet.post'
         logger.info('%s', pretty_request(request, tag=tag))
         logger.info('User="%s"', str(request.user))
-=======
-        tag = '+ UploadTSet POST'
-        logger.info('%s', pretty_request(request, tag=tag))
-        logger.info('User="%s"', str(request.user))
-#        logger.info('Auth="%s"', str(request.auth))
->>>>>>> 21101471
 
         context = {}
 
@@ -1559,7 +1395,7 @@
     def create(self, request):
         """Method to handle POST request that's use to initiate a target download.\
 
-        The user is permitted to download Targets they have ascess to (whether 
+        The user is permitted to download Targets they have ascess to (whether
         authenticated or not), and this is hadled by the queryset logic later in
         this method.
         """
@@ -1850,26 +1686,7 @@
 
 
 class JobConfigView(viewsets.ReadOnlyModelViewSet):
-<<<<<<< HEAD
     """Calls Squonk to get a requested job configuration
-=======
-    """Django view that calls Squonk to get a requested job configuration.
-    The caller must provide a collection, name and version for a Job to be retrieved.
-
-    Methods
-    -------
-    allowed requests:
-        - GET: Get job config
-
-    url:
-        api/job_config
-    get params:
-        - job_collection: The collection of the squonk job
-        - job_name: The name of the squonk job
-        - job_version: The version of the squonk job
-
-    Returns: job details.
->>>>>>> 21101471
     """
     def list(self, request):
         """Method to handle GET request
@@ -1905,20 +1722,13 @@
         return Response(content)
 
 
-<<<<<<< HEAD
-class JobRequestView(APIView):
-    """Used to get information about existing Jobs and to start new ones.
-    """
-    def get(self, request):
-        logger.info('+ JobRequest.get')
-=======
 class JobOverrideView(viewsets.ModelViewSet):
-    queryset = JobOverride.objects.all().order_by('-id')
+    queryset = models.JobOverride.objects.all().order_by('-id')
 
     def get_serializer_class(self):
         if self.request.method in ['GET']:
-            return JobOverrideReadSerializer
-        return JobOverrideWriteSerializer
+            return serializers.JobOverrideReadSerializer
+        return serializers.JobOverrideWriteSerializer
 
     def create(self, request):
         logger.info('+ JobOverride.post')
@@ -1950,7 +1760,7 @@
             content = {'error': 'The override "fragalysis-jobs" key is not a list'}
             return Response(content, status=status.HTTP_400_BAD_REQUEST)
 
-        job_override = JobOverride()
+        job_override = models.JobOverride()
         job_override.override = override_dict
         job_override.author = user
         job_override.save()
@@ -1959,20 +1769,9 @@
 
 
 class JobRequestView(APIView):
-    """ Operational Django view to set up/retrieve information about tags relating to Session
-    Projects
-
-    Methods
-    -------
-    url:
-        api/job_request
-
-    returns: JSON
-
-    example input for post:
-
-        .. code-block::
->>>>>>> 21101471
+
+    def get(self, request):
+        logger.info('+ JobRequest.get')
 
         user = self.request.user
         if not user.is_authenticated:
@@ -2029,7 +1828,6 @@
                     logger.info('+ JobRequest.get (id=%s, code=%s) is (probably) still running',
                                 jr.id, jr.code)
 
-<<<<<<< HEAD
             serializer = serializers.JobRequestReadSerializer(jr)
             results.append(serializer.data)
 
@@ -2043,79 +1841,6 @@
                    'results': results}
         return Response(content, status=status.HTTP_200_OK)
 
-=======
-    def get(self, request):
-        logger.info('+ JobRequest.get')
-        
-        user = self.request.user
-        if not user.is_authenticated:
-            content = {'Only authenticated users can access squonk jobs'}
-            return Response(content, status=status.HTTP_403_FORBIDDEN)
-
-        # Can't use this method if the Squonk2 agent is not configured
-        sq2a_rv = _SQ2A.configured()
-        if not sq2a_rv.success:
-            content = {f'The Squonk2 Agent is not configured ({sq2a_rv.msg})'}
-            return Response(content, status=status.HTTP_403_FORBIDDEN)
-
-        # Iterate through each record, for JobRequests that are not 'finished'
-        # we call into Squonk to get an update. We then return the (possibly) updated
-        # records to the caller.
-
-        results = []
-        snapshot_id = request.query_params.get('snapshot', None)
-
-        if snapshot_id:
-            logger.info('+ JobRequest.get snapshot_id=%s', snapshot_id)
-            job_requests = JobRequest.objects.filter(snapshot=int(snapshot_id))
-        else:
-            logger.info('+ JobRequest.get snapshot_id=(unset)')
-            job_requests = JobRequest.objects.all()
-        
-        for jr in job_requests:
-            if not jr.job_has_finished():
-                logger.info('+ JobRequest.get (id=%s) has not finished (job_status=%s)',
-                            jr.id, jr.job_status)
-
-                # Job's not finished, an opportunity to call into Squonk
-                # To get the current status. To do this we'll need
-                # the 'callback context' we supplied when launching the Job.
-                logger.info('+ JobRequest.get (id=%s, code=%s) getting update from Squonk...',
-                            jr.id, jr.code)
-                sq2a_rv = _SQ2A.get_instance_execution_status(jr.code)
-                # If the job's now finished, update the record.
-                # If the call was successful we'll get None (not finished),
-                # 'LOST', 'SUCCESS' or 'FAILURE'
-                if not sq2a_rv.success:
-                    logger.warning('+ JobRequest.get (id=%s, code=%s) check failed (%s)',
-                                    jr.id, jr.code, sq2a_rv.msg)
-                elif sq2a_rv.success and sq2a_rv.msg:
-                    logger.info('+ JobRequest.get (id=%s, code=%s) new status is (%s)',
-                                jr.id, jr.code, sq2a_rv.msg)
-                    transition_time = str(datetime.utcnow())
-                    transition_time_utc = parse(transition_time).replace(tzinfo=pytz.UTC)
-                    jr.job_status = sq2a_rv.msg
-                    jr.job_status_datetime = transition_time_utc
-                    jr.job_finish_datetime = transition_time_utc
-                    jr.save()
-                else:
-                    logger.info('+ JobRequest.get (id=%s, code=%s) is (probably) still running',
-                                jr.id, jr.code)
-
-            serializer = JobRequestReadSerializer(jr)
-            results.append(serializer.data)
-
-        num_results = len(results)
-        logger.info('+ JobRequest.get num_results=%s', num_results)
-
-        # Simulate the original paged API response...
-        content = {'count': num_results,
-                   'next': None,
-                   'previous': None,
-                   'results': results}
-        return Response(content, status=status.HTTP_200_OK)
-
->>>>>>> 21101471
     def post(self, request):
         # Celery/Redis must be running.
         # This call checks and tries to start them if they're not.
