import json, os
import zipfile
from cStringIO import StringIO

from django.db import connections
from django.http import HttpResponse
from django.shortcuts import render
from rest_framework import viewsets
from django.core.files.storage import default_storage
from django.core.files.base import ContentFile
from django.conf import settings
from django.http import JsonResponse

from rest_framework.parsers import JSONParser, BaseParser
from rest_framework.exceptions import ParseError
from rest_framework.response import Response
from rest_framework.views import APIView

from django.views import View

from celery import current_app, chain
from celery.result import AsyncResult

from api.security import ISpyBSafeQuerySet
from api.utils import get_params, get_highlighted_diffs

<<<<<<< HEAD
from viewer.models import Molecule, Protein, Compound, Target, SessionProject, Snapshot, ComputedMolecule, ComputedSet, CSetKeys, File
=======
from viewer.models import (
    Molecule,
    Protein,
    Compound,
    Target,
    SessionProject,
    Snapshot,
    ComputedCompound,
    CompoundSet,
    CSetKeys,
    NumericalScoreValues,
    ScoreDescription
)
>>>>>>> 37f51474
from viewer import filters
from forms import CSetForm, UploadKeyForm

from tasks import check_services, process_compound_set, validate

from tasks import *

import pandas as pd

from viewer.serializers import (
    MoleculeSerializer,
    ProteinSerializer,
    CompoundSerializer,
    TargetSerializer,
    MolImageSerialzier,
    CmpdImageSerialzier,
    ProtMapInfoSerialzer,
    ProtPDBInfoSerialzer,
    ProtPDBBoundInfoSerialzer,
    VectorsSerializer,
    GraphSerializer,
    SessionProjectWriteSerializer,
    SessionProjectReadSerializer,
    SnapshotReadSerializer,
    SnapshotWriteSerializer,
<<<<<<< HEAD
    FileSerializer,
=======
    CompoundSetSerializer,
    CompoundMoleculeSerializer,
    NumericalScoreSerializer,
    ScoreDescriptionSerializer
>>>>>>> 37f51474
)


class VectorsView(ISpyBSafeQuerySet):
    queryset = Molecule.objects.filter()
    serializer_class = VectorsSerializer
    filter_permissions = "prot_id__target_id__project_id"
    filter_fields = ("prot_id", "cmpd_id", "smiles", "prot_id__target_id", "mol_groups")


class GraphView(ISpyBSafeQuerySet):
    queryset = Molecule.objects.filter()
    serializer_class = GraphSerializer
    filter_permissions = "prot_id__target_id__project_id"
    filter_fields = ("prot_id", "cmpd_id", "smiles", "prot_id__target_id", "mol_groups")


class MolImageView(ISpyBSafeQuerySet):
    queryset = Molecule.objects.filter()
    serializer_class = MolImageSerialzier
    filter_permissions = "prot_id__target_id__project_id"
    filter_fields = ("prot_id", "cmpd_id", "smiles", "prot_id__target_id", "mol_groups")


class CompoundImageView(ISpyBSafeQuerySet):
    queryset = Compound.objects.filter()
    serializer_class = CmpdImageSerialzier
    filter_permissions = "project_id"
    filter_fields = ("smiles",)


class ProteinMapInfoView(ISpyBSafeQuerySet):
    queryset = Protein.objects.filter()
    serializer_class = ProtMapInfoSerialzer
    filter_permissions = "target_id__project_id"
    filter_fields = ("code", "target_id", "prot_type")


class ProteinPDBInfoView(ISpyBSafeQuerySet):
    queryset = Protein.objects.filter()
    serializer_class = ProtPDBInfoSerialzer
    filter_permissions = "target_id__project_id"
    filter_fields = ("code", "target_id", "prot_type")


class ProteinPDBBoundInfoView(ISpyBSafeQuerySet):
    queryset = Protein.objects.filter()
    serializer_class = ProtPDBBoundInfoSerialzer
    filter_permissions = "target_id__project_id"
    filter_fields = ("code", "target_id", "prot_type")


class TargetView(ISpyBSafeQuerySet):
    queryset = Target.objects.filter()
    serializer_class = TargetSerializer
    filter_permissions = "project_id"
    filter_fields = ("title",)


class MoleculeView(ISpyBSafeQuerySet):
    queryset = Molecule.objects.filter()
    serializer_class = MoleculeSerializer
    filter_permissions = "prot_id__target_id__project_id"
    filter_fields = (
        "prot_id",
        "cmpd_id",
        "smiles",
        "prot_id__target_id",
        "mol_type",
        "mol_groups",
    )


class CompoundView(ISpyBSafeQuerySet):
    queryset = Compound.objects.filter()
    serializer_class = CompoundSerializer
    filter_permissions = "project_id"
    filter_fields = ("smiles",)


class ProteinView(ISpyBSafeQuerySet):
    queryset = Protein.objects.filter()
    serializer_class = ProteinSerializer
    filter_permissions = "target_id__project_id"
    filter_fields = ("code", "target_id", "prot_type")


def react(request):
    """
    :param request:
    :return:
    """
    return render(request, "viewer/react_temp.html")

# email cset upload key
def cset_key(request):
    form = UploadKeyForm()
    if request.method == 'POST':
        form = UploadKeyForm(request.POST)
        email = request.POST['contact_email']
        new_key = CSetKeys()
        new_key.user = email
        new_key.save()
        key_value = new_key.uuid

        from django.core.mail import send_mail
        from django.conf import settings

        subject = 'Fragalysis: upload compound set key'
        message = 'Your upload key is: ' + str(key_value) + ' store it somewhere safe. Only one key will be issued per user'
        email_from = settings.EMAIL_HOST_USER
        recipient_list = [email, ]
        send_mail(subject, message, email_from, recipient_list)

        msg = 'Your key will be emailed to: <b>' + email + '</b>'

        return render(request, 'viewer/generate-key.html', {'form': form, 'message':msg})
    return render(request, 'viewer/generate-key.html', {'form': form, 'message': ''})


# overall view for upload compound set - needs to include task for:
# - saving the data from pdb zip to temporary storage
# - validation
# - upload
# Also need to check that all data is going into the database
# Worth looking at chaining tasks together: https://docs.celeryproject.org/en/stable/userguide/canvas.html
# https://stackoverflow.com/questions/39099267/how-can-i-create-a-chain-of-conditional-subtasks-in-celery
class UploadCSet(View):
    def get(self, request):
        form = CSetForm()
        return render(request, 'viewer/upload-cset.html', {'form': form})

    def post(self, request):
        check_services()
        zfile = None
        zf = None
        cset = None
        form = CSetForm(request.POST, request.FILES)
        context = {}
        if form.is_valid():
            # get the upload key
            # key = request.POST['upload_key']
            # all_keys = CSetKeys.objects.all()
            # if it's not valid, return a message
            # if key not in [str(key.uuid) for key in all_keys]:
            #     html = "<br><p>You either didn't provide an upload key, or it wasn't valid. Please try again (email rachael.skyner@diamond.ac.uk to obtain an upload key)</p>"
            #     return render(request, 'viewer/upload-cset.html', {'form': form, 'table': html})

            # get all of the variables needed from the form
            myfile = request.FILES['sdf_file']
            target = request.POST['target_name']
            choice = request.POST['submit_choice']

            if 'pdb_zip' in request.FILES.keys():
                pdb_file = request.FILES['pdb_zip']
            else:
                pdb_file = None

            # if there is a zip file of pdbs, check it for .pdb files, and ignore others
            if pdb_file:
                zf = zipfile.ZipFile(pdb_file)
                zip_lst = zf.namelist()
                zip_names = []
                for filename in zip_lst:
                    # only handle pdb files
                    if filename.split('.')[-1] == 'pdb':
                        # store filenames?
                        zip_names.append(filename)

                zfile = {'zip_obj': zf, 'zf_list': zip_names}

            # Close the zip file
            if zf:
                zf.close()

            # save uploaded sdf to tmp storage
            name = myfile.name
            path = default_storage.save('tmp/' + name, ContentFile(myfile.read()))
            tmp_file = str(os.path.join(settings.MEDIA_ROOT, path))

            # Settings for if validate option selected
            if str(choice) == '0':
                # Start celery task
                task_validate = validate.delay(tmp_file, target=target, zfile=zfile)

                context['validate_task_id'] = task_validate.id
                context['validate_task_status'] = task_validate.status

                # Need to check what url shoudl load here - kinda like a progress
                # or just a message that pops up saying we're busy
                return render(request, 'viewer/upload-cset.html', context)

            # if it's an upload, run the compound set task
            if str(choice) == '1':
                # Start chained celery tasks. NB first function passes tuple
                # to second function - see tasks.py
                task_upload = (validate.s(tmp_file, target=target, zfile=zfile) | process_compound_set.s()).apply_async()

                context['upload_task_id'] = task_upload.id
                context['upload_task_status'] = task_upload.status

                # Need to check what url shoudl load here - kinda like a progress
                # or just a message that pops up saying we're busy
                return render(request, 'viewer/upload-cset.html', context)

        context['form'] = form
        return render(request, 'viewer/upload-cset.html', context)

# Add ValidateTaskView
class ValidateTaskView(View):
    def get(self, request, task_id):
        task = current_app.AsyncResult(task_id)
        response_data = {'task_status': task.status, 'task_id': task.id}

        # Check if results ready
        if task.status == "SUCCESS":
            results = task.get()
            # NB get tuple from validate task
            validate_dict = results[0]
            validated = results[1]
            if validated:
                # need to add JS for handling validation task to template
                return render(request, 'viewer/upload-cset.html', context)

            # if the data isn't validated make a table of errors and return it
            # All of this needs moving to the validate task view

            if not validated:
                # set pandas options to display all column data
                pd.set_option('display.max_colwidth', -1)

                table = pd.DataFrame.from_dict(validate_dict)
                html_table = table.to_html()
                html_table += '''<p> Your data was <b>not</b> validated. The table above shows errors</p>'''
                return render(request, 'viewer/upload-cset.html',
                              {'form': form, 'table': html_table, 'download_url': ''})
                # return ValidationError('We could not validate this file')

        return JsonResponse(response_data)

# Needs to be something like UploadTaskView
class UploadTaskView(View):
    def get(self, request, task_id):
        task = current_app.AsyncResult(task_id)
        response_data = {'upload_task_status': task.status, 'upload_task_id': task.id}

        if task.status == 'SUCCESS':

            results = task.get()

            # Check for d,v vs csetname output
            if isinstance(results, tuple):
                # Get dictionary
                validate_dict = results[0]

                # set pandas options to display all column data
                pd.set_option('display.max_colwidth', -1)

                table = pd.DataFrame.from_dict(validate_dict)
                html_table = table.to_html()
                html_table += '''<p> Your data was <b>not</b> validated. The table above shows errors</p>'''
                return render(request, 'viewer/upload-cset.html',
                              {'form': form, 'table': html_table, 'download_url': ''})
                # 'Validation failed message'

            # Check for d,v vs csetname output
            # Check in with Rachael if we are expecting a string here?
            if isinstance(results, str):
                cset_name = results
                cset = CompoundSet.objects.get(name=cset_name)

                submitter = cset.submitter
                name = submitter.unique_name
                response_data['results'] = {}
                response_data['results']['cset_download_url'] = '/viewer/compound_set/%s' % name
                response_data['results']['pset_download_url'] = '/viewer/protein_set/%s' % name

            # NB need to deal with possible None from process_compound_set call
            # if no molecules were processed, delete the compound set
            else:
                # "No molecules were processed"
                pass

        return JsonResponse(response_data)

# Add SaveFilesTaskView

def img_from_smiles(request):
    if "smiles" in request.GET:
        smiles = request.GET["smiles"]
        if smiles:
            return get_params(smiles, request)
        else:
            return HttpResponse("Please insert SMILES")
    else:
        return HttpResponse("Please insert SMILES")


def highlight_mol_diff(request):
    if 'prb_smiles' and 'ref_smiles' in request.GET:
        return HttpResponse(get_highlighted_diffs(request))
    else:
        return HttpResponse("Please insert smiles for reference and probe")


def similarity_search(request):
    if "smiles" in request.GET:
        smiles = request.GET["smiles"]
    else:
        return HttpResponse("Please insert SMILES")
    if "db_name" in request.GET:
        db_name = request.GET["db_name"]
    else:
        return HttpResponse("Please insert db_name")
    sql_query = """SELECT sub.*
  FROM (
    SELECT rdk.id,rdk.structure,rdk.idnumber
      FROM vendordbs.enamine_real_dsi_molfps AS mfp
      JOIN vendordbs.enamine_real_dsi AS rdk ON mfp.id = rdk.id
      WHERE m @> qmol_from_smiles(%s) LIMIT 1000
  ) sub;"""
    with connections[db_name].cursor() as cursor:
        cursor.execute(sql_query, [smiles])
        return HttpResponse(json.dumps(cursor.fetchall()))


def get_open_targets(request):
    targets = Target.objects.all()
    target_names = []
    target_ids = []

    for t in targets:
        for p in t.project_id.all():
            if 'OPEN' in p.title:
                target_names.append(t.title)
                target_ids.append(t.id)

    return HttpResponse(json.dumps({'target_names': target_names, 'target_ids': target_ids}))

  
def cset_download(request, name):
    compound_set = ComputedSet.objects.get(submitter__unique_name=name)
    filepath = compound_set.submitted_sdf
    with open(filepath.path, 'r') as fp:
        data = fp.read()
    filename = 'compund-set_' + name + '.sdf'
    response = HttpResponse(content_type='text/plain')
    response['Content-Disposition'] = 'attachment; filename=%s' % filename # force browser to download file
    response.write(data)
    return response


def pset_download(request, name):
    response = HttpResponse(content_type='application/zip')
    filename = 'protein-set_' + name + '.zip'
    response['Content-Disposition'] = 'filename=%s' % filename  # force browser to download file

    compound_set = ComputedSet.objects.get(submitter__unique_name=name)
    computed = ComputedMolecule.objects.filter(compound_set=compound_set)
    pdb_filepaths = [c.pdb_info.path for c in computed]

    buff = StringIO()
    zip_obj = zipfile.ZipFile(buff, 'w')

    for fp in pdb_filepaths:
        data = open(fp, 'r').read()
        zip_obj.writestr(fp.split('/')[-1], data)
    zip_obj.close()

    buff.flush()
    ret_zip = buff.getvalue()
    buff.close()
    response.write(ret_zip)

    return response


## Start of Session Project
class SessionProjectsView(viewsets.ModelViewSet):
    queryset = SessionProject.objects.filter()
    def get_serializer_class(self):
        if self.request.method in ['GET']:
            # GET
            return SessionProjectReadSerializer
        # (POST, PUT, PATCH)
        return SessionProjectWriteSerializer
    filter_permissions = "target_id__project_id"
    filter_fields = '__all__'

class SnapshotsView(viewsets.ModelViewSet):
    queryset = Snapshot.objects.filter()
    def get_serializer_class(self):
        if self.request.method in ['GET']:
            return SnapshotReadSerializer
        return SnapshotWriteSerializer
    filter_class = filters.SnapshotFilter
<<<<<<< HEAD
    # filter_permissions = "target_id__project_id"
    # filter_fields = '__all__'
### End of Session Project


### Design sets upload
# Custom parser class for a csv file
class DSetCSVParser(BaseParser):
    """
    CSV parser class specific to design set csv spec
    """
    media_type = 'text/csv'


class DSetUploadView(APIView):
    parser_class = (DSetCSVParser,)

    def put(self, request, format=None):

        f = request.FILES['file']
        set_type = request.PUT['type']
        set_description = request.PUT['description']

        # save uploaded file to temporary storage
        name = f.name
        path = default_storage.save('tmp/' + name, ContentFile(f.read()))
        tmp_file = str(os.path.join(settings.MEDIA_ROOT, path))

        df = pd.read_csv(tmp_file)
        mandatory_cols = ['set_name', 'smiles', 'identifier', 'inspirations']
        actual_cols = df.columns
        for col in mandatory_cols:
            if col not in actual_cols:
                raise ParseError("The 4 following columns are mandatory: set_name, smiles, identifier, inspirations")


        set_names, compounds = process_design_sets(df, set_type, set_description)

        string = 'Design set(s) successfully created: '

        length = len(set_names)
        string += str(length) + '; '
        for i in range(0, length):
            string += str(i+1) + ' - ' + set_names[i] + ') number of compounds = ' + str(len(compounds[i])) + '; '

        return HttpResponse(json.dumps(string))
=======
### End of Session Project


class CompoundSetView(viewsets.ReadOnlyModelViewSet):
    queryset = CompoundSet.objects.filter()
    serializer_class = CompoundSetSerializer
    filter_permissions = "project_id"
    filter_fields = ('target',)


class CompoundMoleculesView(viewsets.ReadOnlyModelViewSet):
    queryset = ComputedCompound.objects.filter()
    serializer_class = CompoundMoleculeSerializer
    filter_permissions = "project_id"
    filter_fields = ('compound_set',)

class NumericalScoresView(viewsets.ReadOnlyModelViewSet):
    queryset = NumericalScoreValues.objects.filter()
    serializer_class = NumericalScoreSerializer
    filter_permissions = "project_id"
    filter_fields = ('compound', 'score')


class CompoundScoresView(viewsets.ReadOnlyModelViewSet):
    queryset = ScoreDescription.objects.filter()
    serializer_class = ScoreDescriptionSerializer
    filter_permissions = "project_id"
    filter_fields = ('compound_set',)
>>>>>>> 37f51474
<|MERGE_RESOLUTION|>--- conflicted
+++ resolved
@@ -24,9 +24,6 @@
 from api.security import ISpyBSafeQuerySet
 from api.utils import get_params, get_highlighted_diffs
 
-<<<<<<< HEAD
-from viewer.models import Molecule, Protein, Compound, Target, SessionProject, Snapshot, ComputedMolecule, ComputedSet, CSetKeys, File
-=======
 from viewer.models import (
     Molecule,
     Protein,
@@ -38,9 +35,9 @@
     CompoundSet,
     CSetKeys,
     NumericalScoreValues,
-    ScoreDescription
+    ScoreDescription,
+    File
 )
->>>>>>> 37f51474
 from viewer import filters
 from forms import CSetForm, UploadKeyForm
 
@@ -66,14 +63,12 @@
     SessionProjectReadSerializer,
     SnapshotReadSerializer,
     SnapshotWriteSerializer,
-<<<<<<< HEAD
     FileSerializer,
-=======
     CompoundSetSerializer,
     CompoundMoleculeSerializer,
     NumericalScoreSerializer,
     ScoreDescriptionSerializer
->>>>>>> 37f51474
+
 )
 
 
@@ -168,6 +163,7 @@
     """
     return render(request, "viewer/react_temp.html")
 
+
 # email cset upload key
 def cset_key(request):
     form = UploadKeyForm()
@@ -183,14 +179,15 @@
         from django.conf import settings
 
         subject = 'Fragalysis: upload compound set key'
-        message = 'Your upload key is: ' + str(key_value) + ' store it somewhere safe. Only one key will be issued per user'
+        message = 'Your upload key is: ' + str(
+            key_value) + ' store it somewhere safe. Only one key will be issued per user'
         email_from = settings.EMAIL_HOST_USER
         recipient_list = [email, ]
         send_mail(subject, message, email_from, recipient_list)
 
         msg = 'Your key will be emailed to: <b>' + email + '</b>'
 
-        return render(request, 'viewer/generate-key.html', {'form': form, 'message':msg})
+        return render(request, 'viewer/generate-key.html', {'form': form, 'message': msg})
     return render(request, 'viewer/generate-key.html', {'form': form, 'message': ''})
 
 
@@ -270,7 +267,8 @@
             if str(choice) == '1':
                 # Start chained celery tasks. NB first function passes tuple
                 # to second function - see tasks.py
-                task_upload = (validate.s(tmp_file, target=target, zfile=zfile) | process_compound_set.s()).apply_async()
+                task_upload = (
+                            validate.s(tmp_file, target=target, zfile=zfile) | process_compound_set.s()).apply_async()
 
                 context['upload_task_id'] = task_upload.id
                 context['upload_task_status'] = task_upload.status
@@ -281,6 +279,7 @@
 
         context['form'] = form
         return render(request, 'viewer/upload-cset.html', context)
+
 
 # Add ValidateTaskView
 class ValidateTaskView(View):
@@ -314,6 +313,7 @@
 
         return JsonResponse(response_data)
 
+
 # Needs to be something like UploadTaskView
 class UploadTaskView(View):
     def get(self, request, task_id):
@@ -358,6 +358,7 @@
                 pass
 
         return JsonResponse(response_data)
+
 
 # Add SaveFilesTaskView
 
@@ -413,7 +414,7 @@
 
     return HttpResponse(json.dumps({'target_names': target_names, 'target_ids': target_ids}))
 
-  
+
 def cset_download(request, name):
     compound_set = ComputedSet.objects.get(submitter__unique_name=name)
     filepath = compound_set.submitted_sdf
@@ -421,7 +422,7 @@
         data = fp.read()
     filename = 'compund-set_' + name + '.sdf'
     response = HttpResponse(content_type='text/plain')
-    response['Content-Disposition'] = 'attachment; filename=%s' % filename # force browser to download file
+    response['Content-Disposition'] = 'attachment; filename=%s' % filename  # force browser to download file
     response.write(data)
     return response
 
@@ -454,25 +455,29 @@
 ## Start of Session Project
 class SessionProjectsView(viewsets.ModelViewSet):
     queryset = SessionProject.objects.filter()
+
     def get_serializer_class(self):
         if self.request.method in ['GET']:
             # GET
             return SessionProjectReadSerializer
         # (POST, PUT, PATCH)
         return SessionProjectWriteSerializer
+
     filter_permissions = "target_id__project_id"
     filter_fields = '__all__'
 
+
 class SnapshotsView(viewsets.ModelViewSet):
     queryset = Snapshot.objects.filter()
+
     def get_serializer_class(self):
         if self.request.method in ['GET']:
             return SnapshotReadSerializer
         return SnapshotWriteSerializer
+
     filter_class = filters.SnapshotFilter
-<<<<<<< HEAD
-    # filter_permissions = "target_id__project_id"
-    # filter_fields = '__all__'
+
+
 ### End of Session Project
 
 
@@ -506,7 +511,6 @@
             if col not in actual_cols:
                 raise ParseError("The 4 following columns are mandatory: set_name, smiles, identifier, inspirations")
 
-
         set_names, compounds = process_design_sets(df, set_type, set_description)
 
         string = 'Design set(s) successfully created: '
@@ -514,11 +518,9 @@
         length = len(set_names)
         string += str(length) + '; '
         for i in range(0, length):
-            string += str(i+1) + ' - ' + set_names[i] + ') number of compounds = ' + str(len(compounds[i])) + '; '
+            string += str(i + 1) + ' - ' + set_names[i] + ') number of compounds = ' + str(len(compounds[i])) + '; '
 
         return HttpResponse(json.dumps(string))
-=======
-### End of Session Project
 
 
 class CompoundSetView(viewsets.ReadOnlyModelViewSet):
@@ -534,6 +536,7 @@
     filter_permissions = "project_id"
     filter_fields = ('compound_set',)
 
+
 class NumericalScoresView(viewsets.ReadOnlyModelViewSet):
     queryset = NumericalScoreValues.objects.filter()
     serializer_class = NumericalScoreSerializer
@@ -546,4 +549,3 @@
     serializer_class = ScoreDescriptionSerializer
     filter_permissions = "project_id"
     filter_fields = ('compound_set',)
->>>>>>> 37f51474
