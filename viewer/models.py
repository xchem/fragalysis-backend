--- conflicted
+++ resolved
@@ -1201,7 +1201,6 @@
 
     class Meta:
         db_table = 'viewer_jobrequest'
-<<<<<<< HEAD
 
 
 class Squonk2Org(models.Model):
@@ -1275,6 +1274,4 @@
 #    user = models.ForeignKey(User, null=False, on_delete=models.CASCADE)
 #    session_project = models.ForeignKey(SessionProject, null=False, on_delete=models.CASCADE)
 
-=======
->>>>>>> 8cdc805a
 # End of Squonk Job Tables