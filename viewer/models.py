--- conflicted
+++ resolved
@@ -5,8 +5,6 @@
 from django.core.serializers.json import DjangoJSONEncoder
 from django.core.validators import MinLengthValidator
 from django.conf import settings
-
-from shortuuid.django_fields import ShortUUIDField
 
 from simple_history.models import HistoricalRecords
 
@@ -645,40 +643,6 @@
 
 
 class JobFileTransfer(models.Model):
-<<<<<<< HEAD
-=======
-    """Django model containing Squonk File transfer contents and status
-    information
-
-    Parameters
-    ----------
-    id: Autofield
-        Auto-created id for the file transfer.
-    user: ForeignKey
-        Foreign key link to the id of the user that created the file transfer request
-    snapshot: ForeignKey
-        A foreign key link to the relevant snapshot the file transfer is part of (required)
-    target: ForeignKey
-        A foreign key link to the relevant target the file transfer is part of (required)
-    squonk_project: CharField
-        The name of a project that has been created in Squonk that the files will be transferred to
-    proteins: JSONField
-        List of proteins to be transferred
-    compounds: JSONField
-        List of compounds to be transferred (not used yet)
-    transfer_spec: JSONField
-        Identifies for each type (protein or compound), which file types were transferred over.
-    transfer_task_id: CharField
-        Task id of transfer celery task Note that if a re-synchronisation is
-        required this will be re-used.
-    transfer_status: CharField
-        Identifies the status of the transfer.
-    transfer_progress: DecimalField
-        Intended to be used as an indication of progress (0 to 100%)
-    transfer_datetime: DateTimeField
-        The datetime the transfer was completed.
-    """
->>>>>>> 21101471
     PENDING = "PENDING"
     STARTED = "STARTED"
     SUCCESS = "SUCCESS"
@@ -697,29 +661,12 @@
     user = models.ForeignKey(User, null=True, on_delete=models.CASCADE)
     snapshot = models.ForeignKey(Snapshot, on_delete=models.CASCADE)
     target = models.ForeignKey(Target, null=True, on_delete=models.CASCADE, db_index=True)
-<<<<<<< HEAD
-    squonk_project = models.CharField(max_length=200, null=True,
-                                    help_text="The name of the Squonk project that the files will be transferred to")
-    sub_path = ShortUUIDField(length=4, alphabet="abcdefghijklmnopqrstuvwxyz", null=True,
-                              help_text="A 'random' sub-path where files will be transferred to")
-    proteins = models.JSONField(encoder=DjangoJSONEncoder, null=True,
-                                help_text="List of proteins to be transferred")
-    compounds = models.JSONField(encoder=DjangoJSONEncoder, null=True,
-                                 help_text="List of compounds to be transferred (not used yet)")
-    transfer_spec = models.JSONField(encoder=DjangoJSONEncoder, null=True,
-                                     help_text="Identifies for each type (protein or compound),"
-                                               " which file types were transferred over")
-    transfer_task_id = models.CharField(null=True, max_length=50,
-                                        help_text="The ID of transfer Celery task")
-=======
     squonk_project = models.CharField(max_length=200, null=True)
-    sub_path = ShortUUIDField(length=4, alphabet="abcdefghijklmnopqrstuvwxyz", null=True)
     proteins = models.JSONField(encoder=DjangoJSONEncoder, null=True)
     # Not used in phase 1
     compounds = models.JSONField(encoder=DjangoJSONEncoder, null=True)
     transfer_spec = models.JSONField(encoder=DjangoJSONEncoder, null=True)
     transfer_task_id = models.CharField(null=True, max_length=50)
->>>>>>> 21101471
     transfer_status = models.CharField(choices=STATUS, default=PENDING, max_length=7)
     transfer_progress = models.DecimalField(null=True, max_digits=5, decimal_places=2,
                                             help_text="Intended to be used as an indication of progress (0 to 100%)")
@@ -730,62 +677,6 @@
 
 
 class JobRequest(models.Model):
-<<<<<<< HEAD
-=======
-    """Django model containing Squonk Job Request information.
-    Note that this will be updated from both the Fragalysis frontend
-    (when the user will be logged on) and Squonk (using a call back URL)
-
-    Parameters
-    ----------
-    id: Autofield
-        Auto-created id for the file transfer.
-    squonk_job_name: CharField
-        The name of the squonk job that will be run
-    user: ForeignKey
-        Foreign key link to the id of the user that created the file transfer request
-    snapshot: ForeignKey
-        A foreign key link to the relevant snapshot the file transfer is part of (required)
-    target: ForeignKey
-        A foreign key link to the relevant target the file transfer is part of (required)
-    project: ForeignKey
-        The Fragalysis Project record ths JobRequest is associated with
-    squonk_project: CharField
-        The name of a project that has been created in Squonk that the files will be transferred to
-    squonk_job_spec: JSONField
-        The specification of the job that will be provided to the Squonk POST instance API
-    job_start_datetime: DateField
-        The datetime when the Squonk Job has started, populated by information in the
-        Squonk callback.
-    job_finish_datetime: DateField
-        The datetime when the Squonk Job has finished, populated by information in the
-        Squonk callback. If this is not set you can assume the JOb is still running.
-        When it is set the job_status filed will be updated (to SUCCESS or FAILURE).
-        If automatic upload follows an upload_task_id wil be set and you can monitor
-        upload_status for a status of the upload
-    job_status: CharField
-        The status of the Squonk job. Will be modified by Squonk through the callback URL
-    job_status_datetime: DateField
-        The datetime of the most recent job_status change.
-    squonk_job_info: JSONField
-        Squonk job information returned from the initial Squonk POST instance API call
-    squonk_url_ext: CharField
-        Squonk URL information to be added to the Host URL to link to a Squonk Job.
-        This field is populated during a call to the JobCallbackView.
-    code: UUIDField
-        A UUID generated by Fragalysis and passed to Squonk as part of a callback URL.
-        This value is used to uniquely identify the HJob in Squonk and is passed back
-        by squonk to provide context in calls to the JobCallBackView.
-        context in subs
-    upload_task_id: CharField
-        Celery task ID for results upload task (optional). Set when the Job completes
-        and an automated upload follows.
-    upload_status: CharField
-        Status for results upload task (optional)
-    computed_set: ForeignKey
-        ID of uploaded computed set (optional)
-    """
->>>>>>> 21101471
     PENDING = "PENDING"
     STARTED = "STARTED"
     SUCCESS = "SUCCESS"
@@ -858,13 +749,6 @@
     class Meta:
         db_table = 'viewer_jobrequest'
 
-    def job_has_finished(self):
-        """Finished if status is SUCCESS or FAILURE (or a new state of LOST).
-        """
-        return self.job_status in [JobRequest.SUCCESS, JobRequest.FAILURE, 'LOST']
-<<<<<<< HEAD
-=======
-
 
 class JobOverride(models.Model):
     override = models.JSONField(encoder=DjangoJSONEncoder)
@@ -874,7 +758,6 @@
     class Meta:
         db_table = 'viewer_joboverride'
 
->>>>>>> 21101471
 
 class Squonk2Org(models.Model):
     """Squonk2 Organisations (UUIDs) and the Account Servers
@@ -894,7 +777,6 @@
 
 
 class Squonk2Unit(models.Model):
-<<<<<<< HEAD
     """Squonk2 Unit (UUIDs). Managed by the Squonk2Agent class.
     """
     uuid = models.TextField(max_length=41,
@@ -921,57 +803,4 @@
     unit = models.ForeignKey(Squonk2Unit, on_delete=models.CASCADE)
 
     def __str__(self) -> str:
-        return f"{self.product_uuid}"
-=======
-    """Django model to store Squonk2 Unit (UUIDs). Managed by the Squonk2Agent class.
-
-       Parameters
-       ----------
-       uuid: TextField (41)
-           A Squonk2 Account Server (AS) Unit UUID. A fixed length string
-           consisting of 'unit-' followed by a uuid4 value,
-           e.g. 'unit-54260047-183b-42e8-9658-385a1e1bd236'
-       name: TextField (80)
-           The name used to create the Squonk2 Unit UUID
-           This is not limited by the actual name length imposed by the DM
-       target_access: ForeignKey
-           A Foreign Key to the Project (Proposal) the Unit belongs to,
-           a record that contains the "target access string".
-       organisation: ForeignKey
-           The Organisation the Unit belongs to.
-       """
-    uuid = models.TextField(max_length=41, null=False)
-    name = models.TextField(null=False)
-
-#    target_access = models.ForeignKey(Project, null=False, on_delete=models.CASCADE)
-    organisation = models.ForeignKey(Squonk2Org, null=False, on_delete=models.CASCADE)
-
-class Squonk2Project(models.Model):
-    """Django model to store Squonk2 Project and Product (UUIDs).
-    Managed by the Squonk2Agent class.
-
-       Parameters
-       ----------
-       uuid: TextField (44)
-           A Squonk2 Data Manager (DM) Project UUID. A fixed length string
-           consisting of 'project-' followed by a uuid4 value,
-           e.g. 'project-54260047-183b-42e8-9658-385a1e1bd236'
-       name: TextField (80)
-           The name of the Squonk2 Unit UUID (obtained form the AS).
-       product_uuid: TextField (44)
-           A Squonk2 Account Server (AS) Product UUID. A fixed length string
-           consisting of 'product-' followed by a uuid4 value,
-           e.g. 'product-54260047-183b-42e8-9658-385a1e1bd236'
-       unit: ForeignKey
-           The Squonk2 Unit the Product (and Project) belongs to.
-       """
-    uuid = models.TextField(max_length=44, null=False)
-    name = models.TextField(null=False)
-    product_uuid = models.TextField(max_length=44, null=False)
-
-    unit = models.ForeignKey(Squonk2Unit, null=False, on_delete=models.CASCADE)
-#    user = models.ForeignKey(User, null=False, on_delete=models.CASCADE)
-#    session_project = models.ForeignKey(SessionProject, null=False, on_delete=models.CASCADE)
-
-# End of Squonk Job Tables
->>>>>>> 21101471
+        return f"{self.product_uuid}"