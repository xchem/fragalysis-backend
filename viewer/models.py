import uuid
from django.contrib.auth.models import User
from django.db import models
from django.utils import timezone
from django.core.serializers.json import DjangoJSONEncoder
from django.core.validators import MinLengthValidator
from django.conf import settings

from simple_history.models import HistoricalRecords

from viewer.target_set_config import get_mol_choices, get_prot_choices

class Project(models.Model):
    """Django model for holding information about a project. This is used on the Targets level, adding a new project for
    each target, and saving a list of users that can access a target during the authentication step

    Parameters
    ----------
    title: CharField
        The title of the project
    init_date: DateTimeField
        The date the project was initiated (autofield)
    user_id: ManyToManyField
        Links to the User model
    open_to_public: BooleanField
        True if open to the Public
    """
    # The title of the project_id -> userdefined
    title = models.CharField(max_length=200, unique=True)
    # The date it was made
    init_date = models.DateTimeField(auto_now_add=True)
    # The users it's related to
    user_id = models.ManyToManyField(User)
    open_to_public = models.BooleanField(default=False)


class Target(models.Model):
    """Django model to define a Target - a protein.

    Parameters
    ----------
    title: CharField
        The name of the target
    init_date: DateTimeField
        The date the target was initiated (autofield)
    project_id: ManyToManyField
        Links targets to projects for authentication
    uniprot_id: Charfield
        Optional field where a uniprot id can be stored
    metadata: FileField
        Optional file upload defining metadata about the target - can be used to add custom site labels
    zip_archive: FileField
        Link to zip file created from targets uploaded with the loader
    default_squonk_project = CharField
        Contains the default Squonk project name that jobs will be run in
    upload_task_id: CharField
        Task id of upload celery task Note that if a resynchronisation is
        required this will be re-used.
    upload_status: CharField
        Identifies the status of the upload (note will only be updated at the end of the process.
    upload_progress: DecimalField
        Intended to be used as an indication of progress (0 to 100%)
    upload_datetime: DateTimeField
        The datetime the upload was completed.
    """
    PENDING = "PENDING"
    STARTED = "STARTED"
    SUCCESS = "SUCCESS"
    FAILURE = "FAILURE"
    RETRY = "RETRY"
    REVOKED = "REVOKED"
    STATUS = (
        (PENDING, 'PENDING'),  # Initial state when queued
        (STARTED, 'STARTED'),  # File transfer started
        (SUCCESS, 'SUCCESS'),  # File transfer finished successfully
        (FAILURE, 'FAILURE'),  # File transfer failed
        (RETRY, 'RETRY'),
        (REVOKED, 'REVOKED')
    )

    # The title of the project_id -> userdefined
    title = models.CharField(unique=True, max_length=200)
    # The date it was made
    init_date = models.DateTimeField(auto_now_add=True)
    # A field to link projects and targets together
    project_id = models.ManyToManyField(Project)
    # Indicates the uniprot_id id for the target. Is a unique key
    uniprot_id = models.CharField(max_length=100, null=True)
    metadata = models.FileField(upload_to="metadata/", null=True, max_length=255)
    zip_archive = models.FileField(upload_to="archive/", null=True, max_length=255)
    default_squonk_project = models.CharField(max_length=200, null=True)
    # The following fields will be used to track the target upload
    upload_task_id = models.CharField(null=True, max_length=50)
    upload_status = models.CharField(choices=STATUS, null=True, max_length=7)
    upload_progress = models.DecimalField(null=True, max_digits=5, decimal_places=2)
    upload_datetime = models.DateTimeField(null=True)


class Experiment(models.Model):
    """Model for holding Crystallographic PDB and relationships with Target
    (and referenced from the corresponding Protein).
    """
    crystallographic_pdb = models.FileField(upload_to="exp_c_pdbs/", null=True, max_length=255)
    target_id = models.ForeignKey(Target, on_delete=models.CASCADE)
    

class Protein(models.Model):
    """Django model for holding information about a protein. A protein is a protein structure which has a unique set of
    3D coordinates, rather than a target, which is a set of protein objects of the same protein. A Molecule object is
    also linked to a protein, so that a complete structure is comprised of the molecule and protein in separate parts in
    fragalysis.

    Parameters
    ----------
    code: CharField
        A unique name for the protein (e.g. NUDT5A-x0001_1)
    target_id: ForeignKey
        Foreign key linking the protein to it's target
    apo_holo: NullBooleanField
        0 for apo (ligand removed), 1 for holo (ligand in tact)
    prot_type: CharField
        protein type - from a pre-defined list and determined by file extension on upload (defined in
        loader.config.get_prot_choices):
            prot_choices = (
            (APO, "Apo", "_apo.pdb", "APO"),
            (STRIPPED, "Stripped", "_no_buffer_altlocs.pdb", "STRIPPED"),
            (TLEAPED, "Tleaped", "_tleap.pdb", "TLEAP"),
            (CHUNKED, "Chunked", "_chunk.pdb", "CHUNK"),
            (BOUND, "Bound", '_bound.pdb', "BOUND")
            )
    pdb_info: FileField
        File link to apo pdb structure - pdb file with ligand removed
    bound_info: FileField
        File link to bound state structure - same as apo pdb but with ligand in-tact
    cif_info: FileField
        File link to cif file for ligand restraints (optional)
    mtz_info: FileField
        File link to uploaded mtz file (optional)
    map_info: FileField
        File link to uploaded map file (optional)
    trans_matrix_info: FileField
        File link to uploaded transformation matrix file (optional)
    pdb_header_info: FileField
        File link to uploaded _header.pdb file (optional)
    apo_desolve_info: FileField
        File link to uploaded _apo-desolv.pdb file (optional)
    aligned: NullBooleanField
        Bool - 1 if aligned, 0 if not
    aligned_to: ForeignKey (self)
        Foreign key to another instance of a protein to which this protein is aligned (optional)
    has_eds: NullBooleanField
        Bool - 1 if has ED, 0 it not (optional)
    """
    # code for this protein (e.g. NUDT5A-x0001_1A)
    code = models.CharField(max_length=50, db_index=True)
    # The corresponding Target (to be replaced by an experiment reference)
    target_id = models.ForeignKey(Target, on_delete=models.CASCADE)
    # The (new) Experiment reference (to replace the Target reference)
    # Blank/unset until code supports Experiments.
    experiment_id = models.ForeignKey(Experiment, null=True, on_delete=models.CASCADE)
    apo_holo = models.NullBooleanField()
    # Set the groups types
    prot_choices, default_prot = get_prot_choices()
    prot_type = models.CharField(
        choices=prot_choices, default=default_prot, max_length=2
    )
    pdb_info = models.FileField(upload_to="pdbs/", null=True, max_length=255)
    bound_info = models.FileField(upload_to="bound/", null=True, max_length=255)
    cif_info = models.FileField(upload_to="cifs/", null=True, max_length=255)
    mtz_info = models.FileField(upload_to="mtzs/", null=True, max_length=255)
    map_info = models.FileField(upload_to="maps/", null=True, max_length=255)
    sigmaa_info = models.FileField(upload_to="maps/", null=True, max_length=255)
    diff_info = models.FileField(upload_to="maps/", null=True, max_length=255)
    event_info = models.FileField(upload_to="maps/", null=True, max_length=255)
    trans_matrix_info = models.FileField(upload_to="trans/", null=True, max_length=255)
    pdb_header_info = models.FileField(upload_to="pdbs/", null=True, max_length=255)
    apo_desolve_info = models.FileField(upload_to="pdbs/", null=True, max_length=255)
    aligned = models.NullBooleanField()
    aligned_to = models.ForeignKey("self", null=True, on_delete=models.CASCADE)
    has_eds = models.NullBooleanField()

    class Meta:
        unique_together = ("code", "prot_type")


class Compound(models.Model):
    """Django model for holding information about a compound, which is a unique 2D molecule

    Parameters
    ----------
    inchi: CharField
        The inchi key of the compound
    long_inchi: TextField
        For historical reasons, the inchifield cannot be removed, but has a max limit of 255 characters. If the inchi
        key for a compound is longer than this, it is stored in the long_inchi field, and the inchi key is concatenated
        to the first 255 characters. (optional)
        TODO: Use a method to get the inchi key
    smiles: Charfield
        The SMILES string representation of the compound
    current_identifier: Charfield
        The identifier for this compound that is used in Fragalysis to represent it's 3D molecule (optional)
    all_identifiers: TextField
        A comma separated list of all identifiers that have been used in the past to represent this 2D compound
    project_id: ManyToManyField
        Many to Many foreign key relationship to all projects that this compound is associated to (prevents duplication
        of compounds across multiple targets)
    mol_log_p: FloatField
        Computed LogP value (from rdkit)
    mol_wt: FloatField
        Computed molecular weight (Da) (from rdkit)
    tpsa: FloatField
        Computed Topological Polar Surface Area (from rdkit)
    heavy_atom_count: IntegerField
        Computed heavy (non-hydrogen) atom count (from rdkit)
    heavy_atom_mol_wt: FloatField
        Computed molecular weight of all heavy (non-hydrogen) atoms (from rdkit)
    nhoh_count: IntegerField
        Computed number of hydroxylamine groups (from rdkit)
    no_count: IntegerField
        Computed number of nitroso groups (from rdkit)
    num_h_acceptors: IntegerField
        Computed number of hydrogen-bond acceptor groups (from rdkit)
    num_h_donors: IntegerField
        Computed number of hydrogen-bond donor groups (from rdkit)
    num_het_atoms: IntegerField
        Computed number of heterogeneous atoms (from rdkit)
    num_rot_bonds: IntegerField
        Computed number of rotatable bonds (from rdkit)
    num_val_electrons: IntegerField
        Computed number of valence electrons (from rdkit)
    ring_count: IntegerField
        Computed number of rings in the molecule (from rdkit)
    inspirations: ManyToManyField
        Foreign key link to any number of 3D Molecules that inspired the design of this compound
    description: TextField
        A description of the compound added by a user (optional)
    comments: TextField
        A free-text comments field (optional)
    """

    # Character attributes
    inchi = models.CharField(max_length=255, unique=False, db_index=True)
    long_inchi = models.TextField(max_length=1000, blank=True, null=True)
    smiles = models.CharField(max_length=255, db_index=True)
    current_identifier = models.CharField(max_length=255, db_index=True, blank=True, null=True)
    all_identifiers = models.TextField(blank=True, null=True)
    # A link to the related project
    project_id = models.ManyToManyField(Project)
    # Float attributes
    mol_log_p = models.FloatField()
    mol_wt = models.FloatField()
    tpsa = models.FloatField()
    # Integer attributes
    heavy_atom_count = models.IntegerField()
    heavy_atom_mol_wt = models.FloatField()
    nhoh_count = models.IntegerField()
    no_count = models.IntegerField()
    num_h_acceptors = models.IntegerField()
    num_h_donors = models.IntegerField()
    num_het_atoms = models.IntegerField()
    num_rot_bonds = models.IntegerField()
    num_val_electrons = models.IntegerField()
    ring_count = models.IntegerField()
    inspirations = models.ManyToManyField("Molecule", blank=True, null=True)
    description = models.TextField(blank=True, null=True)
    comments = models.TextField(blank=True, null=True)

    class Meta:
        unique_together = ('inchi', 'long_inchi')


class Molecule(models.Model):
    """Django model for holding information about a Molecule. A molecule is linked to a compound, and represents the
    unique 3D coordinates for that molecule. Note a compound can be linked to multiple molecules, each with a different
    3D structure, but the same 2D structure

    Parameters
    ----------
    smiles: CharField
        The smiles string of the molecule. (optional) TODO: Check if this is needed...
    lig_id: CharField
        The ligand ID from the pdb file it originated from (e.g. LIG 1 A) (optional)
    chain_id: CharField
        The chain from the protein structure pdb file that this ligand is from (e.g. A) (optional)
    mol_type: CharField
        molecule type - from a pre-defined list and determined by file extension on upload (defined in
        loader.config.get_mol_choices):
        mol_choices = (
        (PROASIS, "Proasis molecule", ".mol", "MOL"),
        (SDF, "Sdf molecule", ".sdf", "SDF"),
        (HYDROGEN, "Hydrogens added ", "_h.mol", "H_MOL"),
        (
            HYDROGEN_AM1_CHARGES,
            "Mol2 format with Hydrogens and AM1 BCC",
            ".mol2",
            "MOL2",
        ),
        )
    sdf_info: TextField
        The 3D coordinates for the molecule in MDL (mol file) format. Taken directly from the uploaded file
    rscc: FloatField
        The RSCC score of the molecule 3D coordinates vs. PANDDA event map (optional)
    occupancy: FloatField
        The occupancy (electron density) of the molecule (optional)
    x_com: FloatField
        x-coordinate for centre of mass (optional)
    y_com: FloatField
        y-coordinate for centre of mass (optional)
    z_com: FloatField
        z-coordinate for centre of mass (optional)
    rmsd: FloatField
        RMSD of this molecule compared to ? (optional - unused)
    prot_id: ForeignKey
        Foreign key link to the associated protein (apo) that this ligand was pulled from
    cmpd_id: ForeignKey
        Foreign key link to the associated 2D compound
    sdf_file: FileField
        File link to uploaded sdf file (optional)
    history: HistoricalRecords
        Tracks the changes made to an instance of this model over time

    """
    # Character attributes
    smiles = models.CharField(max_length=255, db_index=True, null=True)
    lig_id = models.CharField(max_length=5, null=True)
    chain_id = models.CharField(max_length=1, null=True)
    # The type of map
    # Set the groups types
    mol_choices, default_mol = get_mol_choices()
    mol_type = models.CharField(choices=mol_choices, default=default_mol, max_length=2)
    # Textfield
    sdf_info = models.TextField(null=True)
    # Float attributes
    rscc = models.FloatField(null=True)
    occupancy = models.FloatField(null=True)
    x_com = models.FloatField(null=True)
    y_com = models.FloatField(null=True)
    z_com = models.FloatField(null=True)
    rmsd = models.FloatField(null=True)
    # Foreign key relations
    prot_id = models.ForeignKey(Protein, on_delete=models.CASCADE)
    cmpd_id = models.ForeignKey(Compound, on_delete=models.CASCADE)
    sdf_file = models.FileField(upload_to="sdfs/", null=True, max_length=255)
    history = HistoricalRecords()

    # Unique constraints
    class Meta:
        unique_together = ("prot_id", "cmpd_id", "mol_type")


class ActivityPoint(models.Model):
    """Django model for holding information about the activity of a compound - currently unused

    Parameters
    ----------
    source: CharField
        The source of the activity data
    target_id: ForeignKey
        Foreign key link to the relevant target
    cmpd_id: ForeignKey
        ForeignKey link to the relevant compound
    activity: FloatField
        Measured -log(10) activity
    units: Charfield
        The units (e.g. uM or whatever) TODO: Convert to choices
    confidence: IntegerField
        The confidence level set for the activity measurement (optional)
    internal_id: CharField
        The ID of the compound for internal use
    operator: Charfield
        The operator > < or = (= is default)
    """
    # This should encompass the activity type too
    source = models.CharField(max_length=50, null=True, db_index=True)
    # Foreign key to Target object
    target_id = models.ForeignKey(Target, on_delete=models.CASCADE)
    # Foreign key to compound object
    cmpd_id = models.ForeignKey(Compound, on_delete=models.CASCADE)
    # Measured -log(10) activity
    activity = models.FloatField(db_index=True)
    # The units (uM or whatever). Should be more option
    units = models.CharField(max_length=50)
    # The confidence score
    confidence = models.IntegerField(null=True, db_index=True)
    # The ID of the compound for internal use
    internal_id = models.CharField(max_length=150, null=True)
    # The operator > < or = (= is default)
    operator = models.CharField(max_length=5, default="NA")

    class Meta:
        unique_together = ("target_id", "activity", "cmpd_id", "units")

# Start of Action Types
class ActionType(models.Model):
    """Django model for holding types of the actions that may be performed by a user during a session or snapshot.

    Parameters
    ----------
    id: Autofield
        Auto-created id for the action type
    description: CharField
        The description of the action type
    active: NullBooleanField
        Bool - True if action type is active, False if not (historical, not active yet, not important)
    activation_date: DateTimeField
        The datetime the action type became active (set with a change of status)
    """
    id = models.AutoField(primary_key=True)
    description = models.CharField(max_length=200, default='')
    active = models.BooleanField(default=False)
    activation_date = models.DateTimeField(default=timezone.now)

    class Meta:
        db_table = 'viewer_actiontype'


# Start of Session Project
class SessionProject(models.Model):
    """Django model for holding information about a fragalysis user Session Project
    - a set of sessions saved by a user that belong to a Target and Project.

    Parameters
    ----------
    title: CharField
        The title of the project
    init_date: DateTimeField
        The date the project was initiated (autofield)
    description: Charfield
        A short user-defined description for the project
    target: ForeignKey
        Foreign Key link to the relevant project target
    project: ForeignKey
        Foreign Key link to the relevant project (optional for legacy reasons)
    author: ForeignKey
        A link to the user that created the project
    tags: TextField
        A comma separated list of user-defined tags - for searching and tagging projects
    """
    title = models.CharField(max_length=200)
    init_date = models.DateTimeField(default=timezone.now)
    description = models.CharField(max_length=255, default='')
    target = models.ForeignKey(Target, on_delete=models.CASCADE)
    project = models.ForeignKey(Project, null=True, on_delete=models.CASCADE)
    author = models.ForeignKey(User, null=True, on_delete=models.CASCADE)
    tags = models.TextField(default='[]')

    class Meta:
        db_table = 'viewer_sessionproject'

class SessionActions(models.Model):
    """Django model for holding the user actions related to a particular session_project.

    Parameters
    ----------
    id: Autofield
        Auto-created id for the session actions table, initially should be a 1 to 1 with session project.
    author_id: ForeignKey
        Foreign key link to the id of the user that created the session_project
    session_project: ForeignKey
        A foreign key link to the relevant session_project (required)
    last_update_date: DateTimeField
        Timestamp for when the action list was generated or updated
    actions : JSONField
        A JSON field containing types of actions related to the session_project.
        The list elements are (at the time of writing) :
        {
        "action_type" : "1",
        "action_datetime" : "2020-09-30T13:44:00.000Z",
        "object_type" : "",
        "object_name" : "",
        "show" : "true",
        "save" : "false",
         }
    """
    id = models.AutoField(primary_key=True)
    author = models.ForeignKey(User, null=True, on_delete=models.CASCADE)
    session_project = models.ForeignKey(SessionProject, on_delete=models.CASCADE)
    last_update_date = models.DateTimeField(default=timezone.now)
    actions = models.JSONField(encoder=DjangoJSONEncoder)

    class Meta:
        db_table = 'viewer_sessionactions'


class Snapshot(models.Model):
    """Django model for storing information describing a static snapshot of a fragalysis page - multiple snapshots make
    up a project

    Parameters
    ----------
    id: Autofield
        Auto-created id for the session, used in url accession
    type: CharField
        Describes the session type:
            SNAPSHOT_TYPE = (
            (INIT, "INIT"),  # Initial snapshot generated by system
            (AUTO, 'AUTO'),  # Automatic generated by system
            (MANUAL, 'MANUAL')  # Manual generated by user action
        )
    title: Charfield
        The title of the snapshot
    author: ForeignKey
        Foreign key link to the user that created the snapshot
    description: Charfield
        Short user-provided description for the snapshot
    created: DateTimeField
        Auto-created timestamp for when the snapshot was created
    data: TextField
        Field to hold the json data that is passed from the front-end describing what to load into the react components
        to reproduce the session state
    session_project: ForeignKey
        If the snapshot is part of a project, a foreign key link to the relevant project (optional)
    parent: ForeignKey(self)
        Foreign key link to another Snapshot instance describing the current Snapshot parent (optional)
    additional_info: JSONField
        Optional JSON field containing name/value pairs for future use
    """
    INIT = "INIT"
    AUTO = "AUTO"
    MANUAL = "MANUAL"
    SNAPSHOT_TYPE = (
        (INIT, "INIT"),  # Initial snapshot generated by system
        (AUTO, 'AUTO'),  # Automatic generated by system
        (MANUAL, 'MANUAL')  # Manual generated by user action
    )
    id = models.AutoField(primary_key=True)
    type = models.CharField(choices=SNAPSHOT_TYPE, default=INIT, max_length=8)
    title = models.CharField(max_length=255)
    author = models.ForeignKey(User, null=True, on_delete=models.CASCADE)
    description = models.CharField(max_length=255, default='')
    created = models.DateTimeField(default=timezone.now)
    data = models.TextField()
    session_project = models.ForeignKey(SessionProject, null=True, on_delete=models.CASCADE)
    parent = models.ForeignKey('self', models.DO_NOTHING, blank=True, null=True, related_name='children')
    additional_info = models.JSONField(encoder=DjangoJSONEncoder, null=True)

    class Meta:
        managed = True
        db_table = 'viewer_snapshot'


class SnapshotActions(models.Model):
    """Django model for holding the user actions leading to a particular snapshot or idea.

    Parameters
    ----------
    id: Autofield
        Auto-created id for the session actions table, initially should be a 1 to 1 with snapshot.
    author_id: ForeignKey
        Foreign key link to the id of the user that created the snapshot
    session_project: ForeignKey
        If the snapshot is part of a project, a foreign key link to the relevant project (optional)
    snapshot: ForeignKey
        A foreign key link to the relevant snapshot (required)
    last_update_date: DateTimeField
        Timestamp for when the action list was generated or updated
    actions : JSONField
        A JSON field containing types of actions made leading to the snapshot.
        The list elements are (at the time of writing) :
        {
        "action_type" : "1",
        "action_datetime" : "2020-09-30T13:44:00.000Z",
        "object_type" : "",
        "object_name" : "",
        "show" : "true",
        "save" : "false",
         }
    """

    id = models.AutoField(primary_key=True)
    author = models.ForeignKey(User, null=True, on_delete=models.CASCADE)
    session_project = models.ForeignKey(SessionProject, null=True, on_delete=models.CASCADE)
    snapshot = models.ForeignKey(Snapshot, on_delete=models.CASCADE)
    last_update_date = models.DateTimeField(default=timezone.now)
    actions = models.JSONField(encoder=DjangoJSONEncoder)

    class Meta:
        db_table = 'viewer_snapshotactions'


# End of Session Project


# Start of compound sets
# Design sets = 2D compounds that have been designed but do not yet have a 3D structure
class DesignSet(models.Model):
    """Django model for holding information about a design sets - sets of 2D compounds that have been designed but do
    not yet have a 3D structure - unused

    Parameters
    ----------
    compounds: ManyToManyField
        Foreign key links to all 2D compounds that are in the design set
    set_name: CharField
        A user-defined name for the design set
    set_type: Charfield
        The type of design set, from a pre-defined set of choices:
            SET_TYPE = (
                    (LIB, "library"),  # library - e.g. DSiPoised
                    (FUP, 'follow-up'),  # follow-up - e.g. purchased compounds
                    (USR, 'user-submitted'),  # user submitted - can be submitted by anyone
                    (ENM, 'enumerated'),  # enumerated - e.g. similarity search or something
                )
    set_description: TextField
        A user-input description of the design set (optional)
    """

    LIB = "library"
    FUP = "follow-up"
    USR = "user-submitted"
    ENM = "enumerated"
    SET_TYPE = (
        (LIB, "library"),  # library - e.g. DSiPoised
        (FUP, 'follow-up'),  # follow-up - e.g. purchased compounds
        (USR, 'user-submitted'),  # user submitted - can be submitted by anyone
        (ENM, 'enumerated'),  # enumerated - e.g. similarity search or something
    )
    compounds = models.ManyToManyField(Compound)
    set_name = models.CharField(max_length=50)
    set_type = models.CharField(max_length=100, choices=SET_TYPE, default=USR)
    set_description = models.TextField(max_length=1000, blank=True, null=True)


class ComputedSetSubmitter(models.Model):
    """Django model for holding information about the submitter of a computed set

    Parameters
    ----------
    name: CharField
        The name of the computed set submitter
    email: CharField
        The email address of the computed set submitter
    institution: Charfield
        The institution or organizational affiliation of the compound set submitter
    generation_date: DateField
        The date that the uploaded data was generated on
    method: Charfield
        A name for the method that was used to produce the uploaded data
    """

    name = models.CharField(max_length=50, null=False)
    email = models.CharField(max_length=100, null=False)
    institution = models.CharField(max_length=50, null=False)
    generation_date = models.DateField()
    method = models.CharField(max_length=50, null=False)

    class Meta:
        unique_together = (("name", "method"),)


class CSetKeys(models.Model):
    """Django model for authentication when uploading computed sets - each user is given an upload key associated with
    their email address in the form of a uuid. This is entered on the computed set upload page to allow a user upload.

    Parameters
    ----------
    user: CharField
        User email address
    uuid: UUIDField
        Auto-generated unique uuid4 string for the user
    """
    user = models.CharField(max_length=50, default='User', editable=False)
    uuid = models.UUIDField(default=uuid.uuid4, editable=False, primary_key=True)


# computed sets = sets of poses calculated computationally
class ComputedSet(models.Model):
    """Django model holding information about computed sets - sets of 3D poses of molecules calculated computationally
    and uploaded by a user

    Parameters
    ----------
    name: CharField
        A unique name for the computed set
    target: ForeignKey
        Foreign key link to the relevant target
    submitted_sdf: FileField
        File link to a stored version of the sdf file that the user uploaded
    spec_version: FloatField
        Version number of the sdf file format specification for upload of computed sets
    method_url: TextField
        A url linking to a write-up of the methodology used to create a computed set
    submitter: ForeignKey
        Foreign key link to the submitter information
    unique_name: CharField
        Auto-generated unique name for a computed set
    owner_user: ForeignKey
        A link to the user that created the Computed Set
    upload_task_id: CharField
        Task id of upload celery task Note that if a resynchronisation is
        required this will be re-used.
    upload_status: CharField
        Identifies the status of the upload (note will only be updated at the end of the process.
    upload_progress: DecimalField
        Intended to be used as an indication of progress (0 to 100%)
    upload_datetime: DateTimeField
        The datetime the upload was completed.
    """
    PENDING = "PENDING"
    STARTED = "STARTED"
    SUCCESS = "SUCCESS"
    FAILURE = "FAILURE"
    RETRY = "RETRY"
    REVOKED = "REVOKED"
    STATUS = (
        (PENDING, 'PENDING'),  # Initial state when queued
        (STARTED, 'STARTED'),  # File transfer started
        (SUCCESS, 'SUCCESS'),  # File transfer finished successfully
        (FAILURE, 'FAILURE'),  # File transfer failed
        (RETRY, 'RETRY'),
        (REVOKED, 'REVOKED')
    )

    # a (unique) name for this compound set
    name = models.CharField(max_length=50, unique=True, primary_key=True)
    # target that this compound set belongs to
    target = models.ForeignKey(Target, null=True, on_delete=models.CASCADE)
    # link to the submitted sdf file
    submitted_sdf = models.FileField(upload_to="compound_sets/", null=False, max_length=255)
    # file format specification version
    spec_version = models.FloatField(null=False)
    method_url = models.TextField(max_length=1000, null=True)
    submitter = models.ForeignKey(ComputedSetSubmitter, null=True, on_delete=models.CASCADE)
    unique_name = models.CharField(max_length=101, null=False)

    owner_user = models.ForeignKey(User, null=False, on_delete=models.CASCADE,
                                      default=settings.ANONYMOUS_USER)

    # The following fields will be used to track the computed set upload
    upload_task_id = models.CharField(null=True, max_length=50)
    upload_status = models.CharField(choices=STATUS, null=True, max_length=7)
    upload_progress = models.DecimalField(null=True, max_digits=5, decimal_places=2)
    upload_datetime = models.DateTimeField(null=True)

    # Check if needed? Rachael still having a look.
    # design_set = models.ForeignKey(DesignSet, null=False, blank=False)

    def save(self, **kwargs):
        """Custom save method for the ComputedSet model, including the method to auto-generate the unique name:
            unique_name = "".join(self.submitter.name.split()) + '-' + "".join(self.submitter.method.split())
        """
        if not self.submitter:
            super(ComputedSet, self).save()
        if not self.unique_name:
            unique_name = "".join(self.submitter.name.split()) + '-' + "".join(self.submitter.method.split())
            self.unique_name = unique_name
        super(ComputedSet, self).save()


class ComputedMolecule(models.Model):
    """Django model to hold the 3D information for a computed set molecule

    Parameters
    ----------
    compound: ForeignKey
       Foreign key link to the molecule 2D information
    sdf_info: TextField
       The 3D coordinates for the molecule in MDL (mol file) format. Taken directly from the uploaded file
    computed_set: ForeignKey
        Foreign key link to the computed set that this molecule is a part of
    name: CharField
        A name for the molecule
    smiles: Charfield
        SMILES string for the molecule
    pdb_info: FileField
        A file link to a user-uploaded apo structure for this molecule, if an existing fragalysis protein was not used
        (optional)
    computed_inspirations: ManyToManyField
        Foreign key links to existing fragalysis molecules that were inspirations in the design/calculation of the
        molecule

    """
    compound = models.ForeignKey(Compound, on_delete=models.CASCADE)
    # the 3D coordinates of a computed molecule
    sdf_info = models.TextField(null=False)
    # a link to the compound set this molecule belongs to
    computed_set = models.ForeignKey(ComputedSet, on_delete=models.CASCADE)
    # a name for this compound
    name = models.CharField(max_length=50)
    # calculated smiles
    smiles = models.CharField(max_length=255)
    pdb = models.ForeignKey(Protein, on_delete=models.PROTECT, null=True)
    # the protein link
    # pdb_info = models.FileField(upload_to="pdbs/", null=False, max_length=255)
    # if we use our own method of calculating them
    computed_inspirations = models.ManyToManyField(Molecule, null=True, blank=True)

    # @property
    # def pdb_info(self):
    #     if self.pdb:
    #         return self.pdb.pdb_info
    #     else:
    #         return None


class ScoreDescription(models.Model):
    """Django model to store the names and descriptions of scores that the user uploads with each computed set molecule

    Parameters
    ----------
    computed_set: ForeignKey
        Foreign key link to the relevant computed set
    name: Charfield
        A name for the score
    description: TextField
        A description of the score, which should describe how to interpret it
    """
    # which compound set this score belongs to
    computed_set = models.ForeignKey(ComputedSet, null=True, on_delete=models.CASCADE)
    # a name for this score
    name = models.CharField(max_length=50)
    # a description for this score
    description = models.TextField(null=False)


class NumericalScoreValues(models.Model):
    """Django model to store the values of numerical scores that the user uploads with each computed set molecule

    Parameters
    ----------
    score: ForeignKey
        Foreign key link to the relevant score name and description
    value: FloatField
        The numerical value for the score
    compound: ForeignKey
        Foreign key link to the computed molecule that the score corresponds to
    """
    # a link to the score name and description
    score = models.ForeignKey(ScoreDescription, on_delete=models.CASCADE)
    # the specific value for this score
    value = models.FloatField(null=False)
    # the compound this score relates to
    compound = models.ForeignKey(ComputedMolecule, on_delete=models.CASCADE)


class TextScoreValues(models.Model):
    """Django model to store the values of text scores that the user uploads with each computed set molecule

       Parameters
       ----------
       score: ForeignKey
           Foreign key link to the relevant score name and description
       value: TextField
           The text value for the score
       compound: ForeignKey
           Foreign key link to the computed molecule that the score corresponds to
       """
    # a link to the score name and description
    score = models.ForeignKey(ScoreDescription, on_delete=models.CASCADE)
    # the specific value for this score
    value = models.TextField(max_length=500, null=False)
    # the compound this score relates to
    compound = models.ForeignKey(ComputedMolecule, on_delete=models.CASCADE)
# End of compound sets


class File(models.Model):
    file = models.FileField(blank=False, null=False)

    def __str__(self):
        return self.file.name


# Start of Discourse Translation Tables
class DiscourseCategory(models.Model):
    """Django model for holding Discourse Subcategory references for Fragalysis - initially Targets

    Parameters
    ----------
    category_name: CharField
        The name of the (sub)category within Discourse. It must be unique within Discourse
    author: ForeignKey
        A link to the user that created the category
    discourse_category_id: IntegerField
        The Discourse category_id returned when the category was created. Used when creating new topics.

    """
    category_name = models.CharField(max_length=200, unique=True)
    author = models.ForeignKey(User, null=True, on_delete=models.CASCADE)
    discourse_category_id = models.IntegerField()

    class Meta:
        db_table = 'viewer_discoursecategory'


class DiscourseTopic(models.Model):
    """Django model for holding Discourse Topic references for Fragalysis - initially Targets

    Parameters
    ----------
    topic_title: CharField
        The title of the sub)category within Discourse. It must be unique within Discourse.
    author: ForeignKey
        A link to the user that created the category
    discourse_topic_id: IntegerField
        The Discourse topic_id returned when the topic was created. Used when creating new posts for topics.

    """
    topic_title = models.CharField(max_length=200, unique=True,
                                   validators=
                                   [MinLengthValidator(15,'Discourse Topic Title must be longer than 15 characters')])
    author = models.ForeignKey(User, null=True, on_delete=models.CASCADE)
    discourse_topic_id = models.IntegerField()

    class Meta:
        db_table = 'viewer_discoursetopic'
# End of Discourse Tables


class DownloadLinks(models.Model):
    """Django model containing the searches made with the download_structures
    api.

    Parameters
    ----------
    file_url: charField
        Contains the complete link to the zip file including the uuid.
    user: FK (integer)
        The (Django) id of the user that created the search
    target: FK (integer)
        The id of the target to which the tag belongs
    proteins: JSONField
        JSON field containing a sorted list of the protein codes in the search
    protein_params: JSONField
        JSON field containing sorted list of parameters used to create the
        zip file
    other_params: JSONField
        JSON field containing sorted list of parameters used to create the
        zip file
    static_link: BooleanField
        This preserves the proteins from the previous search.
    zip_contents: JSONField
        For static files, this field contains the contents of the zip so that
        it can be reconstructed with the same file-links that it had previously.
        For dynamic files, the zip is reconstructed from the search.
    create_date: DateTimeField
        The datetime when the search was created
    keep_zip_until: DateTimeField
        The datetime when the tag was created plus the retention time (1 hour
        at the time of writing)
    zip_file: BooleanField
        Link to the zip file created as part of the search - can be false if
        after the keep_zip_until.

    """
    file_url = models.CharField(max_length=200, unique=True, db_index=True)
    user = models.ForeignKey(User, null=True, on_delete=models.CASCADE)
    target = models.ForeignKey(Target, null=True, on_delete=models.CASCADE, db_index=True)
    proteins = models.JSONField(encoder=DjangoJSONEncoder, null=True)
    protein_params = models.JSONField(encoder=DjangoJSONEncoder, null=True)
    other_params = models.JSONField(encoder=DjangoJSONEncoder, null=True)
    static_link = models.BooleanField(default=False)
    zip_contents = models.JSONField(encoder=DjangoJSONEncoder, null=True)
    create_date = models.DateTimeField()
    keep_zip_until = models.DateTimeField(db_index=True)
    zip_file = models.BooleanField(default=False)
    original_search = models.JSONField(encoder=DjangoJSONEncoder, null=True)

    class Meta:
        db_table = 'viewer_downloadlinks'


# Start of Tag Tables
class TagCategory(models.Model):
    """Django model containing categories for Tags

    Parameters
    ----------
    category: CharField
        The unique name of the tag category.
    colour: CharField
        Expected to be an RGB string
    description: CharField
        Expected to be a helpful description of what will be contained in the tag category

    """
    category = models.CharField(max_length=50, unique=True)
    colour = models.CharField(max_length=20, null=True)
    description = models.CharField(max_length=200, null=True)

    class Meta:
        db_table = 'viewer_tagcategory'


class Tag(models.Model):
    """Django model containing Tags

    Parameters
    ----------
    tag: CharField
        The unique name of the tag.
    category: FK (integer)
        The id of the tag category to which the tag belongs
    target: FK (integer)
        The id of the target to which the tag belongs
    user: FK (integer)
        The (Django) id of the user that created the tag
    create_date: DateTimeField
        The datetime when the tag was created
    colour: CharField
        Expected to be an RGB string
    discourse_url: TextField
        Optional URL of a related Discourse Post
    help_text: TextField
        Optional help text to for the tag
    additional_info: JSONField
        Optional JSON field containing name/value pairs for future use

    """
    tag = models.CharField(max_length=200)
    category = models.ForeignKey(TagCategory, on_delete=models.CASCADE)
    target = models.ForeignKey(Target, on_delete=models.CASCADE)
    user = models.ForeignKey(User, null=True, on_delete=models.CASCADE)
    create_date = models.DateTimeField(default=timezone.now)
    colour = models.CharField(max_length=20, null=True)
    discourse_url = models.TextField(max_length=1000, null=True)
    help_text = models.TextField(null=True)
    additional_info = models.JSONField(encoder=DjangoJSONEncoder, null=True)

    class Meta:
        abstract = True
        unique_together = ('tag', 'target',)


class MoleculeTag(Tag):
    """Django model containing data for MoleculeTag(s) inherited from Tag.

    Parameters
    ----------
    molecules: ManyToManyField
        Links to the Molecule(s) that are tagged
    mol_group: ForeignKey scoring.Molgroup
        Links to the Molecule group - used for Sites when reloading Molecules

    """
    molecules = models.ManyToManyField(Molecule, blank=True)
    mol_group = models.ForeignKey("scoring.MolGroup", null=True, blank=True,
                                  on_delete=models.SET_NULL)


class SessionProjectTag(Tag):
    """Django model containing data for SessionProjectTag(s) inherited from Tag.

    Parameters
    ----------
    sesssion_peojects: ManyToManyField
        Links to the Session Projects) that are tagged

    """
    session_projects = models.ManyToManyField(SessionProject)
# End of Tag Tables


# Start of Squonk Job Tables
class JobFileTransfer(models.Model):
    """Django model containing Squonk File transfer contents and status
    information

    Parameters
    ----------
    id: Autofield
        Auto-created id for the file transfer.
    user: ForeignKey
        Foreign key link to the id of the user that created the file transfer request
    snapshot: ForeignKey
        A foreign key link to the relevant snapshot the file transfer is part of (required)
    target: ForeignKey
        A foreign key link to the relevant target the file transfer is part of (required)
    squonk_project: CharField
        The name of a project that has been created in Squonk that the files will be transferred to
    projects: JSONField
        List of proteins to be transferred
    compounds: JSONField
        List of coumpounds to be transferred (not used yet)
    transfer_spec: JSONField
        Identifies for each type (protein or compound), which file types were transferred over.
    transfer_task_id: CharField
        Task id of transfer celery task Note that if a resynchronisation is
        required this will be re-used.
    transfer_status: CharField
        Identifies the status of the transfer.
    transfer_progress: DecimalField
        Intended to be used as an indication of progress (0 to 100%)
    transfer_datetime: DateTimeField
        The datetime the transfer was completed.
    """
    PENDING = "PENDING"
    STARTED = "STARTED"
    SUCCESS = "SUCCESS"
    FAILURE = "FAILURE"
    RETRY = "RETRY"
    REVOKED = "REVOKED"
    STATUS = (
        (PENDING, 'PENDING'),  # Initial state when queued
        (STARTED, 'STARTED'),  # File transfer started
        (SUCCESS, 'SUCCESS'),  # File transfer finished successfully
        (FAILURE, 'FAILURE'),  # File transfer failed
        (RETRY, 'RETRY'),
        (REVOKED, 'REVOKED')
    )
    id = models.AutoField(primary_key=True)
    user = models.ForeignKey(User, null=True, on_delete=models.CASCADE)
    snapshot = models.ForeignKey(Snapshot, on_delete=models.CASCADE)
    target = models.ForeignKey(Target, null=True, on_delete=models.CASCADE, db_index=True)
    squonk_project = models.CharField(max_length=200, null=True)
    proteins = models.JSONField(encoder=DjangoJSONEncoder, null=True)
    # Not used in phase 1
    compounds = models.JSONField(encoder=DjangoJSONEncoder, null=True)
    transfer_spec = models.JSONField(encoder=DjangoJSONEncoder, null=True)
    transfer_task_id = models.CharField(null=True, max_length=50)
    transfer_status = models.CharField(choices=STATUS, default=PENDING, max_length=7)
    transfer_progress = models.DecimalField(null=True, max_digits=5, decimal_places=2)
    transfer_datetime = models.DateTimeField(null=True)

    class Meta:
        db_table = 'viewer_jobfiletransfer'


class JobRequest(models.Model):
    """Django model containing Squonk Job Request information.
    Note that this will be updated from both the Fragalysis frontend
    (when the user will be logged on) and Squonk (using a call back URL)

    Parameters
    ----------
    id: Autofield
        Auto-created id for the file transfer.
    squonk_job_name: CharField
        The name of the squonk job that will be run
    user: ForeignKey
        Foreign key link to the id of the user that created the file transfer request
    snapshot: ForeignKey
        A foreign key link to the relevant snapshot the file transfer is part of (required)
    target: ForeignKey
        A foreign key link to the relevant target the file transfer is part of (required)
    squonk_project: CharField
        The name of a project that has been created in Squonk that the files will be transferred to
    squonk_job_spec: JSONField
        The specification of the job that will be provided to the Squonk POST instance API
    job_start_datetime: DateField
        The datetime when the Squonk Job has started, populated by information in the
        Squonk callback.
    job_finish_datetime: DateField
        The datetime when the Squonk Job has finished, populated by information in the
        Squonk callback. If this is not set you can assume the JOb is still running.
        When it is set the job_status filed will be updated (to SUCCESS or FAILURE).
        If automatic upload follows an upload_task_id wil be set and you can monitor
        upload_status for a status of the upload
    job_status: CharField
        The status of the Squonk job. Will be modified by Squonk through the callback URL
    job_status_datetime: DateField
        The datetime of the most recent job_status change.
    squonk_job_info: JSONField
        Squonk job information returned from the initial Squonk POST instance API call
    squonk_url_ext: CharField
        Squonk URL information to be added to the Host URL to link to a Squonk Job
    code: UUIDField
        A UUID generated by Fragalysis and passed to Squonk as part of a callback URL.
    upload_task_id: CharField
        Celery task ID for results upload task (optional). Set when the Job completes
        and an automated upload follows.
    upload_status: CharField
        Status for results upload task (optional)
    computed_set: ForeignKey
        ID of uploaded computed set (optional)
    """
    PENDING = "PENDING"
    STARTED = "STARTED"
    SUCCESS = "SUCCESS"
    FAILURE = "FAILURE"
    RETRY = "RETRY"
    REVOKED = "REVOKED"
    SQUONK_STATUS = (
        (PENDING, 'PENDING'),  # Initial state when job queued
        (STARTED, 'STARTED'),  # Job started in squonk (updated by squonk)
        (SUCCESS, 'SUCCESS'),  # Job completed successfully in squonk (updated by squonk)
        (FAILURE, 'FAILURE'),  # Job failed in squonk (updated by squonk)
        (RETRY, 'RETRY'),  # Job status in squonk (updated by squonk)
        (REVOKED, 'REVOKED')  # Job status in squonk (updated by squonk)
    )
    UPLOAD_STATUS = (
        (PENDING, 'PENDING'),  # Initial state when upload queued
        (STARTED, 'STARTED'),  # Upload job started
        (SUCCESS, 'SUCCESS'),  # Upload job successful
        (FAILURE, 'FAILURE'),  # Upload job failed
        (RETRY, 'RETRY'),
        (REVOKED, 'REVOKED')
    )
    id = models.AutoField(primary_key=True)
    squonk_job_name = models.CharField(max_length=200, null=True)
    user = models.ForeignKey(User, null=True, on_delete=models.CASCADE)
    snapshot = models.ForeignKey(Snapshot, on_delete=models.CASCADE)
    target = models.ForeignKey(Target, null=True, on_delete=models.CASCADE,
                               db_index=True)
    squonk_project = models.CharField(max_length=200, null=True)
    squonk_job_spec = models.JSONField(encoder=DjangoJSONEncoder, null=True)
    # Start and finish times for the Job
    job_start_datetime = models.DateTimeField(null=True)
    job_finish_datetime = models.DateTimeField(null=True)
    # Job status (and status Datetime), delivered via callbacks from Squonk
    job_status = models.CharField(choices=SQUONK_STATUS, default=PENDING, max_length=7)
    job_status_datetime = models.DateTimeField(null=True)
    # squonk_job_info is a copy of the response from DmApi.start_job_instance().
    # It's an instance of a DmApiRv object (a namedtuple)
    # that contains a 'success' (boolean) and 'msg' (the DmApi response's resp.json()).
    # For us this will contain a 'task_id', 'instance_id' and 'callback_token'.
    # The content will be a list with index '0' that's the value of the DmApiRv
    # 'success' variable and, at index '1', the original response message json().
    # The Job callback token will be squonk_job_info[1]['callback_token']
    squonk_job_info = models.JSONField(encoder=DjangoJSONEncoder, null=True)
    # 'squonk_url_ext' is a Squonk UI URL to obtain information about the
    # running instance. It's essentially the Squonk URL with the instance ID appended.
    squonk_url_ext = models.CharField(max_length=200, null=True)
    code = models.UUIDField(default=uuid.uuid4, editable=False, unique=True)
    upload_task_id = models.CharField(null=True, max_length=50)
    upload_status = models.CharField(choices=UPLOAD_STATUS, default=PENDING, max_length=7,
                                     null=True)
    computed_set = models.ForeignKey(ComputedSet, on_delete=models.CASCADE, null=True)

    class Meta:
        db_table = 'viewer_jobrequest'
<<<<<<< HEAD
=======


class Squonk2Org(models.Model):
    """Django model to store Squonk2 Organisations (UUIDs) and the Account Servers
    they belong to. Managed by the Squonk2Agent class.

       Parameters
       ----------
       uuid: TextField (40)
           A Squonk2 Account Server (AS) Organisation UUID. A fixed length string
           consisting of 'org-' followed by a uuid4 value,
           e.g. 'org-54260047-183b-42e8-9658-385a1e1bd236'
       name: TextField (80)
           The name of the Squonk2 Organisation UUID (obtained form the AS).
       as_url: URLField (200)
           The URL of the Squonk2 Account Server that owns the organisation.
           e.g. 'https://example.com/account-server-api'
       as_version: TextField
           The version of the AS that was first seen to own the Organisation
       """
    uuid = models.TextField(max_length=40, null=False)
    name = models.TextField(max_length=80, null=False)
    as_url = models.URLField(null=False)
    as_version = models.TextField(null=False)

class Squonk2Unit(models.Model):
    """Django model to store Squonk2 Unit (UUIDs). Managed by the Squonk2Agent class.

       Parameters
       ----------
       uuid: TextField (41)
           A Squonk2 Account Server (AS) Unit UUID. A fixed length string
           consisting of 'unit-' followed by a uuid4 value,
           e.g. 'unit-54260047-183b-42e8-9658-385a1e1bd236'
       name: TextField (80)
           The name used to create the Squonk2 Unit UUID
           This is not limited by the actual name length imposed by the DM
       target_access: ForeignKey
           A Foreign Key to the Project (Proposal) the Unit belongs to,
           a record that contains the "target access string".
       organisation: ForeignKey
           A Foreign Key to the Organisation the Unit belongs to.
       """
    uuid = models.TextField(max_length=41, null=False)
    name = models.TextField(null=False)

#    target_access = models.ForeignKey(Project, null=False, on_delete=models.CASCADE)
    organisation = models.ForeignKey(Squonk2Org, null=False, on_delete=models.CASCADE)

class Squonk2Project(models.Model):
    """Django model to store Squonk2 Project (UUIDs). Managed by the Squonk2Agent class.

       Parameters
       ----------
       uuid: TextField (44)
           A Squonk2 Data Manager (DM) Project UUID. A fixed length string
           consisting of 'project-' followed by a uuid4 value,
           e.g. 'project-54260047-183b-42e8-9658-385a1e1bd236'
       name: TextField (80)
           The name of the Squonk2 Unit UUID (obtained form the AS).
       product_uuid: TextField (44)
           A Squonk2 Account Server (AS) Product UUID. A fixed length string
           consisting of 'product-' followed by a uuid4 value,
           e.g. 'product-54260047-183b-42e8-9658-385a1e1bd236'
       """
    uuid = models.TextField(max_length=44, null=False)
    name = models.TextField(null=False)
    product_uuid = models.TextField(max_length=44, null=False)

    unit = models.ForeignKey(Squonk2Unit, null=False, on_delete=models.CASCADE)
#    user = models.ForeignKey(User, null=False, on_delete=models.CASCADE)
#    session_project = models.ForeignKey(SessionProject, null=False, on_delete=models.CASCADE)

>>>>>>> 1bf8de79
# End of Squonk Job Tables<|MERGE_RESOLUTION|>--- conflicted
+++ resolved
@@ -1219,8 +1219,6 @@
 
     class Meta:
         db_table = 'viewer_jobrequest'
-<<<<<<< HEAD
-=======
 
 
 class Squonk2Org(models.Model):
@@ -1294,5 +1292,4 @@
 #    user = models.ForeignKey(User, null=False, on_delete=models.CASCADE)
 #    session_project = models.ForeignKey(SessionProject, null=False, on_delete=models.CASCADE)
 
->>>>>>> 1bf8de79
 # End of Squonk Job Tables