--- conflicted
+++ resolved
@@ -397,11 +397,7 @@
                 _LOGGER.info('Found pre-existing AS Product "%s"', product_uuid)
                 return Squonk2AgentRv(success=True, msg=product_uuid)
 
-<<<<<<< HEAD
         # No existing Product with this name...
-=======
-        # No existing Product with this name...        
->>>>>>> 21101471
         _LOGGER.info('No existing Product, creating NEW AS Product "%s" (for "%s")',
                       name_truncated,
                       unit_uuid)
@@ -450,11 +446,7 @@
             msg = f'Failed to create DM Project ({dm_rv.msg})'
             _LOGGER.error(msg)
             return Squonk2AgentRv(success=False, msg=msg)
-<<<<<<< HEAD
-
-=======
-        
->>>>>>> 21101471
+
         project_uuid: str = dm_rv.msg['project_id']
         msg = f'Created NEW DM Project {project_uuid}...'
         return Squonk2AgentRv(success=True, msg=project_uuid)
@@ -1009,11 +1001,7 @@
             msg = f'Failed to get DM Tasks ({dm_rv.msg})'
             _LOGGER.error(msg)
             return Squonk2AgentRv(success=False, msg=msg)
-<<<<<<< HEAD
-
-=======
-        
->>>>>>> 21101471
+
         # Find the task that relates to our instance.
         # We return 'LOST' if a task cannot be found,
         # otherwise it's one of None, SUCCESS or FAILURE
@@ -1032,11 +1020,7 @@
         if i_status and i_status == 'LOST':
             msg = f'No Task found for callback context "{callback_context}", assume "LOST"'
             _LOGGER.warning(msg)
-<<<<<<< HEAD
-
-=======
-                
->>>>>>> 21101471
+
         return Squonk2AgentRv(success=True, msg=i_status)
 
 # A placeholder for the Agent object
