--- conflicted
+++ resolved
@@ -12,11 +12,8 @@
 from typing import Dict, Generator, Optional
 from urllib.parse import urlparse
 
-<<<<<<< HEAD
 import numpy as np
-=======
 import pandas as pd
->>>>>>> a7c5345e
 from django.conf import settings
 from django.contrib.auth.models import User
 from django.core.files.base import ContentFile
@@ -455,7 +452,6 @@
     return generator
 
 
-<<<<<<< HEAD
 def sanitize_boolean_column(column):
     """
     Sanitize a DataFrame column to boolean values.
@@ -500,7 +496,8 @@
             raise ValueError(f'Unexpected boolean value: {value}')
 
     return column.apply(convert_to_boolean)
-=======
+
+
 def save_tmp_file(myfile):
     """Save file in temporary location for validation/upload processing"""
 
@@ -624,5 +621,4 @@
     if len(splits) > 1:
         return f"{splits[0]}-x{splits[1].replace('+', '/').replace('_', '/')}"
     else:
-        return name.replace('+', '/').replace('_', '/')
->>>>>>> a7c5345e
+        return name.replace('+', '/').replace('_', '/')