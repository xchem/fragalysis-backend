--- conflicted
+++ resolved
@@ -5,11 +5,8 @@
     CanonSite,
     CanonSiteConf,
     Compound,
-<<<<<<< HEAD
     Pose,
-=======
     QuatAssembly,
->>>>>>> d7ab5b72
     SiteObservation,
     Snapshot,
     XtalformSite,
@@ -107,14 +104,13 @@
         fields = ("smiles", "current_identifier", "inchi")
 
 
-<<<<<<< HEAD
 class PoseFilter(TargetFilterMixin):
     class Meta:
         model = Pose
         fields = ("target", "canon_site", "compound", "main_site_observation")
-=======
+
+
 class AssemblyFilter(TargetFilterMixin):
     class Meta:
         model = QuatAssembly
-        fields = ("target",)
->>>>>>> d7ab5b72
+        fields = ("target",)