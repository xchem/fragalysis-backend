<<<<<<< HEAD
import os
import math
from dataclasses import dataclass
from dataclasses import field


from enum import Enum

from typing import Any

from typing import Optional
from typing import Iterable
from typing import TypeVar

import logging
from pathlib import Path
=======
>>>>>>> 65295ef1
import hashlib
import logging
import os
import tarfile
import uuid
from dataclasses import dataclass
from pathlib import Path
from tempfile import TemporaryDirectory
from typing import Any

<<<<<<< HEAD
import functools

from celery import Task


=======
import yaml
from celery import Task
from django.conf import settings
from django.contrib.auth import get_user_model
>>>>>>> 65295ef1
from django.core.exceptions import MultipleObjectsReturned
from django.db import IntegrityError, transaction
from django.utils import timezone

<<<<<<< HEAD
from django.db import IntegrityError
from django.db import transaction
from django.db.models.base import ModelBase
from django.db.models import Model


from django.contrib.auth import get_user_model

=======
from fragalysis.settings import TARGET_LOADER_MEDIA_DIRECTORY
>>>>>>> 65295ef1
from scoring.models import SiteObservationGroup
from viewer.models import (
    CanonSite,
    CanonSiteConf,
    Compound,
    Experiment,
    ExperimentUpload,
    Project,
    QuatAssembly,
    SiteObservation,
    SiteObservationTag,
    TagCategory,
    Target,
    Xtalform,
    XtalformQuatAssembly,
    XtalformSite,
)

# from hypothesis.definitions import VectTypes

# from hypothesis.models import Vector3D
# from hypothesis.models import Vector

# from frag.network.decorate import get_3d_vects_for_mol


logger = logging.getLogger(__name__)

# data that goes to tables are in the following files
# assemblies and xtalforms
XTALFORMS_FILE = "crystalforms.yaml"

# target name, nothing else
CONFIG_FILE = "config*.yaml"

# everything else
METADATA_FILE = "meta_aligner.yaml"


# type hint for Djanog model instance
ModelInstance = TypeVar("ModelInstance", bound=Model)


class UploadState(str, Enum):
    """Target loader progress state.

    PROCESSING - all good, upload in progress
    REPORTING  - upload failed, loader in reporting mode for diagnostics
    SUCCESS    - processing complete, all good
    FAILED     - processing complete, failed
    """

    PROCESSING = "PROCESSING"
    REPORTING = "REPORTING"
    SUCCESS = "SUCCESS"
    FAILED = "FAILED"


class Level(str, Enum):
    INFO = "INFO"
    WARNING = "WARNING"
    FATAL = "FATAL"


@dataclass
class MetadataObject:
    """Data structure to store freshly created model instances.

    data blocks from from meta_aligner.yaml are processed into
    dictionaries: { some_id: MetadataObjects, ...}

    Reason being, quite often I need to refer to these by some
    alternative ID. With the dataclass, I'm able to create temporary
    dicts with key that are needed.
    """

    instance: ModelInstance
    index_data: dict = field(default_factory=dict)


# type hint for wrapped yaml block processors
MetDict = TypeVar("MetDict", bound=dict[int | str, MetadataObject])


@dataclass
class ProcessedObject:
    """Data structure for creating model instances.

    Returned from methods that process yaml blocks to dictionaries
    that can be sent to django's model's get_or_create methods.
    """

    model_class: ModelBase
    fields: dict
    key: str
    defaults: dict = field(default_factory=dict)
    index_data: dict = field(default_factory=dict)
    identifier: Optional[str] = ""


@dataclass
class UploadReportEntry:
    level: Level
    message: str

    def __str__(self):
        return ": ".join([self.level, self.message])


@dataclass
class UploadReport:
    task: Task | None
    stack: list[UploadReportEntry] = field(default_factory=list)
    upload_state: UploadState = UploadState.PROCESSING
    failed: bool = False

    def __post_init__(self) -> None:
        self.task_id = f"task {self.task.request.id}: " if self.task else ""

    def log(self, level: Level, message: str) -> None:
        msg = f"{self.task_id}{message}"
        if level == Level.FATAL:
            self.failed = True
            self.upload_state = UploadState.REPORTING
            logger.error(msg)
        elif level == Level.WARNING:
            logger.warning(msg)
        else:
            # must be info
            logger.info(msg)

        self.stack.append(UploadReportEntry(level=level, message=message))
        self._update_task(message)

    def final(self, level: Level = Level.INFO, message: str = ""):
        if self.upload_state == UploadState.PROCESSING:
            self.upload_state = UploadState.SUCCESS
        else:
            self.upload_state = UploadState.FAILED

        self.stack.append(UploadReportEntry(level=level, message=message))
        self._update_task(self.json())

    def json(self):
        return [str(k) for k in self.stack]

    def _update_task(self, message: str | list):
        try:
            self.task.update_state(
                state=self.upload_state,
                meta={
                    "description": message,
                },
            )
        except AttributeError:
            # no task passed to method, nothing to do
            pass


def _flatten_dict_gen(d: dict, parent_key: tuple | str | int, depth: int):
    for k, v in d.items():
        if parent_key:
            if isinstance(parent_key, tuple):
                new_key = (*parent_key, k)
            else:
                new_key = (parent_key, k)
        else:
            new_key = k

        try:
            deep_enough = any([isinstance(x, dict) for x in v.values()])
        except AttributeError:
            continue

        if deep_enough and depth > 1:
            yield from flatten_dict(v, new_key, depth - 1)
        else:
            if isinstance(new_key, str):
                yield new_key, v
            else:
                yield *new_key, v


def flatten_dict(d: dict, parent_key: tuple | int | str = "", depth: int = 1):
    """Flatten nested dict to specified depth."""
    return _flatten_dict_gen(d, parent_key, depth)


def set_directory_permissions(path, permissions):
    for root, dirs, files in os.walk(path):
        # Set permissions for directories
        for directory in dirs:
            dir_path = os.path.join(root, directory)
            os.chmod(dir_path, permissions)

        # Set permissions for files
        for file in files:
            file_path = os.path.join(root, file)
            os.chmod(file_path, permissions)


# borrowed from SO
def calculate_sha256(filepath):
    sha256_hash = hashlib.sha256()
    with open(filepath, "rb") as f:
        # Read the file in chunks of 4096 bytes
        for chunk in iter(lambda: f.read(4096), b""):
            sha256_hash.update(chunk)
    return sha256_hash.hexdigest()


def create_objects(func=None, *, depth=math.inf):
    """Wrapper function for saving database objects.

    Handles common part of saving model instances, actual saving,
    logging, reporting and error handling.

    Inner functions are yaml data processing functions that return
    the model class and the data to pass to model's get_or_create
    function.

    """
    if func is None:
        return functools.partial(create_objects, depth=depth)

    @functools.wraps(func)
    def wrapper_create_objects(
        self, *args, yaml_data: dict, **kwargs
    ) -> dict[int | str, MetadataObject]:
        logger.debug("+ wrapper_service_query")
        # logger.debug("args passed: %s", args)
        logger.debug("kwargs passed: %s", kwargs)

        # flattened_data = flatten_dict(kwargs["yaml_data"], depth=depth)
        flattened_data = flatten_dict(yaml_data, depth=depth)
        result = {}
        created, existing, failed = 0, 0, 0
        for item in flattened_data:
            logger.debug("flattened data item: %s", item)
            instance_data = func(self, *args, item_data=item, **kwargs)
            logger.debug("Instance data returned: %s", instance_data)
            if not instance_data:
                continue

            obj = None
            try:
                obj, new = instance_data.model_class.filter_manager.by_target(
                    self.target
                ).get_or_create(
                    **instance_data.fields,
                    defaults=instance_data.defaults,
                )
                logger.debug(
                    "%s object %s created",
                    instance_data.model_class._meta.object_name,  # pylint: disable=protected-access
                    obj,
                )
                if new:
                    created = created + 1
                else:
                    existing = existing + 1
            except MultipleObjectsReturned:
                msg = "{}.get_or_create returned multiple objects for {}".format(
                    instance_data.model_class._meta.object_name,  # pylint: disable=protected-access
                    instance_data.fields,
                )
                self.report.log(Level.FATAL, msg)
                failed = failed + 1
            except IntegrityError:
                msg = "{} object {} failed to save".format(
                    instance_data.model_class._meta.object_name,  # pylint: disable=protected-access
                    instance_data.key,
                )
                self.report.log(Level.FATAL, msg)
                failed = failed + 1

            if not obj:
                # create fake object so I can just push the upload
                # through and compile report for user feedback
                obj = instance_data.model_class(
                    **instance_data.fields | instance_data.defaults
                )
                logger.warning(
                    "Fake %s object created: %s",
                    instance_data.model_class._meta.object_name,  # pylint: disable=protected-access
                    obj,
                )

            m = MetadataObject(instance=obj, index_data=instance_data.index_data)
            # index data here probs
            result[instance_data.key] = m

        msg = "{} {} objects processed, {} created, {} fetched from database".format(
            created + existing + failed,
            next(  # pylint: disable=protected-access
                iter(result.values())
            ).instance._meta.model,
            created,
            existing,
        )  # pylint: disable=protected-access
        self.report.log(Level.INFO, msg)

        return result

    return wrapper_create_objects


class TargetLoader:
    def __init__(
        self,
        data_bundle: str,
        proposal_ref: str,
        tempdir: str,
        user_id=None,
        task: Task | None = None,
    ):
        self.data_bundle = Path(data_bundle).name
        self.bundle_name = Path(data_bundle).stem
        self.bundle_path = data_bundle
        self.proposal_ref = proposal_ref
        self.tempdir = tempdir
        self.raw_data = Path(self.tempdir).joinpath(self.bundle_name)
        self.task = task
        self.version_number = None
        self.version_dir = None
        self.previous_version_dirs = None
        self.user_id = user_id

        self.report = UploadReport(task=task)

        self.raw_data.mkdir()

        # create exp upload object
        # NB! this is not saved here in case upload fails
        self.experiment_upload = ExperimentUpload(
            commit_datetime=timezone.now(),
            file=self.data_bundle,
        )

        # work out where the data finally lands
        # path = Path(settings.MEDIA_ROOT).joinpath(TARGET_LOADER_DATA)
        path = Path(TARGET_LOADER_MEDIA_DIRECTORY)

        # give each upload a unique directory. since I already have
        # task_id, why not reuse it
        if task:
            path = path.joinpath(str(task.request.id))
            self.experiment_upload.task_id = task.request.id
        else:
            # unless of course I don't have task..
            # TODO: i suspect this will never be used.
            path_uuid = uuid.uuid4().hex
            path = path.joinpath(path_uuid)
            self.experiment_upload.task_id = path_uuid

        # figure out absolute and relative paths to final
        # location. relative path is added to db field, this will be
        # used in url requests to retrieve the file. absolute path is
        # for moving the file to the final location
        self._final_path = path.joinpath(self.bundle_name)
        self._abs_final_path = (
            Path(settings.MEDIA_ROOT).joinpath(path).joinpath(self.bundle_name)
        )
        # but don't create now, this comes later

        # to be used in logging messages, if no task, means invoked
        # directly, likely from management command
        # self.task_id = f"task {task.request.id}: " if task else ""

        # these will be filled later
        self.target_name = None
        self._target_root = None
        self.target = None
        self.project = None

    @property
    def final_path(self) -> Path:
        return self._final_path

    @property
    def abs_final_path(self) -> Path:
        return self._abs_final_path

    def validate_files(
        self,
        obj_identifier: str,
        file_struct: dict,
        required: Iterable[str] = (),
        recommended: Iterable[str] = (),
    ) -> list[str | None]:
        """Check if file exists and if sha256 hash matches (if given).

        file struct can come in 2 configurations:
        {file_key: {file: <file_path>, sha265: <hash> [smiles: <smiles>]}, ...}
        or simply
        {file_key: <file path>}
        Detect which one and take appropriate action.

        Once the filename is extracted, check if it exists and if
        sha256 hash is given, calculate the hash and compare to the
        one in file.

        params:
        - file_struct: dictionary read from yaml file
        - required: mandatory filename keys
        - recommended: optional filename keys
        - protein_name: experiment_identifier (used for logging)

        return:
        - list of all file paths required

        Checks for 4 possible errors:
        - file is expected by the db schema but not referenced in METADATA_FILE
        - file is referenced METADATA_FILE but not present in uploaded archive
        - calculated hash doesn't match with the one in METADATA_FILE
        - dictionary in unexpected format, unable to extract filename

        """
        # TODO: don't like that I have to provide protein_name solely
        # for error logging purposes

        def logfunc(key, logstr, *args):
            if key in required:
                logger.error(logstr, *args)
                # add msg to record
                # don't i want something on class level? and maybe just override here?

            else:
                logger.warning(logstr, *args)

        result = {}
        for key, value in file_struct.items():
            if key not in required and key not in recommended:
                # schema isn't looking for this file, ignore
                continue

            filename, file_hash = None, None

            # sort out the filename
            if isinstance(value, dict):
                file_hash = value.get("sha256", None)
                try:
                    filename = value["file"]
                except KeyError:
                    # this is rather unexpected, haven't seen it yet
                    logfunc(
                        key, "%s: malformed dict, key 'file' missing!", obj_identifier
                    )

                    # unable to extract file from dict, no point to
                    # continue with hash checking
                    continue

            elif isinstance(value, str):
                filename = value
            else:
                # this is probably the list of panddas event files, don't
                # need them here
                # although.. should i validate them here nevertheless?
                # i'd have to do this on copy otherwise..
                continue

            # file key should go to result dict no matter what
            result[key] = filename
            logger.debug("Adding key %s: %s", key, filename)

            # filename resolved, check if exists and if given, hash
            file_path = self.raw_data.joinpath(filename)
            if file_path.is_file():
                if file_hash and file_hash != calculate_sha256(file_path):
                    logfunc(key, "Invalid hash for file %s!", filename)
            else:
                logfunc(
                    key,
                    "% referenced in %s but not found in archive!",
                    key,
                    METADATA_FILE,
                )

        files = []
        for f in list(required) + list(recommended):
            try:
                files.append(result[f])
            except KeyError:
                logfunc(
                    f,
                    "%: file %s expected but not found in %s file!",
                    obj_identifier,
                    f,
                    METADATA_FILE,
                )
                files.append(None)

        logger.debug("Returning files: %s", files)

        return files

    @create_objects(depth=1)
    def process_experiment(
        self, item_data: tuple[str, dict] | None = None, **kwargs
    ) -> ProcessedObject | None:
        """Extract data from yaml block for creating Experiment instance.

        Incoming data format (relevant bits):
        (
            protein_name: <str>,
            {
                'type': 'manual',
                'crystallographic_files': {
                    'xtal_pdb': {
                        'file': 'upload_1/crystallographic_files/5rgs/5rgs.pdb',
                        'sha256': sha <str>,
                    },
                    'xtal_mtz': {
                        'file': 'upload_1/crystallographic_files/5rgs/5rgs.mtz',
                        'sha256': sha <str>,
                    }
                },
                'status': 'new',
            }
        )

        This is enough to save full instance
        """
        logger.debug("incoming data: %s", item_data)
        experiment_name, data = item_data

        if "aligned_files" not in data.keys():
            return None

        extract = functools.partial(
            self._extract,
            data=data,
            section_name="crystals",
            item_name=experiment_name,
        )

        (  # pylint: disable=unbalanced-tuple-unpacking
            pdb_info,
            mtz_info,
            cif_info,
        ) = self.validate_files(
            obj_identifier=experiment_name,
            file_struct=data["crystallographic_files"],
            required=("xtal_pdb", "xtal_mtz"),
            recommended=("ligand_cif",),
        )

        dtype = extract(key="type")

        if dtype == "manual":
            exp_type = 1
        elif dtype == "model_building":
            exp_type = 0
        else:
            exp_type = -1
            self.report.log(
                Level.FATAL, f"Unexpected 'type' '{dtype}' value for {experiment_name}"
            )

        dstatus = extract(key="status")

        if dstatus == "new":
            status = 0
        elif dstatus == "deprecated":
            status = 1
        elif dstatus == "superseded":
            status = 2
        else:
            status = -1
            self.report.log(
                Level.FATAL, f"Unexpected status '{dstatus}' for {experiment_name}"
            )

        # TODO: unhandled atm
        # version	int	old versions are kept	target loader
        version = 1

        fields = {
            "experiment_upload": self.experiment_upload,
            "code": experiment_name,
        }
        defaults = {
            "status": status,
            "version": version,
            "type": exp_type,
            "pdb_info": str(self._get_final_path(pdb_info)),
            "mtz_info": str(self._get_final_path(mtz_info)),
            "cif_info": str(self._get_final_path(cif_info)),
            # this doesn't seem to be present
            # pdb_sha256:
        }

        assigned_xtalform = extract(key="assigned_xtalform")

        index_fields = {
            "xtalform": assigned_xtalform,
        }

        return ProcessedObject(
            model_class=Experiment,
            fields=fields,
            key=experiment_name,
            defaults=defaults,
            index_data=index_fields,
        )

    @create_objects(depth=1)
    def process_compound(
        self, item_data: tuple[str, dict] | None = None, **kwargs
    ) -> ProcessedObject | None:
        """Extract data from yaml block for creating Compound instance.

        Incoming data format:
        xtal_pdb: {file: <file path>, sha256: <hash>}
        xtal_mtz: {file: <file path>, sha256: <hash>}
        ligand_cif: {file: <file path>, sha256: <hash>, smiles: <smiles>}
        panddas_event_files:
        - {file: <file path>, sha256: <hash>,
          model: <int>, chain: <char[1]>, res: <int>, index: <int>, bdc: <float>}
        - {file: <file path>, sha256: <hash>,
          model: <int>, chain: <char[1]>, res: <int>, index: <int>, bdc: <float>}

        NB! After creation, many2many with project needs to be populated
        """
        logger.debug("incoming data: %s", item_data)
        protein_name, data = item_data
        if (
            "aligned_files" not in data.keys()
            or "crystallographic_files" not in data.keys()
        ):
            return None

        try:
            smiles = data["crystallographic_files"]["ligand_cif"]["smiles"]
        except KeyError as exc:
            # just setting the var to something
            smiles = (
                "crystallographic_files"
                if exc.args[0] == "ligand_cif"
                else "ligand_cif"
            )
            self.report.log(
                Level.FATAL,
                "{} missing from {} in '{}' experiment section".format(
                    exc, smiles, protein_name
                ),
            )

        fields = {
            "smiles": smiles,
        }

        return ProcessedObject(
            model_class=Compound,
            fields=fields,
            key=protein_name,
        )

    @create_objects(depth=1)
    def process_xtalform(
        self, item_data: tuple[str, dict] | None = None, **kwargs
    ) -> ProcessedObject | None:
        """Create Xtalform model instance from data.

        Incoming data format (from meta_aligner.yaml):
        <name>:
          xtalform_ref: <ref>
          xtalform_space_group: <space group>
          xtalform_cell: <cell info>

        and (from xtalforms.yaml):
        <name>:
            reference: <ref>
            assemblies:
                <idx>:
                    assembly: <assembly_id>
                    chains: <chains>

        Saves all references to other tables (QuatAssembly and Experiment).
        """
        # weirdly, none of the fields is mandatory in Xtalform
        xtalform_name, data = item_data

        extract = functools.partial(
            self._extract,
            data=data,
            section_name="xtalforms",
            item_name=xtalform_name,
        )

        fields = {
            "name": xtalform_name,
        }
        space_group = extract(key="xtalform_space_group")
        unit_cell_info = extract(key="xtalform_cell")

        defaults = {
            "space_group": space_group,
            "unit_cell_info": unit_cell_info,
        }

        return ProcessedObject(
            model_class=Xtalform,
            fields=fields,
            key=xtalform_name,
            defaults=defaults,
        )

    @create_objects(depth=1)
    def process_quat_assembly(
        self, item_data: tuple[str, dict] | None = None, **kwargs
    ) -> ProcessedObject | None:
        """Create QuatAssemblylform model instance from data.

        Incoming data format:
        <idx>:
            reference: <name>
            biomol: <biomol: str>
            chains: <chain info: str>

        No references to other models.
        """
        assembly_name, data = item_data

        extract = functools.partial(
            self._extract,
            data=data,
            section_name="assemblies",
            item_name=assembly_name,
        )

        chains = extract(key="chains", level=Level.WARNING)

        fields = {
            "name": assembly_name,
            "chains": chains,
        }

        return ProcessedObject(
            model_class=QuatAssembly,
            fields=fields,
            key=assembly_name,
        )

    @create_objects(depth=3)
    def process_xtalform_quatassembly(
        self,
        xtalforms: dict[int | str, MetadataObject],
        quat_assemblies: dict[int | str, MetadataObject],
        item_data: tuple[str, str, int, dict] | None = None,
        **kwargs,
    ) -> ProcessedObject | None:
        """Create XtalformQuatAssembly model instance from data.

        Incoming data format:
        <idx>:
            assembly: <assembly id: int>
            chains: <str>

        """
        xtalform_id, _, _, data = item_data

        # hm.. doesn't reflect the fact that it's from a different
        # file.. and the message should perhaps be a bit different
        extract = functools.partial(
            self._extract,
            data=data,
            section_name="xtalforms",
            item_name=xtalform_id,
        )

        xtalform = xtalforms[xtalform_id].instance

        assembly_id = extract(key="assembly")

        # TODO: need to key check these as well..
        assembly = quat_assemblies[assembly_id].instance

        fields = {
            "assembly_id": assembly_id,
            "xtalform": xtalform,
            "quat_assembly": assembly,
            "chains": data["chains"],
        }

        return ProcessedObject(
            model_class=XtalformQuatAssembly,
            fields=fields,
            key=xtalform_id,
        )

    @create_objects(depth=1)
    def process_canon_site(
        self, item_data: tuple[str, dict] | None = None, **kwargs
    ) -> ProcessedObject | None:
        """Create CanonSite model instance from data.

        Incoming data format:
        <id: str>:
            conformer_site_ids: <array[str]>
            global_reference_dtag: <str>
            reference_conformer_site_id: <str>
            residues: <array[str]>

        Unable to add references to:
        - CanonSiteConf (ref_conf_site)

        """
        canon_site_id, data = item_data

        extract = functools.partial(
            self._extract,
            data=data,
            section_name="canon_sites",
            item_name=canon_site_id,
        )

        residues = extract(key="residues", return_type=list)

        fields = {
            "name": canon_site_id,
            "residues": residues,
        }

        conf_sites_ids = extract(key="conformer_site_ids", return_type=list)
        ref_conf_site_id = extract(key="reference_conformer_site_id")

        index_data = {
            "ref_conf_site": ref_conf_site_id,
            "conformer_site_ids": conf_sites_ids,
            "reference_conformer_site_id": ref_conf_site_id,
        }

        return ProcessedObject(
            model_class=CanonSite,
            fields=fields,
            index_data=index_data,
            key=canon_site_id,
        )

    @create_objects(depth=1)
    def process_canon_site_conf(
        self,
        canon_sites: dict[str, ModelInstance],
        item_data: tuple[str, dict] | None = None,
        **kwargs,
    ) -> ProcessedObject | None:
        """Create Xtalform model instance from data.

        Incoming data format:
        <idx: str>:
          reference_ligand_id: <lig_ref>
          residues: <array[char]>
          members: <array[char]>

        Unable to add references to:
        - SiteObservation (ref_site_observation)
        """
        conf_site_name, data = item_data
        canon_site = canon_sites[conf_site_name]

        extract = functools.partial(
            self._extract,
            data=data,
            section_name="conformer_sites",
            item_name=conf_site_name,
            return_type=list,
        )

        residues = extract(key="residues")

        fields = {
            "name": conf_site_name,
            "residues": residues,
            "canon_site": canon_site,
        }

        # members = extract(key="members")
        ref_ligands = extract(key="reference_ligand_id")

        index_fields = {
            # "members": members,
            "reference_ligands": ref_ligands,
        }

        return ProcessedObject(
            model_class=CanonSiteConf,
            fields=fields,
            index_data=index_fields,
            key=conf_site_name,
        )

    @create_objects(depth=1)
    def process_xtalform_site(
        self,
        xtalforms: dict[int | str, MetadataObject],
        canon_sites: dict[str, ModelInstance],
        item_data: tuple[str, dict] | None = None,
        **kwargs,
    ) -> ProcessedObject | None:
        """Create Xtalform model instance from data.

        Incoming data format:
        <idx>:
          xtalform_id: <str>
          canonical_site_id: <str>
          crystallographic_chain: A
          members: <array[str]>

        Saves references to all other tables (Xtalform and CanonSite).
        """
        xtalform_site_name, data = item_data

        extract = functools.partial(
            self._extract,
            data=data,
            section_name="xtalform_sites",
            item_name=xtalform_site_name,
        )

        xtalform_id = extract(key="xtalform_id")

        canon_site_id = extract(key="canonical_site_id")

        xtalform = xtalforms[xtalform_id].instance
        canon_site = canon_sites[canon_site_id]

        lig_chain = extract(key="crystallographic_chain")
        residues = extract(key="members", return_type=list)

        fields = {
            "xtalform_site_id": xtalform_site_name,
            "xtalform": xtalform,
            "canon_site": canon_site,
        }

        defaults = {
            "lig_chain": lig_chain,
            "residues": residues,
        }

        return ProcessedObject(
            model_class=XtalformSite,
            fields=fields,
            defaults=defaults,
            key=xtalform_site_name,
        )

    @create_objects(depth=5)
    def process_site_observation(
        self,
        experiments: dict[int | str, MetadataObject],
        compounds: dict[int | str, MetadataObject],
        xtalform_sites: dict[str, ModelInstance],
        canon_site_confs: dict[int | str, MetadataObject],
        item_data: tuple[str, str, str, int | str, int | str, dict] | None = None,
        # chain: str,
        # ligand: str,
        # idx: int | str,
        # data: dict,
        **kwargs,
    ) -> ProcessedObject | None:
        """Create SiteObservation model instance from data.

        Incoming data format:
        <idx (apparently canon_site_conf id)>: {
          structure: <file path>,
          artefacts:  <file path>,
          event_map:  <file path>,
          x_map:  <file path>,
          pdb_apo:  <file path>,
          pdb_apo_solv:  <file path>,
          pdb_apo_desolv:  <file path>,
          ligand_mol:  <file path>,
          ligand_pdb:  <file path>,
          ligand_smiles: <smiles>,
        }
        """
        try:
            experiment_id, _, chain, ligand, idx, data = item_data
        except ValueError:
            # wrong data item
            return None

        extract = functools.partial(
            self._extract,
            data=data,
            section_name="crystals",
            item_name=experiment_id,
            level=Level.INFO,
        )

        experiment = experiments[experiment_id].instance

        code = f"{experiment.code}_{chain}_{str(ligand)}_{str(idx)}"
        key = f"{experiment.code}/{chain}/{str(ligand)}"

        compound = compounds[experiment_id].instance
        canon_site_conf = canon_site_confs[idx].instance
        xtalform_site = xtalform_sites[key]

        (  # pylint: disable=unbalanced-tuple-unpacking
            bound_file,
            apo_solv_file,
            apo_desolv_file,
            apo_file,
            xmap_2fofc_file,
            xmap_fofc_file,
            event_file,
            artefacts_file,
            ligand_mol,
        ) = self.validate_files(
            obj_identifier=experiment_id,
            file_struct=data,
            required=(
                "structure",
                "pdb_apo_solv",
                "pdb_apo_desolv",
                "pdb_apo",
                "2Fo-Fc_map",
                "Fo-Fc_map",
                "event_map",
            ),
            recommended=(
                "artefacts",
                "ligand_mol",
            ),
        )

        mol_data = None
        try:
            with open(
                self.raw_data.joinpath(ligand_mol),
                "r",
                encoding="utf-8",
            ) as f:
                mol_data = f.read()
        except TypeError:
            # this site observation doesn't have a ligand. perfectly
            # legitimate case
            pass

        smiles = extract(key="ligand_smiles")

        fields = {
            # Code for this protein (e.g. Mpro_Nterm-x0029_A_501_0)
            "code": code,
            "experiment": experiment,
            "cmpd": compound,
            "xtalform_site": xtalform_site,
            "canon_site_conf": canon_site_conf,
            "smiles": smiles,
            "seq_id": ligand,
            "chain_id": chain,
        }

        defaults = {
            "bound_file": str(self._get_final_path(bound_file)),
            "apo_solv_file": str(self._get_final_path(apo_solv_file)),
            "apo_desolv_file": str(self._get_final_path(apo_desolv_file)),
            "apo_file": str(self._get_final_path(apo_file)),
            "xmap_2fofc_file": str(self._get_final_path(xmap_2fofc_file)),
            "xmap_fofc_file": str(self._get_final_path(xmap_fofc_file)),
            "event_file": str(self._get_final_path(event_file)),
            "artefacts_file": str(self._get_final_path(artefacts_file)),
            "pdb_header_file": "currently missing",
            "ligand_mol_file": mol_data,
        }

        return ProcessedObject(
            model_class=SiteObservation,
            fields=fields,
            defaults=defaults,
            key=key,
        )

    def process_metadata(
        self,
        upload_root: Path,
    ):
        """Extract model instances from metadata file and save them to db."""
        # TODO: this method is quite long and should perhaps be broken
        # apart. then again, it just keeps calling other methods to
        # create model instances, so logically it's just doing the
        # same thing.

        # update_task(task, "PROCESSING", "Processing metadata")
        logger.info("%sProcessing %s", self.report.task_id, upload_root)

        # moved this bit from init
        self.target, target_created = Target.objects.get_or_create(
            title=self.target_name
        )

        # TODO: original target loader's function get_create_projects
        # seems to handle more cases. adopt or copy
        visit = self.proposal_ref.split()[0]
        self.project, project_created = Project.objects.get_or_create(title=visit)

        try:
            committer = get_user_model().objects.get(pk=self.user_id)
        except get_user_model().DoesNotExist:
            # add upload as anonymous user
            committer = get_user_model().objects.get(pk=settings.ANONYMOUS_USER)

        # TODO: is it here where I can figure out if this has already been uploaded?
        if self._is_already_uploaded(target_created, project_created):
            # remove uploaded file
            Path(self.bundle_path).unlink()
            raise FileExistsError(f"{self.bundle_name} already uploaded, skipping.")

        if project_created and committer.pk == settings.ANONYMOUS_USER:
            self.project.open_to_public = True
            self.project.save()

        # populate m2m field
        self.target.project_id.add(self.project)

        self.experiment_upload.project = self.project
        self.experiment_upload.target = self.target
        self.experiment_upload.committer = committer
        self.experiment_upload.save()

        (  # pylint: disable=unbalanced-tuple-unpacking
            assemblies,
            xtalform_assemblies,
        ) = self._get_yaml_blocks(
            yaml_data=self._load_yaml(Path(upload_root).joinpath(XTALFORMS_FILE)),
            blocks=("assemblies", "xtalforms"),
        )

        meta = self._load_yaml(Path(upload_root).joinpath(METADATA_FILE))

        # collect top level info
        self.version_number = meta["version_number"]
        self.version_dir = meta["version_dir"]
        self.previous_version_dirs = meta["previous_version_dirs"]

        (  # pylint: disable=unbalanced-tuple-unpacking
            crystals,
            xtalforms,
            canon_sites,
            conformer_sites,
            xtalform_sites,
        ) = self._get_yaml_blocks(
            yaml_data=meta,
            blocks=(
                "crystals",
                "xtalforms",
                "canon_sites",
                "conformer_sites",
                "xtalform_sites",
            ),
        )

        experiment_objects = self.process_experiment(yaml_data=crystals)
        compound_objects = self.process_compound(yaml_data=crystals)

        # save components manytomany to experiment
        # TODO: is it 1:1 relationship? looking at the meta_align it
        # seems to be, but why the m2m then?
        for (
            comp_code,
            comp_meta,
        ) in compound_objects.items():  # pylint: disable=no-member
            experiment = experiment_objects[comp_code].instance
            experiment.compounds.add(comp_meta.instance)

        xtalform_objects = self.process_xtalform(yaml_data=xtalforms)

        # add xtalform fk to experiment
        for _, obj in experiment_objects.items():  # pylint: disable=no-member
            try:
                obj.instance.xtalform = xtalform_objects[
                    obj.index_data["xtalform"]
                ].instance
                obj.instance.save()
            except KeyError:
                # TODO: message may need tweaking
                msg = f"xtalform {obj.instance.code} undefined for {obj}"
                logger.warning(msg)

        quat_assembly_objects = self.process_quat_assembly(yaml_data=assemblies)

        _ = self.process_xtalform_quatassembly(
            yaml_data=xtalform_assemblies,
            xtalforms=xtalform_objects,
            quat_assemblies=quat_assembly_objects,
        )

        canon_site_objects = self.process_canon_site(yaml_data=canon_sites)
        # NB! missing fk's:
        # - ref_conf_site
        # - quat_assembly

        # reindex canon sites by canon_sites_conf_sites
        # NB! this is also used below for ref_conf_site in canon_site
        canon_sites_by_conf_sites = {
            conf: obj.instance
            for obj in canon_site_objects.values()  # pylint: disable=no-member
            for conf in obj.index_data["conformer_site_ids"]
        }

        canon_site_conf_objects = self.process_canon_site_conf(
            yaml_data=conformer_sites, canon_sites=canon_sites_by_conf_sites
        )
        # NB! missing fk's:
        # - site_observation

        xtalform_sites_objects = self.process_xtalform_site(
            yaml_data=xtalform_sites,
            canon_sites=canon_sites_by_conf_sites,
            xtalforms=xtalform_objects,
        )

        # now can update CanonSite with ref_conf_site
        for val in canon_site_objects.values():  # pylint: disable=no-member
            val.instance.ref_conf_site = canon_site_conf_objects[
                val.index_data["reference_conformer_site_id"]
            ].instance
            val.instance.save()

        # canon site instances are now complete
        # still missing fk to site_observation in canon_site_conf

        # reindex xtalform site to grab for site observation I don't
        # need this anywhere else, why won't i just give the correct
        # key for xtal sites objects?
        xtalform_site_by_tag = {}
        for val in xtalform_sites_objects.values():  # pylint: disable=no-member
            for k in val.instance.residues:
                xtalform_site_by_tag[k] = val.instance

        site_observation_objects = self.process_site_observation(
            yaml_data=crystals,
            experiments=experiment_objects,
            compounds=compound_objects,
            xtalform_sites=xtalform_site_by_tag,
            canon_site_confs=canon_site_conf_objects,
        )

        tag_categories = (
            "ConformerSites",
            "CanonSites",
            "XtalformSites",
            "Quatassemblies",
            "Xtalforms",
        )

        for cat in tag_categories:
            self._tag_site_observations(site_observation_objects, cat)

        # final remaining fk, attach reference site observation to canon_site_conf
        for val in canon_site_conf_objects.values():  # pylint: disable=no-member
            val.instance.ref_site_observation = site_observation_objects[
                val.index_data["reference_ligands"]
            ].instance
            val.instance.save()

    def process_bundle(self):
        """Resolves subdirs in uploaded data bundle.

        If called from task, takes task as a parameter for status updates.
        """

        # by now I should have archive unpacked, get target name from
        # config.yaml
        up_iter = self.raw_data.glob("upload_*")
        try:
            upload_dir = next(up_iter)
        except StopIteration as exc:
            msg = "Upload directory missing from uploaded file!"
            self.report.log(Level.FATAL, msg)
            raise StopIteration(msg) from exc

        try:
            upload_dir = next(up_iter)
            self.report.log(Level.WARNING, "Multiple upload directories in archive!")
        except StopIteration as exc:
            # just a warning, ignoring the second one
            pass

        # now that target name is not included in path, I don't need
        # it here, need it just before creating target object. Also,
        # there's probably no need to throw a fatal here, I can
        # reasonably well deduce it from meta (I think)
        config_it = upload_dir.glob(CONFIG_FILE)
        try:
            config_file = next(config_it)
        except StopIteration as exc:
            raise StopIteration(f"config file missing from {str(upload_dir)}") from exc

        config = self._load_yaml(config_file)
        logger.debug("config: %s", config)

        try:
            self.target_name = config["target_name"]
        except KeyError as exc:
            raise KeyError("target_name missing in config file!") from exc

        try:
            self.process_metadata(
                upload_root=upload_dir,
            )
        except FileNotFoundError as exc:
            # result.append(exc.args[0])
            raise FileNotFoundError(exc.args[0]) from exc
        except IntegrityError as exc:
            # result.append(exc.args[0])
            raise IntegrityError(exc.args[0]) from exc
        except ValueError as exc:
            # result.append(exc.args[0])
            raise ValueError(exc.args[0]) from exc
        except FileExistsError as exc:
            # this target has been uploaded at- least once and
            # this upload already exists. skip
            # result.append(exc.args[0])
            raise FileExistsError(exc.args[0]) from exc

    def _load_yaml(self, yaml_file: Path) -> dict:
        try:
            with open(yaml_file, "r", encoding="utf-8") as file:
                contents = yaml.safe_load(file)
        except FileNotFoundError as exc:
            msg = f"{yaml_file.stem} file not found in data archive!"
            # logger.error("%s%s", self.task_id, msg)
            raise FileNotFoundError(msg) from exc

        return contents

    # TODOL error handling. what's the correct response when
    # something's missing? push through and compile report?
    def _get_yaml_blocks(self, yaml_data: dict, blocks: Iterable) -> list[dict]:
        validation_errors = []
        error_text = "'{}' section missing in input file"
        result = []
        for block in blocks:
            try:
                result.append(yaml_data[block])
            except KeyError:
                msg = error_text.format(block)
                validation_errors.append(msg)
                # update_task(self.task, "ERROR", msg)
                # logger.error("%s%s", self.task_id, msg)

        # wonder if it's worth throwing a custom exception here.. easier
        # to scan the logs. then again, if errors are passed to user,
        # inspecting logs isn't really necessary?
        if validation_errors:
            raise KeyError(validation_errors)

        return result

    def _extract(
        self,
        data: dict,
        key: str | int,
        section_name: str,
        item_name: str,
        level: Level = Level.FATAL,
        return_type: type = str,
    ) -> Any:
        try:
            result = data[key]
        except KeyError as exc:
            if level == Level.INFO:
                result = ""
            else:
                result = "missing"
            if return_type == list:
                result = [result]

            self.report.log(
                level,
                "{} missing from {}: {} section".format(
                    exc,
                    section_name,
                    item_name,
                ),
            )

        return result

    def _tag_site_observations(self, site_observation_objects, category):
        # this is an attempt to replicate tag creation from previous
        # loader. as there are plenty of differences, I cannot just
        # use the same functions..

        logger.debug("Getting category %s", category)
        groups = {}
        for _, obj in site_observation_objects.items():
            if category == "ConformerSites":
                tags = [
                    "conf_site: " + ",".join(obj.instance.canon_site_conf.residues[:3]),
                ]
            elif category == "CanonSites":
                tags = [
                    "canon_site: "
                    + ",".join(obj.instance.xtalform_site.canon_site.residues[:3]),
                ]
            elif category == "XtalformSites":
                tags = [
                    "xtalform_site: "
                    + ",".join(obj.instance.xtalform_site.residues[:3]),
                ]
            # tricky one. connected via m2m
            elif category == "Quatassemblies":
                tags = [
                    "quatassembly: " + qa.name
                    for qa in obj.instance.xtalform_site.xtalform.quat_assembly.all()
                ]

            elif category == "Xtalforms":
                tags = [
                    "xtalform: " + obj.instance.xtalform_site.xtalform.name,
                ]
            else:
                tags = [
                    "Unspecified",
                ]

            for tag in tags:
                if tag not in groups.keys():
                    groups[tag] = [obj.instance]
                else:
                    groups[tag].append(obj.instance)

        # I suspect I need to group them by site..
        for tag, so_list in groups.items():
            try:
                # memo to self: description is set to tag, but there's
                # no fk to tag, instead, tag has a fk to
                # group. There's no uniqueness requirement on
                # description so there's no certainty that this will
                # be unique (or remain searchable at all because user
                # is allowed to change the tag name). this feels like
                # poor design but I don't understand the principles of
                # this system to know if that's indeed the case or if
                # it is in fact a truly elegant solution
                so_group = SiteObservationGroup.objects.get(
                    target=self.target, description=tag
                )
            except SiteObservationGroup.DoesNotExist:
                so_group = SiteObservationGroup(target_id=self.target.pk)
                so_group.save()
            except MultipleObjectsReturned:
                SiteObservationGroup.objects.filter(
                    target=self.target, description=tag
                ).delete()
                so_group = SiteObservationGroup(target_id=self.target.pk)
                so_group.save()

            try:
                so_tag = SiteObservationTag.objects.get(tag=tag, target=self.target)
                # Tag already exists
                # Apart from the new mol_group and molecules, we shouldn't be
                # changing anything.
                so_tag.mol_group = so_group
            except SiteObservationTag.DoesNotExist:
                so_tag = SiteObservationTag()
                so_tag.tag = tag
                so_tag.category = TagCategory.objects.get(category=category)
                so_tag.target = self.target
                so_tag.mol_group = so_group

            so_tag.save()

            for site_obvs in so_list:
                logger.debug("site_obvs_id=%s", site_obvs.id)
                so_group.site_observation.add(site_obvs)
                so_tag.site_observations.add(site_obvs)

    def _is_already_uploaded(self, target_created, project_created):
        if target_created or project_created:
            return False
        else:
            uploaded_files = ExperimentUpload.objects.filter(
                target=self.target,
                project=self.project,
            ).values_list("file", flat=True)

            # TODO: this just tests the target-project-filename combo,
            # which may not be enough

            return self.data_bundle in uploaded_files

    def _get_final_path(self, path: str | None) -> Path | None:
        """Update relative path to final storage path

        NB! this returns a relative path that can be used in queries
        not absoulte one. This is used to populate location fields in
        database tables.
        """
        try:
            return self.final_path.joinpath(path)
        except TypeError:
            # received invalid path
            return None


def load_target(
    data_bundle,
    proposal_ref=None,
    contact_email=None,
    user_id=None,
    task=None,
):
    # Unused args
    del contact_email

    # TODO: do I need to sniff out correct archive format?
    with TemporaryDirectory(dir=settings.MEDIA_ROOT) as tempdir:
        target_loader = TargetLoader(
            data_bundle, proposal_ref, tempdir, user_id=user_id, task=task
        )
        try:
            # archive is first extracted to temporary dir and moved later
            with tarfile.open(target_loader.bundle_path, "r") as archive:
                msg = f"Extracting bundle: {data_bundle}"
                logger.info("%s%s", target_loader.report.task_id, msg)
                # update_task(task, "PROCESSING", msg)
                archive.extractall(target_loader.raw_data)
                msg = f"Data extraction complete: {data_bundle}"
                logger.info("%s%s", target_loader.report.task_id, msg)
        except FileNotFoundError as exc:
            msg = f"{data_bundle} file does not exist!"
            logger.exception("%s%s", target_loader.report.task_id, msg)
            target_loader.experiment_upload.message = exc.args[0]
            raise FileNotFoundError(msg) from exc

        try:
            with transaction.atomic():
                target_loader.process_bundle()
        except FileNotFoundError as exc:
            logger.error(exc.args[0])
            target_loader.experiment_upload.message = exc.args[0]
            raise FileNotFoundError(exc.args[0]) from exc
        except IntegrityError as exc:
            logger.error(exc, exc_info=True)
            target_loader.experiment_upload.message = exc.args[0]
            raise IntegrityError(exc.args[0]) from exc
        except ValueError as exc:
            logger.error(exc, exc_info=True)
            raise IntegrityError(exc.args[0]) from exc
        except FileExistsError as exc:
            logger.error(exc.args[0])
            target_loader.experiment_upload.message = exc.args[0]
            raise FileExistsError(exc.args[0]) from exc
        except AssertionError as exc:
            logger.error(exc.args[0])
            target_loader.experiment_upload.message = exc.args[0]
            raise AssertionError(exc.args[0]) from exc

        # move to final location
        target_loader.abs_final_path.mkdir(parents=True)
        target_loader.raw_data.rename(target_loader.abs_final_path)
        Path(target_loader.bundle_path).rename(
            target_loader.abs_final_path.parent.joinpath(target_loader.data_bundle)
        )

        set_directory_permissions(target_loader.abs_final_path, 0o755)
<<<<<<< HEAD
=======

        update_task(task, "SUCCESS", upload_report)
        target_loader.experiment_upload.message = upload_report
>>>>>>> 65295ef1

        target_loader.report.final()
        target_loader.experiment_upload.message = target_loader.report.json()

        # logger.debug("%s", upload_report)

<<<<<<< HEAD
        target_loader.experiment_upload.save()
=======

def update_task(task, state, message):
    try:
        task.update_state(
            state=state,
            meta={
                "description": message,
            },
        )
    except AttributeError:
        # no task passed to method, nothing to do
        pass


def set_directory_permissions(path, permissions):
    for root, dirs, files in os.walk(path):
        # Set permissions for directories
        for directory in dirs:
            dir_path = os.path.join(root, directory)
            os.chmod(dir_path, permissions)

        # Set permissions for files
        for file in files:
            file_path = os.path.join(root, file)
            os.chmod(file_path, permissions)
>>>>>>> 65295ef1
<|MERGE_RESOLUTION|>--- conflicted
+++ resolved
@@ -1,60 +1,27 @@
-<<<<<<< HEAD
-import os
-import math
-from dataclasses import dataclass
-from dataclasses import field
-
-
-from enum import Enum
-
-from typing import Any
-
-from typing import Optional
-from typing import Iterable
-from typing import TypeVar
-
-import logging
-from pathlib import Path
-=======
->>>>>>> 65295ef1
+import functools
 import hashlib
 import logging
+import math
 import os
 import tarfile
 import uuid
-from dataclasses import dataclass
+from dataclasses import dataclass, field
+from enum import Enum
 from pathlib import Path
 from tempfile import TemporaryDirectory
-from typing import Any
-
-<<<<<<< HEAD
-import functools
-
-from celery import Task
-
-
-=======
+from typing import Any, Iterable, Optional, TypeVar
+
 import yaml
 from celery import Task
 from django.conf import settings
 from django.contrib.auth import get_user_model
->>>>>>> 65295ef1
 from django.core.exceptions import MultipleObjectsReturned
 from django.db import IntegrityError, transaction
+from django.db.models import Model
+from django.db.models.base import ModelBase
 from django.utils import timezone
 
-<<<<<<< HEAD
-from django.db import IntegrityError
-from django.db import transaction
-from django.db.models.base import ModelBase
-from django.db.models import Model
-
-
-from django.contrib.auth import get_user_model
-
-=======
 from fragalysis.settings import TARGET_LOADER_MEDIA_DIRECTORY
->>>>>>> 65295ef1
 from scoring.models import SiteObservationGroup
 from viewer.models import (
     CanonSite,
@@ -73,14 +40,6 @@
     XtalformSite,
 )
 
-# from hypothesis.definitions import VectTypes
-
-# from hypothesis.models import Vector3D
-# from hypothesis.models import Vector
-
-# from frag.network.decorate import get_3d_vects_for_mol
-
-
 logger = logging.getLogger(__name__)
 
 # data that goes to tables are in the following files
@@ -288,7 +247,6 @@
         # logger.debug("args passed: %s", args)
         logger.debug("kwargs passed: %s", kwargs)
 
-        # flattened_data = flatten_dict(kwargs["yaml_data"], depth=depth)
         flattened_data = flatten_dict(yaml_data, depth=depth)
         result = {}
         created, existing, failed = 0, 0, 0
@@ -579,6 +537,7 @@
 
         This is enough to save full instance
         """
+        del kwargs
         logger.debug("incoming data: %s", item_data)
         experiment_name, data = item_data
 
@@ -680,6 +639,7 @@
 
         NB! After creation, many2many with project needs to be populated
         """
+        del kwargs
         logger.debug("incoming data: %s", item_data)
         protein_name, data = item_data
         if (
@@ -736,6 +696,7 @@
 
         Saves all references to other tables (QuatAssembly and Experiment).
         """
+        del kwargs
         # weirdly, none of the fields is mandatory in Xtalform
         xtalform_name, data = item_data
 
@@ -778,6 +739,7 @@
 
         No references to other models.
         """
+        del kwargs
         assembly_name, data = item_data
 
         extract = functools.partial(
@@ -816,6 +778,7 @@
             chains: <str>
 
         """
+        del kwargs
         xtalform_id, _, _, data = item_data
 
         # hm.. doesn't reflect the fact that it's from a different
@@ -864,6 +827,7 @@
         - CanonSiteConf (ref_conf_site)
 
         """
+        del kwargs
         canon_site_id, data = item_data
 
         extract = functools.partial(
@@ -914,6 +878,7 @@
         Unable to add references to:
         - SiteObservation (ref_site_observation)
         """
+        del kwargs
         conf_site_name, data = item_data
         canon_site = canon_sites[conf_site_name]
 
@@ -967,6 +932,7 @@
 
         Saves references to all other tables (Xtalform and CanonSite).
         """
+        del kwargs
         xtalform_site_name, data = item_data
 
         extract = functools.partial(
@@ -1034,6 +1000,7 @@
           ligand_smiles: <smiles>,
         }
         """
+        del kwargs
         try:
             experiment_id, _, chain, ligand, idx, data = item_data
         except ValueError:
@@ -1329,12 +1296,15 @@
         except StopIteration as exc:
             msg = "Upload directory missing from uploaded file!"
             self.report.log(Level.FATAL, msg)
-            raise StopIteration(msg) from exc
+            # what do you mean unused?!
+            raise StopIteration(
+                msg
+            ) from exc  # pylint: disable=# pylint: disable=protected-access
 
         try:
             upload_dir = next(up_iter)
             self.report.log(Level.WARNING, "Multiple upload directories in archive!")
-        except StopIteration as exc:
+        except StopIteration:
             # just a warning, ignoring the second one
             pass
 
@@ -1563,10 +1533,8 @@
     user_id=None,
     task=None,
 ):
-    # Unused args
+    # TODO: do I need to sniff out correct archive format?
     del contact_email
-
-    # TODO: do I need to sniff out correct archive format?
     with TemporaryDirectory(dir=settings.MEDIA_ROOT) as tempdir:
         target_loader = TargetLoader(
             data_bundle, proposal_ref, tempdir, user_id=user_id, task=task
@@ -1617,44 +1585,10 @@
         )
 
         set_directory_permissions(target_loader.abs_final_path, 0o755)
-<<<<<<< HEAD
-=======
-
-        update_task(task, "SUCCESS", upload_report)
-        target_loader.experiment_upload.message = upload_report
->>>>>>> 65295ef1
 
         target_loader.report.final()
         target_loader.experiment_upload.message = target_loader.report.json()
 
         # logger.debug("%s", upload_report)
 
-<<<<<<< HEAD
-        target_loader.experiment_upload.save()
-=======
-
-def update_task(task, state, message):
-    try:
-        task.update_state(
-            state=state,
-            meta={
-                "description": message,
-            },
-        )
-    except AttributeError:
-        # no task passed to method, nothing to do
-        pass
-
-
-def set_directory_permissions(path, permissions):
-    for root, dirs, files in os.walk(path):
-        # Set permissions for directories
-        for directory in dirs:
-            dir_path = os.path.join(root, directory)
-            os.chmod(dir_path, permissions)
-
-        # Set permissions for files
-        for file in files:
-            file_path = os.path.join(root, file)
-            os.chmod(file_path, permissions)
->>>>>>> 65295ef1
+        target_loader.experiment_upload.save()