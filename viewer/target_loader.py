--- conflicted
+++ resolved
@@ -1582,77 +1582,6 @@
 
         return result
 
-<<<<<<< HEAD
-    def _tag_site_observations(self, site_observation_objects, category):
-        # this is an attempt to replicate tag creation from previous
-        # loader. as there are plenty of differences, I cannot just
-        # use the same functions..
-
-        logger.debug("Getting category %s", category)
-        groups: Dict[str, Any] = {}
-        for _, obj in site_observation_objects.items():
-            if category == "ConformerSites":
-                tags = [
-                    "conf_site: " + ",".join(obj.instance.canon_site_conf.residues[:3]),
-                ]
-            elif category == "CanonSites":
-                tags = [
-                    "canon_site: "
-                    + ",".join(obj.instance.xtalform_site.canon_site.residues[:3]),
-                ]
-            elif category == "XtalformSites":
-                tags = [
-                    "xtalform_site: "
-                    + ",".join(obj.instance.xtalform_site.residues[:3]),
-                ]
-            # tricky one. connected via m2m
-            elif category == "Quatassemblies":
-                tags = [
-                    "quatassembly: " + qa.name
-                    for qa in obj.instance.xtalform_site.xtalform.quat_assembly.all()
-                ]
-
-            elif category == "Xtalforms":
-                tags = [
-                    "xtalform: " + obj.instance.xtalform_site.xtalform.name,
-                ]
-            else:
-                tags = [
-                    "Unspecified",
-                ]
-
-            for tag in tags:
-                if tag in groups:
-                    groups[tag].append(obj.instance)
-                else:
-                    groups[tag] = [obj.instance]
-        # I suspect I need to group them by site..
-        for tag, so_list in groups.items():
-            try:
-                # memo to self: description is set to tag, but there's
-                # no fk to tag, instead, tag has a fk to
-                # group. There's no uniqueness requirement on
-                # description so there's no certainty that this will
-                # be unique (or remain searchable at all because user
-                # is allowed to change the tag name). this feels like
-                # poor design but I don't understand the principles of
-                # this system to know if that's indeed the case or if
-                # it is in fact a truly elegant solution
-                so_group = SiteObservationGroup.objects.get(
-                    target=self.target, description=tag
-                )
-            except SiteObservationGroup.DoesNotExist:
-                assert self.target
-                so_group = SiteObservationGroup(target=self.target)
-                so_group.save()
-            except MultipleObjectsReturned:
-                SiteObservationGroup.objects.filter(
-                    target=self.target, description=tag
-                ).delete()
-                assert self.target
-                so_group = SiteObservationGroup(target=self.target)
-                so_group.save()
-=======
     def _tag_observations(self, tag, category, so_list):
         try:
             # memo to self: description is set to tag, but there's
@@ -1678,7 +1607,6 @@
             assert self.target
             so_group = SiteObservationGroup(target=self.target)
             so_group.save()
->>>>>>> 8e83d18d
 
         try:
             so_tag = SiteObservationTag.objects.get(tag=tag, target=self.target)
