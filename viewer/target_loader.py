import functools
import hashlib
import logging
import math
import os
import tarfile
import uuid
from dataclasses import dataclass, field
from enum import Enum
from pathlib import Path
from tempfile import TemporaryDirectory
from typing import Any, Dict, Iterable, List, Optional, TypeVar

import yaml
from celery import Task
from django.conf import settings
from django.contrib.auth import get_user_model
from django.core.exceptions import MultipleObjectsReturned
from django.db import IntegrityError, transaction
from django.db.models import Model
from django.db.models.base import ModelBase
from django.utils import timezone

from api.utils import deployment_mode_is_production
from fragalysis.settings import TARGET_LOADER_MEDIA_DIRECTORY
from scoring.models import SiteObservationGroup
from viewer.models import (
    CanonSite,
    CanonSiteConf,
    Compound,
    Experiment,
    ExperimentUpload,
    Project,
    QuatAssembly,
    SiteObservation,
    SiteObservationTag,
    TagCategory,
    Target,
    Xtalform,
    XtalformQuatAssembly,
    XtalformSite,
)

logger = logging.getLogger(__name__)

# data that goes to tables are in the following files
# assemblies and xtalforms
XTALFORMS_FILE = "assemblies.yaml"

# target name, nothing else
CONFIG_FILE = "config*.yaml"

# everything else
METADATA_FILE = "meta_aligner.yaml"

# transformation matrices
TRANS_NEIGHBOURHOOD = "neighbourhood_transforms.yaml"
TRANS_CONF_SITE = "conformer_site_transforms.yaml"
TRANS_REF_STRUCT = "reference_structure_transforms.yaml"


class UploadState(str, Enum):
    """Target loader progress state.

    PROCESSING - all good, upload in progress
    REPORTING  - upload failed, loader in reporting mode for diagnostics
    SUCCESS    - processing complete, all good
    FAILED     - processing complete, failed
    """

    PROCESSING = "PROCESSING"
    REPORTING = "REPORTING"
    SUCCESS = "SUCCESS"
    FAILED = "FAILED"
    CANCELED = "CANCELED"


class Level(str, Enum):
    INFO = "INFO"
    WARNING = "WARNING"
    FATAL = "FATAL"


@dataclass
class MetadataObject:
    """Data structure to store freshly created model instances.

    data blocks from from meta_aligner.yaml are processed into
    dictionaries: { some_id: MetadataObjects, ...}

    Reason being, quite often I need to refer to these by some
    alternative ID. With the dataclass, I'm able to create temporary
    dicts with key that are needed.
    """

    instance: Model
    index_data: dict = field(default_factory=dict)


# type hint for wrapped yaml block processors
MetDict = TypeVar("MetDict", bound=dict[int | str, MetadataObject])


@dataclass
class ProcessedObject:
    """Data structure for creating model instances.

    Returned from methods that process yaml blocks to dictionaries
    that can be sent to django's model's get_or_create methods.
    """

    model_class: ModelBase
    fields: dict
    key: str
    defaults: dict = field(default_factory=dict)
    index_data: dict = field(default_factory=dict)
    identifier: Optional[str] = ""


@dataclass
class UploadReportEntry:
    message: str
    level: Level | None = None

    def __str__(self):
        return ": ".join([k for k in (self.level, self.message) if k])


@dataclass
class UploadReport:
    task: Task | None
    stack: list[UploadReportEntry] = field(default_factory=list)
    upload_state: UploadState = UploadState.PROCESSING
    failed: bool = False

    def __post_init__(self) -> None:
        self.task_id = f"task {self.task.request.id}: " if self.task else ""

    def log(self, level: Level, message: str) -> None:
        msg = f"{self.task_id}{message}"
        if level == Level.FATAL:
            self.failed = True
            self.upload_state = UploadState.REPORTING
            logger.error(msg)
        elif level == Level.WARNING:
            logger.warning(msg)
        else:
            # must be info
            logger.info(msg)

        self.stack.append(UploadReportEntry(level=level, message=message))
        self._update_task(self.json())

    def final(self, message, success=True):
        self.upload_state = UploadState.SUCCESS

        # This is (expected to be) the last message for the upload.
        # Add the user-supplied message and then add a string indicating success or failure.
        self.stack.append(UploadReportEntry(message=message))
        status_line = 'SUCCESS' if success else 'FAILED'
        self.stack.append(UploadReportEntry(message=status_line))

        self._update_task(self.json())

    def json(self):
        return [str(k) for k in self.stack]

    def _update_task(self, message: str | list) -> None:
<<<<<<< HEAD
        if self.task:
            try:
                self.task.update_state(
                    state=self.upload_state,
                    meta={
                        "description": message,
                    },
                )
            except AttributeError:
                # no task passed to method, nothing to do
                pass
=======
        if not self.task:
            return
        try:
            logger.debug("taskstuff %s", dir(self.task))
            self.task.update_state(
                state=self.upload_state,
                meta={
                    "description": message,
                },
            )
        except AttributeError:
            # no task passed to method, nothing to do
            pass


def _validate_bundle_against_mode(config_yaml: Dict[str, Any]) -> Optional[str]:
    """Inspects the meta to ensure it is supported by the MODE this stack is in.
    Mode is (typically) one of DEVELOPER or PRODUCTION.
    """
    assert config_yaml
    if not deployment_mode_is_production():
        # We're not in production mode - no bundle checks
        return None

    # PRODUCTION mode (strict)

    # Initial concern - the loader's git information.
    # It must not be 'dirty' and must have a valid 'tag'.
    xca_git_info_key = "xca_git_info"
    base_error_msg = "Stack is in PRODUCTION mode - and "
    try:
        xca_git_info = config_yaml[xca_git_info_key]
    except KeyError:
        return f"{base_error_msg} '{xca_git_info_key}' is a required configuration property"

    logger.info("%s: %s", xca_git_info_key, xca_git_info)

    if "dirty" not in xca_git_info:
        return f"{base_error_msg} '{xca_git_info_key}' has no 'dirty' property"
    if xca_git_info["dirty"]:
        return f"{base_error_msg} '{xca_git_info_key}->dirty' must be False"

    if "tag" not in xca_git_info:
        return f"{base_error_msg} '{xca_git_info_key}' has no 'tag' property"
    xca_version_tag: str = str(xca_git_info["tag"])
    tag_parts: List[str] = xca_version_tag.split(".")
    tag_valid: bool = True
    if len(tag_parts) in {2, 3}:
        for tag_part in tag_parts:
            if not tag_part.isdigit():
                tag_valid = False
                break
    else:
        tag_valid = False
    if not tag_valid:
        return f"{base_error_msg} '{xca_git_info_key}->tag' must be 'N.N[.N]'. Got '{xca_version_tag}'"

    # OK if we get here
    return None
>>>>>>> a160b6b6


def _flatten_dict_gen(d: dict, parent_key: tuple | str | int, depth: int):
    for k, v in d.items():
        if parent_key:
            if isinstance(parent_key, tuple):
                new_key = (*parent_key, k)
            else:
                new_key = (parent_key, k)
        else:
            new_key = k

        try:
            deep_enough = any([isinstance(x, dict) for x in v.values()])
        except AttributeError:
            continue

        if deep_enough and depth > 1:
            yield from flatten_dict(v, new_key, depth - 1)
        else:
            if isinstance(new_key, str):
                yield new_key, v
            else:
                yield *new_key, v


def flatten_dict(d: dict, parent_key: tuple | int | str = "", depth: int = 1):
    """Flatten nested dict to specified depth."""
    return _flatten_dict_gen(d, parent_key, depth)


def set_directory_permissions(path, permissions) -> None:
    for root, dirs, files in os.walk(path):
        # Set permissions for directories
        for directory in dirs:
            dir_path = os.path.join(root, directory)
            os.chmod(dir_path, permissions)

        # Set permissions for files
        for file in files:
            file_path = os.path.join(root, file)
            os.chmod(file_path, permissions)


# borrowed from SO
def calculate_sha256(filepath) -> str:
    sha256_hash = hashlib.sha256()
    with open(filepath, "rb") as f:
        # Read the file in chunks of 4096 bytes
        for chunk in iter(lambda: f.read(4096), b""):
            sha256_hash.update(chunk)
    return sha256_hash.hexdigest()


def create_objects(func=None, *, depth=math.inf):
    """Wrapper function for saving database objects.

    Handles common part of saving model instances, actual saving,
    logging, reporting and error handling.

    Inner functions are yaml data processing functions that return
    the model class and the data to pass to model's get_or_create
    function.

    """
    if func is None:
        return functools.partial(create_objects, depth=depth)

    @functools.wraps(func)
    def wrapper_create_objects(
        self, *args, yaml_data: dict, **kwargs
    ) -> dict[int | str, MetadataObject]:
        logger.debug("+ wrapper_service_query")
        # logger.debug("args passed: %s", args)
        logger.debug("kwargs passed: %s", kwargs)

        flattened_data = flatten_dict(yaml_data, depth=depth)
        result = {}
        created, existing, failed = 0, 0, 0
        for item in flattened_data:
            logger.debug("flattened data item: %s", item)
            instance_data = func(self, *args, item_data=item, **kwargs)
            logger.debug("Instance data returned: %s", instance_data)
            if not instance_data:
                continue

            obj = None
            try:
                if instance_data.fields:
                    obj, new = instance_data.model_class.filter_manager.by_target(
                        self.target
                    ).get_or_create(
                        **instance_data.fields,
                        defaults=instance_data.defaults,
                    )
                else:
                    # no unique field requirements, just create new object
                    obj = instance_data.model_class(
                        **instance_data.defaults,
                    )
                    obj.save()
                    new = True
                logger.debug(
                    "%s object %s created",
                    instance_data.model_class._meta.object_name,  # pylint: disable=protected-access
                    obj,
                )
                if new:
                    created = created + 1
                else:
                    existing = existing + 1
            except MultipleObjectsReturned:
                msg = "{}.get_or_create in {} returned multiple objects for {}".format(
                    instance_data.model_class._meta.object_name,  # pylint: disable=protected-access
                    instance_data.key,
                    instance_data.fields,
                )
                self.report.log(Level.FATAL, msg)
                failed = failed + 1
            except IntegrityError:
                msg = "{} object {} failed to save".format(
                    instance_data.model_class._meta.object_name,  # pylint: disable=protected-access
                    instance_data.key,
                )
                self.report.log(Level.FATAL, msg)
                failed = failed + 1

            if not obj:
                # create fake object so I can just push the upload
                # through and compile report for user feedback
                obj = instance_data.model_class(
                    **instance_data.fields | instance_data.defaults
                )
                logger.warning(
                    "Fake %s object created: %s",
                    instance_data.model_class._meta.object_name,  # pylint: disable=protected-access
                    obj,
                )

            m = MetadataObject(instance=obj, index_data=instance_data.index_data)
            # index data here probs
            result[instance_data.key] = m

        msg = "{} {} objects processed, {} created, {} fetched from database".format(
            created + existing + failed,
            next(  # pylint: disable=protected-access
                iter(result.values())
            ).instance._meta.model._meta.object_name,  # pylint: disable=protected-access
            created,
            existing,
        )  # pylint: disable=protected-access
        self.report.log(Level.INFO, msg)

        return result

    return wrapper_create_objects


class TargetLoader:
    def __init__(
        self,
        data_bundle: str,
        proposal_ref: str,
        tempdir: str,
        user_id=None,
        task: Task | None = None,
    ):
        self.data_bundle = Path(data_bundle).name
        self.bundle_name = Path(data_bundle).stem
        self.bundle_path = data_bundle
        self.proposal_ref = proposal_ref
        self.tempdir = tempdir
        self.raw_data = Path(self.tempdir).joinpath(self.bundle_name)
        self.task = task
        self.version_number = None
        self.version_dir = None
        self.previous_version_dirs = None
        self.user_id = user_id

        self.report = UploadReport(task=task)

        self.raw_data.mkdir()

        # create exp upload object
        # NB! this is not saved here in case upload fails
        self.experiment_upload = ExperimentUpload(
            commit_datetime=timezone.now(),
            file=self.data_bundle,
        )

        # work out where the data finally lands
        # path = Path(settings.MEDIA_ROOT).joinpath(TARGET_LOADER_DATA)
        path = Path(TARGET_LOADER_MEDIA_DIRECTORY)

        # give each upload a unique directory. since I already have
        # task_id, why not reuse it
        if task:
            path = path.joinpath(str(task.request.id))
            self.experiment_upload.task_id = task.request.id
        else:
            # unless of course I don't have task..
            # TODO: i suspect this will never be used.
            path_uuid = uuid.uuid4().hex
            path = path.joinpath(path_uuid)
            self.experiment_upload.task_id = path_uuid

        # figure out absolute and relative paths to final
        # location. relative path is added to db field, this will be
        # used in url requests to retrieve the file. absolute path is
        # for moving the file to the final location
        self._final_path = path.joinpath(self.bundle_name)
        self._abs_final_path = (
            Path(settings.MEDIA_ROOT).joinpath(path).joinpath(self.bundle_name)
        )
        # but don't create now, this comes later

        # to be used in logging messages, if no task, means invoked
        # directly, likely from management command
        # self.task_id = f"task {task.request.id}: " if task else ""

        # these will be filled later
        self.target_name = None
        self._target_root = None
        self.target = None
        self.project = None

        # Initial (reassuring message)
        bundle_filename = os.path.basename(self.bundle_path)
        self.report.log(
            Level.INFO,
            f"Created TargetLoader for '{bundle_filename}' proposal_ref='{proposal_ref}'",
        )

    @property
    def final_path(self) -> Path:
        return self._final_path

    @property
    def abs_final_path(self) -> Path:
        return self._abs_final_path

    def validate_files(
        self,
        obj_identifier: str,
        file_struct: dict,
        required: Iterable[str] = (),
        recommended: Iterable[str] = (),
    ) -> list[str | None]:
        """Check if file exists and if sha256 hash matches (if given).

        file struct can come in 2 configurations:
        {file_key: {file: <file_path>, sha265: <hash> [smiles: <smiles>]}, ...}
        or simply
        {file_key: <file path>}
        Detect which one and take appropriate action.

        Once the filename is extracted, check if it exists and if
        sha256 hash is given, calculate the hash and compare to the
        one in file.

        params:
        - file_struct: dictionary read from yaml file
        - required: mandatory filename keys
        - recommended: optional filename keys
        - protein_name: experiment_identifier (used for logging)

        return:
        - list of all file paths required

        Checks for 4 possible errors:
        - file is expected by the db schema but not referenced in METADATA_FILE
        - file is referenced METADATA_FILE but not present in uploaded archive
        - calculated hash doesn't match with the one in METADATA_FILE
        - dictionary in unexpected format, unable to extract filename

        """

        def logfunc(key, message):
            if key in required:
                self.report.log(Level.FATAL, message)
            else:
                self.report.log(Level.WARNING, message)

        result = {}
        for key, value in file_struct.items():
            if key not in required and key not in recommended:
                # schema isn't looking for this file, ignore
                continue

            filename, file_hash = None, None

            # sort out the filename
            if isinstance(value, dict):
                file_hash = value.get("sha256", None)
                try:
                    filename = value["file"]
                except KeyError:
                    # this is rather unexpected, haven't seen it yet
                    logfunc(
                        key,
                        "{}: malformed dict, key 'file' missing".format(obj_identifier),
                    )

                    # unable to extract file from dict, no point to
                    # continue with hash checking
                    continue

            elif isinstance(value, str):
                filename = value
            else:
                # this is probably the list of panddas event files, don't
                # need them here
                # although.. should i validate them here nevertheless?
                # i'd have to do this on copy otherwise..
                continue

            # file key should go to result dict no matter what
            result[key] = filename
            logger.debug("Adding key %s: %s", key, filename)

            # filename resolved, check if exists and if given, hash
            file_path = self.raw_data.joinpath(filename)
            if file_path.is_file():
                if file_hash and file_hash != calculate_sha256(file_path):
                    logfunc(key, "Invalid hash for file {}".format(filename))
            else:
                logfunc(
                    key,
                    "{} referenced in {}: {} but not found in archive".format(
                        key,
                        METADATA_FILE,
                        obj_identifier,
                    ),
                )

        files = []
        for f in list(required) + list(recommended):
            try:
                files.append(result[f])
            except KeyError:
                logfunc(
                    f,
                    "{}: file {} expected but not found in {} file".format(
                        obj_identifier,
                        f,
                        METADATA_FILE,
                    ),
                )
                files.append(None)

        logger.debug("Returning files: %s", files)

        return files

    @create_objects(depth=1)
    def process_experiment(
        self, item_data: tuple[str, dict] | None = None, **kwargs
    ) -> ProcessedObject | None:
        """Extract data from yaml block for creating Experiment instance.

        Incoming data format (relevant bits):
        (
            protein_name: <str>,
            {
                'type': 'manual',
                'crystallographic_files': {
                    'xtal_pdb': {
                        'file': 'upload_1/crystallographic_files/5rgs/5rgs.pdb',
                        'sha256': sha <str>,
                    },
                    'xtal_mtz': {
                        'file': 'upload_1/crystallographic_files/5rgs/5rgs.mtz',
                        'sha256': sha <str>,
                    },
                    'panddas_event_files': {
                        'file': <path>.ccp4,
                        'sha256': sha <str>,
                        'model': '1', chain: B, res: 203, index: 1, bdc: 0.23
                    },
                'status': 'new',
                },

            }
        )

        This is enough to save full instance
        """
        del kwargs
        assert item_data
        logger.debug("incoming data: %s", item_data)
        experiment_name, data = item_data

        if "aligned_files" not in data.keys():
            return None

        extract = functools.partial(
            self._extract,
            data=data,
            section_name="crystals",
            item_name=experiment_name,
        )

        (  # pylint: disable=unbalanced-tuple-unpacking
            pdb_info,
            mtz_info,
            cif_info,
        ) = self.validate_files(
            obj_identifier=experiment_name,
            file_struct=data["crystallographic_files"],
            recommended=(
                "xtal_pdb",
                "xtal_mtz",
                "ligand_cif",
            ),
        )

        dtype = extract(key="type")

        if dtype == "manual":
            exp_type = 1
        elif dtype == "model_building":
            exp_type = 0
        else:
            exp_type = -1
            self.report.log(
                Level.FATAL, f"Unexpected 'type' '{dtype}' value for {experiment_name}"
            )

        dstatus = extract(key="status")

        status_codes = {
            "new": 0,
            "deprecated": 1,
            "superseded": 2,
            "unchanged": 3,
        }

        try:
            status = status_codes[dstatus]
        except KeyError:
            status = -1
            self.report.log(
                Level.FATAL, f"Unexpected status '{dstatus}' for {experiment_name}"
            )

        # TODO: unhandled atm
        # version	int	old versions are kept	target loader
        version = 1

        fields = {
            "experiment_upload": self.experiment_upload,
            "code": experiment_name,
        }
        defaults = {
            "status": status,
            "version": version,
            "type": exp_type,
            "pdb_info": str(self._get_final_path(pdb_info)),
            "mtz_info": str(self._get_final_path(mtz_info)),
            "cif_info": str(self._get_final_path(cif_info)),
            # this doesn't seem to be present
            # pdb_sha256:
        }

        assigned_xtalform = extract(key="assigned_xtalform")

        index_fields = {
            "xtalform": assigned_xtalform,
        }

        return ProcessedObject(
            model_class=Experiment,
            fields=fields,
            key=experiment_name,
            defaults=defaults,
            index_data=index_fields,
        )

    @create_objects(depth=1)
    def process_compound(
        self, item_data: tuple[str, dict] | None = None, **kwargs
    ) -> ProcessedObject | None:
        """Extract data from yaml block for creating Compound instance.

        Incoming data format:
        xtal_pdb: {file: <file path>, sha256: <hash>}
        xtal_mtz: {file: <file path>, sha256: <hash>}
        ligand_cif: {file: <file path>, sha256: <hash>, smiles: <smiles>}
        panddas_event_files:
        - {file: <file path>, sha256: <hash>,
          model: <int>, chain: <char[1]>, res: <int>, index: <int>, bdc: <float>}
        - {file: <file path>, sha256: <hash>,
          model: <int>, chain: <char[1]>, res: <int>, index: <int>, bdc: <float>}

        NB! After creation, many2many with project needs to be populated
        """
        del kwargs
        assert item_data
        logger.debug("incoming data: %s", item_data)
        protein_name, data = item_data
        if (
            "aligned_files" not in data.keys()
            or "crystallographic_files" not in data.keys()
        ):
            return None

        try:
            smiles = data["crystallographic_files"]["ligand_cif"]["smiles"]
        except KeyError as exc:
            # just setting the var to something
            smiles = (
                "crystallographic_files"
                if exc.args[0] == "ligand_cif"
                else "ligand_cif"
            )
            self.report.log(
                Level.WARNING,
                "{} missing from {} in '{}' experiment section".format(
                    exc, smiles, protein_name
                ),
            )
            return None

        defaults = {
            "smiles": smiles,
            "compound_code": data.get("compound_code", None),
        }

        return ProcessedObject(
            model_class=Compound,
            fields={},
            defaults=defaults,
            key=protein_name,
        )

    @create_objects(depth=1)
    def process_xtalform(
        self, item_data: tuple[str, dict] | None = None, **kwargs
    ) -> ProcessedObject | None:
        """Create Xtalform model instance from data.

        Incoming data format (from meta_aligner.yaml):
        <name>:
          xtalform_ref: <ref>
          xtalform_space_group: <space group>
          xtalform_cell: <cell info>

        and (from xtalforms.yaml):
        <name>:
            reference: <ref>
            assemblies:
                <idx>:
                    assembly: <assembly_id>
                    chains: <chains>

        Saves all references to other tables (QuatAssembly and Experiment).
        """
        del kwargs
        assert item_data
        # weirdly, none of the fields is mandatory in Xtalform
        xtalform_name, data = item_data

        extract = functools.partial(
            self._extract,
            data=data,
            section_name="xtalforms",
            item_name=xtalform_name,
        )

        fields = {
            "name": xtalform_name,
        }
        space_group = extract(key="xtalform_space_group")
        unit_cell_info = extract(key="xtalform_cell")

        defaults = {
            "space_group": space_group,
            "unit_cell_info": unit_cell_info,
        }

        return ProcessedObject(
            model_class=Xtalform,
            fields=fields,
            key=xtalform_name,
            defaults=defaults,
        )

    @create_objects(depth=1)
    def process_quat_assembly(
        self, item_data: tuple[str, dict] | None = None, **kwargs
    ) -> ProcessedObject | None:
        """Create QuatAssemblylform model instance from data.

        Incoming data format:
        <idx>:
            reference: <name>
            biomol: <biomol: str>
            chains: <chain info: str>

        No references to other models.
        """
        del kwargs
        assert item_data
        assembly_name, data = item_data

        extract = functools.partial(
            self._extract,
            data=data,
            section_name="assemblies",
            item_name=assembly_name,
        )

        chains = extract(key="chains", level=Level.WARNING)

        fields = {
            "name": assembly_name,
            "chains": chains,
        }

        return ProcessedObject(
            model_class=QuatAssembly,
            fields=fields,
            key=assembly_name,
        )

    @create_objects(depth=3)
    def process_xtalform_quatassembly(
        self,
        xtalforms: dict[int | str, MetadataObject],
        quat_assemblies: dict[int | str, MetadataObject],
        item_data: tuple[str, str, int, dict] | None = None,
        **kwargs,
    ) -> ProcessedObject | None:
        """Create XtalformQuatAssembly model instance from data.

        Incoming data format:
        <idx>:
            assembly: <assembly id: int>
            chains: <str>

        """
        del kwargs
        assert item_data
        xtalform_id, _, assembly_id, data = item_data

        # hm.. doesn't reflect the fact that it's from a different
        # file.. and the message should perhaps be a bit different
        extract = functools.partial(
            self._extract,
            data=data,
            section_name="xtalforms",
            item_name=xtalform_id,
        )

        xtalform = xtalforms[xtalform_id].instance

        quat_assembly_id = extract(key="assembly")

        # TODO: need to key check these as well..
        assembly = quat_assemblies[quat_assembly_id].instance

        fields = {
            "assembly_id": assembly_id,
            "xtalform": xtalform,
            "quat_assembly": assembly,
            "chains": data["chains"],
        }

        return ProcessedObject(
            model_class=XtalformQuatAssembly,
            fields=fields,
            key=xtalform_id,
        )

    @create_objects(depth=1)
    def process_canon_site(
        self, item_data: tuple[str, dict] | None = None, **kwargs
    ) -> ProcessedObject | None:
        """Create CanonSite model instance from data.

        Incoming data format:
        <id: str>:
            conformer_site_ids: <array[str]>
            global_reference_dtag: <str>
            reference_conformer_site_id: <str>
            residues: <array[str]>

        Unable to add references to:
        - CanonSiteConf (ref_conf_site)

        """
        del kwargs
        assert item_data
        canon_site_id, data = item_data

        extract = functools.partial(
            self._extract,
            data=data,
            section_name="canon_sites",
            item_name=canon_site_id,
        )

        residues = extract(key="residues", return_type=list)

        fields = {
            "name": canon_site_id,
            "residues": residues,
        }

        conf_sites_ids = extract(key="conformer_site_ids", return_type=list)
        ref_conf_site_id = extract(key="reference_conformer_site_id")

        index_data = {
            "ref_conf_site": ref_conf_site_id,
            "conformer_site_ids": conf_sites_ids,
            "reference_conformer_site_id": ref_conf_site_id,
        }

        return ProcessedObject(
            model_class=CanonSite,
            fields=fields,
            index_data=index_data,
            key=canon_site_id,
        )

    @create_objects(depth=1)
    def process_canon_site_conf(
        self,
        canon_sites: dict[str, Model],
        item_data: tuple[str, dict] | None = None,
        **kwargs,
    ) -> ProcessedObject | None:
        """Create Xtalform model instance from data.

        Incoming data format:
        <idx: str>:
          reference_ligand_id: <lig_ref>
          residues: <array[char]>
          members: <array[char]>

        Unable to add references to:
        - SiteObservation (ref_site_observation)
        """
        del kwargs
        assert item_data
        conf_site_name, data = item_data
        canon_site = canon_sites[conf_site_name]

        extract = functools.partial(
            self._extract,
            data=data,
            section_name="conformer_sites",
            item_name=conf_site_name,
            return_type=list,
        )

        residues = extract(key="residues")

        fields = {
            "name": conf_site_name,
            "residues": residues,
            "canon_site": canon_site,
        }

        # members = extract(key="members")
        ref_ligands = extract(key="reference_ligand_id")

        index_fields = {
            # "members": members,
            "reference_ligands": ref_ligands,
        }

        return ProcessedObject(
            model_class=CanonSiteConf,
            fields=fields,
            index_data=index_fields,
            key=conf_site_name,
        )

    @create_objects(depth=1)
    def process_xtalform_site(
        self,
        xtalforms: dict[int | str, MetadataObject],
        canon_sites: dict[str, Model],
        item_data: tuple[str, dict] | None = None,
        **kwargs,
    ) -> ProcessedObject | None:
        """Create Xtalform model instance from data.

        Incoming data format:
        <idx>:
          xtalform_id: <str>
          canonical_site_id: <str>
          crystallographic_chain: A
          members: <array[str]>

        Saves references to all other tables (Xtalform and CanonSite).
        """
        del kwargs
        assert item_data
        xtalform_site_name, data = item_data

        extract = functools.partial(
            self._extract,
            data=data,
            section_name="xtalform_sites",
            item_name=xtalform_site_name,
        )

        xtalform_id = extract(key="xtalform_id")

        canon_site_id = extract(key="canonical_site_id")

        xtalform = xtalforms[xtalform_id].instance
        canon_site = canon_sites[canon_site_id]

        lig_chain = extract(key="crystallographic_chain")
        residues = extract(key="members", return_type=list)

        fields = {
            "xtalform_site_id": xtalform_site_name,
            "xtalform": xtalform,
            "canon_site": canon_site,
        }

        defaults = {
            "lig_chain": lig_chain,
            "residues": residues,
        }

        index_data = {
            "residues": residues,
        }

        return ProcessedObject(
            model_class=XtalformSite,
            fields=fields,
            defaults=defaults,
            key=xtalform_site_name,
            index_data=index_data,
        )

    @create_objects(depth=5)
    def process_site_observation(
        self,
        experiments: dict[int | str, MetadataObject],
        compounds: dict[int | str, MetadataObject],
        xtalform_sites: dict[str, Model],
        canon_site_confs: dict[int | str, MetadataObject],
        item_data: tuple[str, str, str, int | str, int | str, dict] | None = None,
        # chain: str,
        # ligand: str,
        # idx: int | str,
        # data: dict,
        **kwargs,
    ) -> ProcessedObject | None:
        """Create SiteObservation model instance from data.

        Incoming data format:
        <idx (apparently canon_site_conf id)>: {
          structure: <file path>,
          artefacts:  <file path>,
          event_map:  <file path>,
          x_map:  <file path>,
          pdb_apo:  <file path>,
          pdb_apo_solv:  <file path>,
          pdb_apo_desolv:  <file path>,
          ligand_mol:  <file path>,
          ligand_pdb:  <file path>,
          ligand_smiles: <smiles>,
        }
        """
        del kwargs
        assert item_data
        try:
            experiment_id, _, chain, ligand, idx, data = item_data
        except ValueError:
            # wrong data item
            return None

        extract = functools.partial(
            self._extract,
            data=data,
            section_name="crystals",
            item_name=experiment_id,
            level=Level.WARNING,
        )

        experiment = experiments[experiment_id].instance

        code = f"{experiment.code}_{chain}_{str(ligand)}_{str(idx)}"
        key = f"{experiment.code}/{chain}/{str(ligand)}"

        try:
            compound = compounds[experiment_id].instance
        except KeyError:
            # compound missing, fine
            compound = None

        canon_site_conf = canon_site_confs[idx].instance
        xtalform_site = xtalform_sites[key]

        (  # pylint: disable=unbalanced-tuple-unpacking
            bound_file,
            apo_solv_file,
            apo_desolv_file,
            apo_file,
            artefacts_file,
            ligand_mol,
            sigmaa_file,
            diff_file,
            event_file,
        ) = self.validate_files(
            obj_identifier=experiment_id,
            file_struct=data,
            required=(
                "structure",
                "pdb_apo_solv",
                "pdb_apo_desolv",
                "pdb_apo",
            ),
            recommended=(
                "artefacts",
                "ligand_mol",
                "2Fo-Fc_map",  # NB! keys in meta_aligner not yet updated
                "Fo-Fc_map",  # NB! keys in meta_aligner not yet updated
                "event_map",
            ),
        )

        logger.debug('looking for ligand_mol: %s', ligand_mol)
        mol_data = None
        if ligand_mol:
            try:
                with open(
                    self.raw_data.joinpath(ligand_mol),
                    "r",
                    encoding="utf-8",
                ) as f:
                    mol_data = f.read()
            except (TypeError, FileNotFoundError):
                # this site observation doesn't have a ligand. perfectly
                # legitimate case
                pass

        smiles = extract(key="ligand_smiles")

        fields = {
            # Code for this protein (e.g. Mpro_Nterm-x0029_A_501_0)
            "code": code,
            "experiment": experiment,
            "cmpd": compound,
            "xtalform_site": xtalform_site,
            "canon_site_conf": canon_site_conf,
            "smiles": smiles,
            "seq_id": ligand,
            "chain_id": chain,
        }

        defaults = {
            "bound_file": str(self._get_final_path(bound_file)),
            "apo_solv_file": str(self._get_final_path(apo_solv_file)),
            "apo_desolv_file": str(self._get_final_path(apo_desolv_file)),
            "apo_file": str(self._get_final_path(apo_file)),
            "sigmaa_file": str(self._get_final_path(sigmaa_file)),
            "diff_file": str(self._get_final_path(diff_file)),
            "event_file": str(self._get_final_path(event_file)),
            "artefacts_file": str(self._get_final_path(artefacts_file)),
            "pdb_header_file": "currently missing",
            "ligand_mol_file": mol_data,
        }

        return ProcessedObject(
            model_class=SiteObservation,
            fields=fields,
            defaults=defaults,
            key=key,
        )

    def process_bundle(self):
        """Resolves subdirs in uploaded data bundle.

        If called from task, takes task as a parameter for status updates.
        """

        # by now I should have archive unpacked, get target name from
        # config.yaml
        up_iter = self.raw_data.glob("upload_*")
        try:
            upload_dir = next(up_iter)
        except StopIteration as exc:
            msg = "Upload directory missing from uploaded file"
            self.report.log(Level.FATAL, msg)
            # what do you mean unused?!
            raise StopIteration(
                msg
            ) from exc  # pylint: disable=# pylint: disable=protected-access

        try:
            upload_dir = next(up_iter)
            self.report.log(Level.WARNING, "Multiple upload directories in archive")
        except StopIteration:
            # just a warning, ignoring the second one
            pass

        # now that target name is not included in path, I don't need
        # it here, need it just before creating target object. Also,
        # there's probably no need to throw a fatal here, I can
        # reasonably well deduce it from meta (I think)
        config_it = upload_dir.glob(CONFIG_FILE)
        try:
            config_file = next(config_it)
        except StopIteration as exc:
            msg = f"config file missing from {str(upload_dir)}"
            self.report.log(Level.FATAL, msg)
            raise StopIteration() from exc

        # load necessary files
        config = self._load_yaml(config_file)
        meta = self._load_yaml(Path(upload_dir).joinpath(METADATA_FILE))
        xtalforms_yaml = self._load_yaml(Path(upload_dir).joinpath(XTALFORMS_FILE))

        # this is the last file to load. if any of the files missing, don't continue
        if not meta or not config or not xtalforms_yaml:
            msg = "Missing files in uploaded data, aborting"
            raise FileNotFoundError(msg)

        # Validate the upload's XCA version information against any MODE-based conditions.
        # An error message is returned if the bundle is not supported.
        if vb_err_msg := _validate_bundle_against_mode(config):
            self.report.log(Level.FATAL, vb_err_msg)
            raise AssertionError(vb_err_msg)

        # Target (very least) is required
        try:
            self.target_name = config["target_name"]
        except KeyError as exc:
            msg = "target_name missing in config file"
            self.report.log(Level.FATAL, msg)
            raise KeyError(msg) from exc

        # moved this bit from init
        self.target, target_created = Target.objects.get_or_create(
            title=self.target_name,
            display_name=self.target_name,
        )

        # TODO: original target loader's function get_create_projects
        # seems to handle more cases. adopt or copy
        visit = self.proposal_ref.split()[0]
        self.project, project_created = Project.objects.get_or_create(title=visit)

        try:
            committer = get_user_model().objects.get(pk=self.user_id)
        except get_user_model().DoesNotExist:
            # add upload as anonymous user
            committer = get_user_model().objects.get(pk=settings.ANONYMOUS_USER)

        # TODO: is it here where I can figure out if this has already been uploaded?
        if self._is_already_uploaded(target_created, project_created):
            # remove uploaded file
            Path(self.bundle_path).unlink()
            msg = f"{self.bundle_name} already uploaded"
            self.report.log(Level.FATAL, msg)
            raise FileExistsError(msg)

        if project_created and committer.pk == settings.ANONYMOUS_USER:
            assert self.project
            self.project.open_to_public = True
            self.project.save()

        # populate m2m field
        assert self.target
        self.target.project_id.add(self.project)

        # collect top level info
        self.version_number = meta["version_number"]
        self.version_dir = meta["version_dir"]
        self.previous_version_dirs = meta["previous_version_dirs"]

        # check transformation matrix files
        (  # pylint: disable=unbalanced-tuple-unpacking
            trans_neighbourhood,
            trans_conf_site,
            trans_ref_struct,
        ) = self.validate_files(
            obj_identifier="trans_matrices",
            # since the paths are given if file as strings, I think I
            # can get away with compiling them as strings here
            file_struct={
                TRANS_NEIGHBOURHOOD: f"{self.version_dir}/{TRANS_NEIGHBOURHOOD}",
                TRANS_CONF_SITE: f"{self.version_dir}/{TRANS_CONF_SITE}",
                TRANS_REF_STRUCT: f"{self.version_dir}/{TRANS_REF_STRUCT}",
            },
            required=(TRANS_NEIGHBOURHOOD, TRANS_CONF_SITE, TRANS_REF_STRUCT),
        )

        self.experiment_upload.project = self.project
        self.experiment_upload.target = self.target
        self.experiment_upload.committer = committer
        self.experiment_upload.neighbourhood_transforms = str(
            self._get_final_path(trans_neighbourhood)
        )
        self.experiment_upload.conformer_site_transforms = str(
            self._get_final_path(trans_conf_site)
        )
        self.experiment_upload.reference_structure_transforms = str(
            self._get_final_path(trans_ref_struct)
        )
        self.experiment_upload.save()

        (  # pylint: disable=unbalanced-tuple-unpacking
            assemblies,
            xtalform_assemblies,
        ) = self._get_yaml_blocks(
            yaml_data=xtalforms_yaml,
            blocks=("assemblies", "xtalforms"),
        )

        (  # pylint: disable=unbalanced-tuple-unpacking
            crystals,
            xtalforms,
            canon_sites,
            conformer_sites,
            xtalform_sites,
        ) = self._get_yaml_blocks(
            yaml_data=meta,
            blocks=(
                "crystals",
                "xtalforms",
                "canon_sites",
                "conformer_sites",
                "xtalform_sites",
            ),
        )

        experiment_objects = self.process_experiment(yaml_data=crystals)
        compound_objects = self.process_compound(yaml_data=crystals)

        # save components manytomany to experiment
        # TODO: is it 1:1 relationship? looking at the meta_align it
        # seems to be, but why the m2m then?
        for (
            comp_code,
            comp_meta,
        ) in compound_objects.items():  # pylint: disable=no-member
            experiment = experiment_objects[comp_code].instance
            experiment.compounds.add(comp_meta.instance)
            comp_meta.instance.project_id.add(self.experiment_upload.project)

        xtalform_objects = self.process_xtalform(yaml_data=xtalforms)

        # add xtalform fk to experiment
        for _, obj in experiment_objects.items():  # pylint: disable=no-member
            try:
                obj.instance.xtalform = xtalform_objects[
                    obj.index_data["xtalform"]
                ].instance
                obj.instance.save()
            except KeyError:
                # TODO: message may need tweaking
                msg = f"xtalform {obj.instance.code} undefined for {obj}"
                logger.warning(msg)

        quat_assembly_objects = self.process_quat_assembly(yaml_data=assemblies)

        _ = self.process_xtalform_quatassembly(
            yaml_data=xtalform_assemblies,
            xtalforms=xtalform_objects,
            quat_assemblies=quat_assembly_objects,
        )

        canon_site_objects = self.process_canon_site(yaml_data=canon_sites)
        # NB! missing fk's:
        # - ref_conf_site
        # - quat_assembly

        # reindex canon sites by canon_sites_conf_sites
        # NB! this is also used below for ref_conf_site in canon_site
        canon_sites_by_conf_sites = {
            conf: obj.instance
            for obj in canon_site_objects.values()  # pylint: disable=no-member
            for conf in obj.index_data["conformer_site_ids"]
        }

        canon_site_conf_objects = self.process_canon_site_conf(
            yaml_data=conformer_sites, canon_sites=canon_sites_by_conf_sites
        )
        # NB! missing fk's:
        # - site_observation

        xtalform_sites_objects = self.process_xtalform_site(
            yaml_data=xtalform_sites,
            canon_sites=canon_sites_by_conf_sites,
            xtalforms=xtalform_objects,
        )

        # now can update CanonSite with ref_conf_site
        for val in canon_site_objects.values():  # pylint: disable=no-member
            val.instance.ref_conf_site = canon_site_conf_objects[
                val.index_data["reference_conformer_site_id"]
            ].instance
            val.instance.save()

        # canon site instances are now complete
        # still missing fk to site_observation in canon_site_conf

        # reindex xtalform site to grab for site observation I don't
        # need this anywhere else, why won't i just give the correct
        # key for xtal sites objects?
        xtalform_site_by_tag = {}
        for val in xtalform_sites_objects.values():  # pylint: disable=no-member
            for k in val.index_data["residues"]:
                xtalform_site_by_tag[k] = val.instance

        site_observation_objects = self.process_site_observation(
            yaml_data=crystals,
            experiments=experiment_objects,
            compounds=compound_objects,
            xtalform_sites=xtalform_site_by_tag,
            canon_site_confs=canon_site_conf_objects,
        )

        tag_categories = (
            "ConformerSites",
            "CanonSites",
            "XtalformSites",
            "Quatassemblies",
            "Xtalforms",
        )

        for cat in tag_categories:
            self._tag_site_observations(site_observation_objects, cat)

        # final remaining fk, attach reference site observation to canon_site_conf
        for val in canon_site_conf_objects.values():  # pylint: disable=no-member
            val.instance.ref_site_observation = site_observation_objects[
                val.index_data["reference_ligands"]
            ].instance
            val.instance.save()

    def _load_yaml(self, yaml_file: Path) -> dict | None:
        contents = None
        try:
            with open(yaml_file, "r", encoding="utf-8") as file:
                contents = yaml.safe_load(file)
        except FileNotFoundError:
            self.report.log(
                Level.FATAL, f"File {yaml_file.name} not found in data archive"
            )

        return contents

    # TODOL error handling. what's the correct response when
    # something's missing? push through and compile report?
    def _get_yaml_blocks(self, yaml_data: dict, blocks: Iterable) -> list[dict]:
        error_text = "'{}' section missing in input file"
        result = []
        for block in blocks:
            try:
                result.append(yaml_data[block])
            except KeyError:
                msg = error_text.format(block)
                self.report.log(Level.FATAL, msg)

        return result

    def _extract(
        self,
        data: dict,
        key: str | int,
        section_name: str,
        item_name: str,
        level: Level = Level.FATAL,
        return_type: type = str,
    ) -> Any:
        try:
            result = data[key]
        except KeyError as exc:
            if level == Level.INFO:
                result = ""
            else:
                result = "missing"
            if return_type == list:
                result = [result]

            self.report.log(
                level,
                "{} missing from {}: {} section".format(
                    exc,
                    section_name,
                    item_name,
                ),
            )

        return result

    def _tag_site_observations(self, site_observation_objects, category):
        # this is an attempt to replicate tag creation from previous
        # loader. as there are plenty of differences, I cannot just
        # use the same functions..

        logger.debug("Getting category %s", category)
        groups: Dict[str, Any] = {}
        for _, obj in site_observation_objects.items():
            if category == "ConformerSites":
                tags = [
                    "conf_site: " + ",".join(obj.instance.canon_site_conf.residues[:3]),
                ]
            elif category == "CanonSites":
                tags = [
                    "canon_site: "
                    + ",".join(obj.instance.xtalform_site.canon_site.residues[:3]),
                ]
            elif category == "XtalformSites":
                tags = [
                    "xtalform_site: "
                    + ",".join(obj.instance.xtalform_site.residues[:3]),
                ]
            # tricky one. connected via m2m
            elif category == "Quatassemblies":
                tags = [
                    "quatassembly: " + qa.name
                    for qa in obj.instance.xtalform_site.xtalform.quat_assembly.all()
                ]

            elif category == "Xtalforms":
                tags = [
                    "xtalform: " + obj.instance.xtalform_site.xtalform.name,
                ]
            else:
                tags = [
                    "Unspecified",
                ]

            for tag in tags:
                if tag not in groups.keys():
                    groups[tag] = [obj.instance]
                else:
                    groups[tag].append(obj.instance)

        # I suspect I need to group them by site..
        for tag, so_list in groups.items():
            try:
                # memo to self: description is set to tag, but there's
                # no fk to tag, instead, tag has a fk to
                # group. There's no uniqueness requirement on
                # description so there's no certainty that this will
                # be unique (or remain searchable at all because user
                # is allowed to change the tag name). this feels like
                # poor design but I don't understand the principles of
                # this system to know if that's indeed the case or if
                # it is in fact a truly elegant solution
                so_group = SiteObservationGroup.objects.get(
                    target=self.target, description=tag
                )
            except SiteObservationGroup.DoesNotExist:
                assert self.target
                so_group = SiteObservationGroup(target=self.target)
                so_group.save()
            except MultipleObjectsReturned:
                SiteObservationGroup.objects.filter(
                    target=self.target, description=tag
                ).delete()
                assert self.target
                so_group = SiteObservationGroup(target=self.target)
                so_group.save()

            try:
                so_tag = SiteObservationTag.objects.get(tag=tag, target=self.target)
                # Tag already exists
                # Apart from the new mol_group and molecules, we shouldn't be
                # changing anything.
                so_tag.mol_group = so_group
            except SiteObservationTag.DoesNotExist:
                so_tag = SiteObservationTag()
                so_tag.tag = tag
                so_tag.category = TagCategory.objects.get(category=category)
                so_tag.target = self.target
                so_tag.mol_group = so_group

            so_tag.save()

            for site_obvs in so_list:
                logger.debug("site_obvs_id=%s", site_obvs.id)
                so_group.site_observation.add(site_obvs)
                so_tag.site_observations.add(site_obvs)

    def _is_already_uploaded(self, target_created, project_created):
        if target_created or project_created:
            return False
        else:
            uploaded_files = ExperimentUpload.objects.filter(
                target=self.target,
                project=self.project,
            ).values_list("file", flat=True)

            # TODO: this just tests the target-project-filename combo,
            # which may not be enough

            return self.data_bundle in uploaded_files

    def _get_final_path(self, path: str | None) -> Path | None:
        """Update relative path to final storage path

        NB! this returns a relative path that can be used in queries
        not absoulte one. This is used to populate location fields in
        database tables.
        """
        try:
            return self.final_path.joinpath(path)  # type: ignore[arg-type]
        except TypeError:
            # received invalid path
            return None


def load_target(
    data_bundle,
    proposal_ref=None,
    contact_email=None,
    user_id=None,
    task=None,
):
    # TODO: do I need to sniff out correct archive format?
    del contact_email
    with TemporaryDirectory(dir=settings.MEDIA_ROOT) as tempdir:
        target_loader = TargetLoader(
            data_bundle, proposal_ref, tempdir, user_id=user_id, task=task
        )

        # Decompression can take some time, so we want to report progress
        bundle_filename = os.path.basename(data_bundle)
        target_loader.report.log(Level.INFO, f"Decompressing '{bundle_filename}'")

        try:
            # archive is first extracted to temporary dir and moved later
            with tarfile.open(target_loader.bundle_path, "r") as archive:
                msg = f"Extracting bundle: {data_bundle}"
                logger.info("%s%s", target_loader.report.task_id, msg)
                archive.extractall(target_loader.raw_data)
                msg = f"Data extraction complete: {data_bundle}"
                logger.info("%s%s", target_loader.report.task_id, msg)
        except FileNotFoundError as exc:
            msg = f"{data_bundle} file does not exist"
            logger.exception("%s%s", target_loader.report.task_id, msg)
            target_loader.experiment_upload.message = exc.args[0]
            raise FileNotFoundError(msg) from exc

        target_loader.report.log(Level.INFO, f"Decompressed '{bundle_filename}'")

        try:
            with transaction.atomic():
                target_loader.process_bundle()
                if target_loader.report.failed:
                    # need to trigger transaction failure
                    raise IntegrityError(
                        f"Uploading {target_loader.data_bundle} failed"
                    )
        except Exception as exc:
            # Handle _any_ underlying problem.
            # These are errors processing the data, which we handle gracefully.
            # The task should _always_ end successfully.
            # Any problem with the underlying data is transmitted in the report.
            logger.debug(exc, exc_info=True)
            target_loader.report.final(
                f"Uploading {target_loader.data_bundle} failed", success=False
            )
            return

        else:
            # Move the uploaded file to its final location
            target_loader.abs_final_path.mkdir(parents=True)
            target_loader.raw_data.rename(target_loader.abs_final_path)
            Path(target_loader.bundle_path).rename(
                target_loader.abs_final_path.parent.joinpath(target_loader.data_bundle)
            )

            set_directory_permissions(target_loader.abs_final_path, 0o755)

            target_loader.report.final(
                f"{target_loader.data_bundle} uploaded successfully"
            )
            target_loader.experiment_upload.message = target_loader.report.json()

            target_loader.experiment_upload.save()<|MERGE_RESOLUTION|>--- conflicted
+++ resolved
@@ -166,19 +166,6 @@
         return [str(k) for k in self.stack]
 
     def _update_task(self, message: str | list) -> None:
-<<<<<<< HEAD
-        if self.task:
-            try:
-                self.task.update_state(
-                    state=self.upload_state,
-                    meta={
-                        "description": message,
-                    },
-                )
-            except AttributeError:
-                # no task passed to method, nothing to do
-                pass
-=======
         if not self.task:
             return
         try:
@@ -238,7 +225,6 @@
 
     # OK if we get here
     return None
->>>>>>> a160b6b6
 
 
 def _flatten_dict_gen(d: dict, parent_key: tuple | str | int, depth: int):
