from dataclasses import dataclass
from typing import Any
import logging
from pathlib import Path
import hashlib
import yaml
import tarfile
import uuid
from tempfile import TemporaryDirectory

from celery import Task

# from hypothesis.definitions import VectTypes

# from hypothesis.models import Vector3D
# from hypothesis.models import Vector

# from frag.network.decorate import get_3d_vects_for_mol

from django.core.exceptions import MultipleObjectsReturned

from django.utils import timezone

from django.db import IntegrityError
from django.db import transaction


from django.contrib.auth import get_user_model

from scoring.models import SiteObservationGroup

from viewer.models import (
    Compound,
    Project,
    Xtalform,
    XtalformSite,
    QuatAssembly,
    CanonSite,
    CanonSiteConf,
    SiteObservation,
    Experiment,
    ExperimentUpload,
    XtalformQuatAssembly,
    Target,
    SiteObservationTag,
    TagCategory,
)

from fragalysis.settings import TARGET_LOADER_MEDIA_DIRECTORY

from django.conf import settings

logger = logging.getLogger(__name__)

# data that goes to tables are in the following files
METADATA_FILE = "meta_aligner.yaml"
ASSEMBLIES_FILE = "assemblies.yaml"
XTALFORMS_FILE = "xtalforms.yaml"
ASSIGNED_XTALFORMS_FILE = "assigned_xtalforms.yaml"


# data blocks from from meta_aligner.yaml are processed into dictionaries:
# { some_id: MetadataObjects, ...}
# reason being, quite often I need to refer to these by
# some alternative id. with the dataclass, I'm able
# to create temporary dicts with key that's needed atm.
# 'new' as a flag for newly created objects (as opposed to fetched
# from the database)
@dataclass
class MetadataObjects:
    instance: Any
    data: Any = None
    new: bool = True


class TargetLoader:
    def __init__(
        self,
        data_bundle: str,
        proposal_ref: str,
        tempdir: str,
        user_id=None,
        task=None,
    ):
        self.data_bundle = Path(data_bundle).name
        self.bundle_name = Path(data_bundle).stem
        self.target_name = self.bundle_name.split("-")[0]
        self.bundle_path = data_bundle
        self.proposal_ref = proposal_ref
        self.tempdir = tempdir
        self.raw_data = Path(self.tempdir).joinpath(self.bundle_name)
        self.task = task
        self.version_number = None
        self.version_dir = None
        self.previous_version_dirs = None
        self.user_id = user_id

        self.raw_data.mkdir()

        self._target_root = self.raw_data.joinpath(self.target_name)

        # create exp upload object
        # NB! this is not saved here in case upload fails
        self.experiment_upload = ExperimentUpload(
            commit_datetime=timezone.now(),
            file=self.data_bundle,
        )

        # work out where the data finally lands
        # path = Path(settings.MEDIA_ROOT).joinpath(TARGET_LOADER_DATA)
        path = Path(TARGET_LOADER_MEDIA_DIRECTORY)

        # give each upload a unique directory. since I already have
        # task_id, why not reuse it
        if task:
            path = path.joinpath(str(task.request.id))
            self.experiment_upload.task_id = task.request.id
        else:
            # unless of course I don't have task..
            # TODO: i suspect this will never be used.
            path_uuid = uuid.uuid4().hex
            path = path.joinpath(path_uuid)
            self.experiment_upload.task_id = path_uuid

        # figure out absolute and relative paths to final
        # location. relative path is added to db field, this will be
        # used in url requests to retrieve the file. absolute path is
        # for moving the file to the final location
        self._final_path = path.joinpath(self.bundle_name)
        self._abs_final_path = (
            Path(settings.MEDIA_ROOT).joinpath(path).joinpath(self.bundle_name)
        )
        # but don't create now, this comes later

        # to be used in logging messages, if no task, means invoked
        # directly, likely from management command
        self.task_id = f"task {task.request.id}: " if task else ""

        # these will be filled later
        self.target = None
        self.project = None

    @property
    def target_root(self) -> Path:
        return self._target_root

    @property
    def final_path(self) -> Path:
        return self._final_path

    @property
    def abs_final_path(self) -> Path:
        return self._abs_final_path

    def _load_yaml(self, yaml_file: Path) -> dict:
        try:
            with open(yaml_file, "r", encoding="utf-8") as file:
                contents = yaml.safe_load(file)
        except FileNotFoundError as exc:
            msg = f"{yaml_file.stem} file not found in data archive!"
            logger.error("%s%s", self.task_id, msg)
            raise FileNotFoundError(msg) from exc

        return contents

    def _get_meta_blocks(self, yaml_file, blocks) -> list:
        validation_errors = []
        error_text = "'{}' section missing in input file"
        result = []
        for block in blocks:
            try:
                result.append(yaml_file[block])
            except KeyError:
                msg = error_text.format(block)
                validation_errors.append(msg)
                update_task(self.task, "ERROR", msg)
                logger.error("%s%s", self.task_id, msg)

        # wonder if it's worth throwing a custom exception here.. easier
        # to scan the logs. then again, if errors are passed to user,
        # inspecting logs isn't really necessary?
        if validation_errors:
            raise KeyError(validation_errors)

        return result

    def _process_experiment(self, existing_objects=None, protein_name=None, data=None):
        """Create Experiment model instance from data.

        Incoming data format:
        type: <type>
        last_updated: <datetime>
        crystallographic_files:
          xtal_pdb: {file: <file path>, sha256: <hash>}
          xtal_mtz: {file: <file path>, sha256: <hash>}
          ligand_cif: {file: <file path>, sha256: <hash>, smiles: <smiles>}
          panddas_event_files:
          - {file: <file path>, sha256: <hash>,
            model: <int>, chain: <char[1]>, res: <int>, index: <int>, bdc: <float>}
          - {file: <file path>, sha256: <hash>,
            model: <int>, chain: <char[1]>, res: <int>, index: <int>, bdc: <float>}
        status: <status>
        assigned_xtalform: <str>
        aligned_files: [...]

        Manages to save all references to other tables
        """
        logger.debug("Creating experiment object: %s", protein_name)

        try:
            experiment = existing_objects.get(code=protein_name)
            new = False
        except Experiment.DoesNotExist:
            new = True
            files = self._check_file_struct(
                self.target_root, data["crystallographic_files"]
            )
            experiment = Experiment(
                experiment_upload=self.experiment_upload,
                code=protein_name,
                status=1,
                version=1,
                type=1 if data["type"] == "manual" else 0,  # FIXME
                pdb_info=str(self._get_final_path(files["xtal_pdb"])),
                mtz_info=str(self._get_final_path(files["xtal_mtz"])),
                # this may be missing from the struct
                cif_info=str(self._get_final_path(files.get("cif_info", None))),
                # this doesn't seem to be present
                # pdb_sha256=
            )
            try:
                experiment.save()
            except IntegrityError as exc:
                msg = f"Failed to save Experiment: {protein_name}"
                update_task(self.task, "ERROR", msg)
                logger.error("%s%s", self.task_id, msg)
                raise IntegrityError(msg) from exc
            except ValueError as exc:
                update_task(self.task, "ERROR", exc.args[0])
                raise ValueError(exc.args[0]) from exc

        return MetadataObjects(
            instance=experiment, data=data.get("aligned_files", None), new=new
        )

    def _process_compound(self, existing_objects=None, protein_name=None, data=None):
        """Create Compound model instance from data.

        Incoming data format:
        xtal_pdb: {file: <file path>, sha256: <hash>}
        xtal_mtz: {file: <file path>, sha256: <hash>}
        ligand_cif: {file: <file path>, sha256: <hash>, smiles: <smiles>}
        panddas_event_files:
        - {file: <file path>, sha256: <hash>,
          model: <int>, chain: <char[1]>, res: <int>, index: <int>, bdc: <float>}
        - {file: <file path>, sha256: <hash>,
          model: <int>, chain: <char[1]>, res: <int>, index: <int>, bdc: <float>}
        """

        # TODO: there's a method, calc_cpd, could I use that? as I
        # understand, they don't need to be unique anymore, so I can
        # just remove the uniqueness validation?

        smiles = data["ligand_cif"]["smiles"]
        try:
            compound = existing_objects.get(smiles=smiles)
            new = False
        except Compound.DoesNotExist:
            new = True

            compound = Compound(smiles=smiles)

            try:
                compound.save()
            except IntegrityError as exc:
                msg = f"Failed to save Compound: {protein_name}"
                update_task(self.task, "ERROR", msg)
                logger.error("%s%s", self.task_id, msg)
                raise IntegrityError(msg) from exc
            except KeyError as exc:
                # this means ligand info missing
                raise KeyError from exc

            compound.project_id.add(self.experiment_upload.project)

        # data basically just contains file locations, need to copy them
        # later
        return MetadataObjects(instance=compound, data=data, new=new)

    def _process_xtalform(self, existing_objects=None, idx=None, data=None):
        """Create Xtalform model instance from data.

        Incoming data format (from meta_aligner.yaml):
        <name>:
          xtalform_ref: <ref>
          xtalform_space_group: <space group>
          xtalform_cell: <cell info>

        and (from xtalforms.yaml):
        <name>:
            reference: <ref>
            assemblies:
                <idx>:
                    assembly: <assembly_id>
                    chains: <chains>

        Saves all references to other tables (QuatAssembly and Experiment).
        """
        logger.debug("Creating Xtalform object: %s", data["xtalform_ref"])
        try:
            xtalform = existing_objects.get(name=idx)
            new = False
        except Xtalform.DoesNotExist:
            new = True
            xtalform = Xtalform(
                name=idx,
                space_group=data["xtalform_space_group"],
                unit_cell_info=data["xtalform_cell"],
            )
            try:
                xtalform.save()
            except IntegrityError as exc:
                msg = f"Failed to save Xtalform: {data['xtalform_ref']}"
                update_task(self.task, "ERROR", msg)
                logger.error("%s%s", self.task_id, msg)
                raise IntegrityError(msg) from exc

        return MetadataObjects(instance=xtalform, data=None, new=new)

    def _process_quat_assembly(self, existing_objects=None, idx=None, data=None):
        """Create QuatAssemblylform model instance from data.

        Incoming data format:
        <idx>:
            reference: <name>
            biomol: <biomol: str>
            chains: <chain info: str>

        No references to other models.
        """
        logger.debug("Creating QuatAssembly object: %d", idx)
        try:
            quat_assembly = existing_objects.get(chains=data["chains"])
            new = False
        except QuatAssembly.DoesNotExist:
            new = True

            quat_assembly = QuatAssembly(
                chains=data["chains"],
                name=idx,
            )
            try:
                quat_assembly.save()
            except IntegrityError as exc:
                msg = f"Failed to save QuatAssembly: {idx}"
                update_task(self.task, "ERROR", msg)
                logger.error("%s%s", self.task_id, msg)
                raise IntegrityError(msg) from exc

        return MetadataObjects(
            instance=quat_assembly,
            data=None,
            new=new,
        )

    def _process_canon_site_conf(
        self, existing_objects=None, canon_site=None, idx=None, data=None
    ):
        """Create Xtalform model instance from data.

        Incoming data format:
        <idx: str>:
          reference_ligand_id: <lig_ref>
          residues: <array[char]>
          members: <array[char]>

        Unable to add references to:
        - SiteObservation (ref_site_observation)
        """
        logger.debug("Creating CanonSiteConf object: %s", idx)
        try:
            canon_site_conf = existing_objects.get(name=idx)
            new = False
        except CanonSiteConf.DoesNotExist:
            new = True

            canon_site_conf = CanonSiteConf(
                name=idx,
                residues=data["residues"],
                canon_site=canon_site,
            )

            try:
                canon_site_conf.save()
            except IntegrityError as exc:
                msg = f"Failed to save CanonSiteConf: {data['name']}"
                update_task(self.task, "ERROR", msg)
                logger.error("%s%s", self.task_id, msg)
                raise IntegrityError(msg) from exc

        return MetadataObjects(
            instance=canon_site_conf,
            data=data["reference_ligand_id"],
            new=new,
        )

    def _process_site_observation(
        self,
        existing_objects=None,
        experiment=None,
        compound=None,
        xtalform_site=None,
        canon_site_conf=None,
        chain=None,
        ligand=None,
        idx=None,
        data=None,
    ):
        """Create SiteObservation model instance from data.

        Incoming data format:
        <idx (apparently canon_site_conf id)>: {
          structure: <file path>,
          artefacts:  <file path>,
          event_map:  <file path>,
          x_map:  <file path>,
          pdb_apo:  <file path>,
          pdb_apo_solv:  <file path>,
          pdb_apo_desolv:  <file path>,
          ligand_mol:  <file path>,
          ligand_pdb:  <file path>,
          ligand_smiles: <smiles>,
        }
        """
        code = f"{experiment.code}_{chain}_{str(ligand)}_{str(idx)}"
        logger.debug("Creating SiteObservation object: %s", code)
        try:
            site_observation = existing_objects.get(code=code)
            new = False
        except SiteObservation.DoesNotExist:
            new = True

            files = self._check_file_struct(self.target_root, data)

            mol_data = None
            with open(
                self.target_root.joinpath(files["ligand_mol"]),
                "r",
                encoding="utf-8",
            ) as f:
                mol_data = f.read()

            site_observation = SiteObservation(
                # Code for this protein (e.g. Mpro_Nterm-x0029_A_501_0)
                code=code,
                experiment=experiment,
                cmpd=compound,
                xtalform_site=xtalform_site,
                canon_site_conf=canon_site_conf,
                bound_file=str(self._get_final_path(files["structure"])),
                apo_solv_file=str(self._get_final_path(files["pdb_apo_solv"])),
                apo_desolv_file=str(self._get_final_path(files["pdb_apo_desolv"])),
                apo_file=str(self._get_final_path(files["pdb_apo"])),
                xmap_2fofc_file=str(self._get_final_path(files["x_map"])),
                event_file=str(self._get_final_path(files["event_map"])),
                artefacts_file=str(self._get_final_path(files.get("artefacts", None))),
                pdb_header_file="currently missing",
                smiles=data["ligand_smiles"],
                seq_id=ligand,
                chain_id=chain,
                ligand_mol_file=mol_data,
            )

            try:
                site_observation.save()
            except IntegrityError as exc:
                msg = f"Failed to save SiteObservation: {site_observation.code}"
                update_task(self.task, "ERROR", msg)
                logger.error("%s%s", self.task_id, msg)
                raise IntegrityError(msg) from exc

        return MetadataObjects(
            instance=site_observation,
            data=None,
            new=new,
        )

    def _process_canon_site(self, existing_objects=None, idx=None, data=None):
        """Create CanonSite model instance from data.

        Incoming data format:
        <id: str>:
            conformer_site_ids: <array[str]>
            global_reference_dtag: <str>
            reference_conformer_site_id: <str>
            residues: <array[str]>

        Unable to add references to:
        - CanonSiteConf (ref_conf_site)

        """
        logger.debug("Creating CanonSite object: %d", idx)
        try:
            canon_site = existing_objects.get(name=idx)
            new = False
        except CanonSite.DoesNotExist:
            new = True

            canon_site = CanonSite(
                name=idx,
                residues=data["residues"],
            )
            try:
                canon_site.save()
            except IntegrityError as exc:
                msg = f"Failed to save CanonSite: {idx}"
                update_task(self.task, "ERROR", msg)
                logger.error("%s%s", self.task_id, msg)
                raise IntegrityError(msg) from exc

        return MetadataObjects(
            instance=canon_site,
            data=data,
            new=new,
        )

    def _process_xtalform_quatassembly(
        self,
        existing_objects=None,
        xtalform=None,
        quat_assembly=None,
        idx=None,
        data=None,
    ):
        """Create XtalformQuatAssembly model instance from data.

        Incoming data format:
        <idx>:
            assembly: <assembly id: int>
            chains: <str>

        """
        logger.debug("Creating XtalformQuatAssembly object: %d", idx)
        try:
            xtal_quat = existing_objects.get(
                xtalform=xtalform,
                quat_assembly=quat_assembly,
                assembly_id=idx,
            )
            new = False
        except XtalformQuatAssembly.DoesNotExist:
            new = True

            xtal_quat = XtalformQuatAssembly(
                xtalform=xtalform,
                quat_assembly=quat_assembly,
                chains=data["chains"],
                assembly_id=idx,
            )
            try:
                xtal_quat.save()
            except IntegrityError as exc:
                msg = f"Failed to save XtalformQuatAssembly: {idx}"
                update_task(self.task, "ERROR", msg)
                logger.error("%s%s", self.task_id, msg)
                raise IntegrityError(msg) from exc

        return MetadataObjects(
            instance=xtal_quat,
            data=data,
            new=new,
        )

    def _process_xtalform_site(
        self, existing_objects=None, xtalform=None, canon_site=None, idx=None, data=None
    ):
        """Create Xtalform model instance from data.

        Incoming data format:
        <idx>:
          xtalform_id: <str>
          canonical_site_id: <str>
          crystallographic_chain: A
          members: <array[str]>

        Saves references to all other tables (Xtalform and CanonSite).
        """
        logger.debug("Creating XtalformSite object: %d", idx)
        try:
            xtalform_site = existing_objects.get(xtalform_site_id=idx)
            new = False
        except XtalformSite.DoesNotExist:
            new = True

            xtalform_site = XtalformSite(
                xtalform=xtalform,
                canon_site=canon_site,
                lig_chain=data["crystallographic_chain"],
                residues=data["members"],
                xtalform_site_id=idx,
            )

            try:
                xtalform_site.save()
            except IntegrityError as exc:
                msg = f"Failed to save Xtalform: {idx}"
                update_task(self.task, "ERROR", msg)
                logger.error("%s%s", self.task_id, msg)
                raise IntegrityError(msg) from exc

        return MetadataObjects(
            instance=xtalform_site,
            data=data["members"],
            new=new,
        )

    def process_metadata(
        self,
        upload_root: Path = None,
        task: Task = None,
    ):
        """Extract model instances from metadata file and save them to db."""
        # TODO: this method is quite long and should perhaps be broken
        # apart. then again, it just keeps calling other methods to
        # create model instances, so logically it's just doing the
        # same thing.

        update_task(task, "PROCESSING", "Processing metadata")
        logger.info("%sProcessing %s", self.task_id, upload_root)

        # moved this bit from init
        self.target, target_created = Target.objects.get_or_create(
            title=self.target_name
        )

        # TODO: original target loader's function get_create_projects
        # seems to handle more cases. adopt or copy
        visit = self.proposal_ref.split()[0]
        self.project, project_created = Project.objects.get_or_create(title=visit)

        try:
            committer = get_user_model().objects.get(pk=self.user_id)
        except get_user_model().DoesNotExist:
            # add upload as anonymous user
            committer = get_user_model().objects.get(pk=settings.ANONYMOUS_USER)

        # TODO: is it here where I can figure out if this has already been uploaded?
        if self._is_already_uploaded(target_created, project_created):
            # remove uploaded file
            Path(self.bundle_path).unlink()
            raise FileExistsError(f"{self.bundle_name} already uploaded, skipping.")

        if project_created and committer.pk == settings.ANONYMOUS_USER:
            self.project.open_to_public = True
            self.project.save()

        # populate m2m field
        self.target.project_id.add(self.project)

        self.experiment_upload.project = self.project
        self.experiment_upload.target = self.target
        self.experiment_upload.committer = committer
        self.experiment_upload.save()

        assemblies = self._load_yaml(Path(upload_root).joinpath(ASSEMBLIES_FILE))
        xtalform_assemblies = self._load_yaml(
            Path(upload_root).joinpath(XTALFORMS_FILE)
        )
        meta = self._load_yaml(Path(upload_root).joinpath(METADATA_FILE))
        assigned_xtalforms = self._load_yaml(
            Path(upload_root).joinpath(ASSIGNED_XTALFORMS_FILE)
        )

        # collect top level info
        self.version_number = meta["version_number"]
        self.version_dir = meta["version_dir"]
        self.previous_version_dirs = meta["previous_version_dirs"]

        blocks = [
            "crystals",
            "xtalforms",
            "canon_sites",
            "conformer_sites",
            "xtalform_sites",
        ]
        try:
            (  # pylint: disable=unbalanced-tuple-unpacking
                crystals,
                xtalforms,
                canon_sites,
                conformer_sites,
                xtalform_sites,
            ) = self._get_meta_blocks(meta, blocks)
        except FileNotFoundError as exc:
            raise FileNotFoundError(exc.args[0]) from exc
        except KeyError as exc:
            raise KeyError(exc.args[0]) from exc

        result = []

        # memo to self: the order of saving objects is dictated by db
        # relations - when handling version 2 upload, I need to
        # occasionally check if the object already exists and if yes,
        # fetch it from the db. cannot do this without quering target
        # (or visit?) so need to save objects along the relationships

        # fetch existing objects
        old_experiments = Experiment.filter_manager.by_target(self.target)
        logger.debug("%s existing Experiment objects found", old_experiments.count())

        old_compounds = Compound.filter_manager.by_target(self.target)
        logger.debug("%s existing Compound objects found", old_compounds.count())

        old_xtalforms = Xtalform.filter_manager.by_target(self.target)
        logger.debug("%s existing Xtalform objects found", old_xtalforms.count())

        old_xtalquatasm = XtalformQuatAssembly.filter_manager.by_target(self.target)
        logger.debug(
            "%s existing XtalformQuatAssembly objects found", old_xtalquatasm.count()
        )

        old_quatassemblies = QuatAssembly.filter_manager.by_target(self.target)
        logger.debug(
            "%s existing QuatAssembly objects found", old_quatassemblies.count()
        )

        old_xtalformsites = XtalformSite.filter_manager.by_target(self.target)
        logger.debug(
            "%s existing XtalformSite objects found", old_xtalformsites.count()
        )

        old_canonsites = CanonSite.filter_manager.by_target(self.target)
        logger.debug("%s existing CanonSite objects found", old_canonsites.count())

        old_canonsiteconfs = CanonSiteConf.filter_manager.by_target(self.target)
        logger.debug(
            "%s existing CanonSiteConf objects found", old_canonsiteconfs.count()
        )

        old_siteobservations = SiteObservation.filter_manager.by_target(self.target)
        logger.debug(
            "%s existing SiteObservaton objects found", old_siteobservations.count()
        )

        experiment_objects = {}
        compound_objects = {}
        for prot_name, prot_data in crystals.items():
            # TODO: unclear if I need to save experiment that doesn't have
            # aligned crystal files section or should I move this beyond
            # continue as well.
            try:
                experiment_objects[prot_name] = self._process_experiment(
                    existing_objects=old_experiments,
                    protein_name=prot_name,
                    data=prot_data,
                )
            except IntegrityError as exc:
                raise IntegrityError(exc.args[0]) from exc

            cmpd_data = prot_data["crystallographic_files"]
            try:
                compound_objects[prot_name] = self._process_compound(
                    existing_objects=old_compounds,
                    protein_name=prot_name,
                    data=cmpd_data,
                )
            except IntegrityError as exc:
                raise IntegrityError(exc.args[0]) from exc
            except KeyError:
                # this particular block doesn't have compound info
                # continue with the loop, nothing to do
                continue

        result.append(self._log_msg(experiment_objects))
        result.append(self._log_msg(compound_objects))

        # save components manytomany to experiment
        # TODO: is it 1:1 relationship? looking at the meta_align it seems to be,
        # but why the m2m then?
        for comp_code, comp_meta in compound_objects.items():
            experiment = experiment_objects[comp_code].instance
            experiment.compounds.add(comp_meta.instance)

        xtalform_objects = {}
        for idx, obj in xtalforms.items():
            try:
                xtalform_objects[idx] = self._process_xtalform(
                    existing_objects=old_xtalforms,
                    idx=idx,
                    data=obj,
                )
            except IntegrityError as exc:
                raise IntegrityError(exc.args[0]) from exc

        result.append(self._log_msg(xtalform_objects))

        # add xtalform fk to experiment
        for _, obj in experiment_objects.items():
            obj.instance.xtalform = xtalform_objects[
                assigned_xtalforms[obj.instance.code]
            ].instance
            obj.instance.save()

        quat_assembly_objects = {}
        for idx, obj in assemblies.items():
            try:
                quat_assembly_objects[idx] = self._process_quat_assembly(
                    existing_objects=old_quatassemblies,
                    idx=idx,
                    data=obj,
                )
            except IntegrityError as exc:
                raise IntegrityError(exc.args[0]) from exc

        result.append(self._log_msg(quat_assembly_objects))

        # this is used just for logging, no other function
        xtalform_quat_assembly_objects = {}
        for xtalform_id, data in xtalform_assemblies.items():
            xtalform = xtalform_objects[xtalform_id].instance
            for idx, obj in data["assemblies"].items():
                quat_assembly = quat_assembly_objects[obj["assembly"]].instance
                key = f"{xtalform_id} {quat_assembly.id} {idx}"
                xtalform_quat_assembly_objects[
                    key
                ] = self._process_xtalform_quatassembly(
                    existing_objects=old_xtalquatasm,
                    xtalform=xtalform,
                    quat_assembly=quat_assembly,
                    idx=idx,
                    data=obj,
                )

        result.append(self._log_msg(xtalform_quat_assembly_objects))

        canon_site_objects = {}
        for idx, obj in canon_sites.items():
            try:
                canon_site_objects[idx] = self._process_canon_site(
                    existing_objects=old_canonsites,
                    idx=idx,
                    data=obj,
                )
            except IntegrityError as exc:
                raise IntegrityError(exc.args[0]) from exc
        # NB! missing fk's:
        # - ref_conf_site
        # - quat_assembly

        result.append(self._log_msg(canon_site_objects))

        # reindex canon sites by canon_sites_conf_sites
        # NB! this is also used below for ref_conf_site in canon_site
        canon_sites_by_conf_sites = {
            conf: obj.instance
            for obj in canon_site_objects.values()
            for conf in obj.data["conformer_site_ids"]
        }

        canon_site_conf_objects = {}
        for idx, obj in conformer_sites.items():
            try:
                canon_site_conf_objects[idx] = self._process_canon_site_conf(
                    existing_objects=old_canonsiteconfs,
                    canon_site=canon_sites_by_conf_sites[idx],
                    idx=idx,
                    data=obj,
                )
            except IntegrityError as exc:
                raise IntegrityError(exc.args[0]) from exc
        # NB! missing fk's:
        # - site_observation

        result.append(self._log_msg(canon_site_conf_objects))

        xtalform_sites_objects = {}
        for idx, obj in xtalform_sites.items():
            try:
                xtalform_sites_objects[idx] = self._process_xtalform_site(
                    existing_objects=old_xtalformsites,
                    xtalform=xtalform_objects[obj["xtalform_id"]].instance,
                    canon_site=canon_site_objects[obj["canonical_site_id"]].instance,
                    idx=idx,
                    data=obj,
                )
            except IntegrityError as exc:
                raise IntegrityError(exc.args[0]) from exc

        result.append(self._log_msg(xtalform_sites_objects))

        # now can update CanonSite with ref_conf_site
        for val in canon_site_objects.values():
            val.instance.ref_conf_site = canon_site_conf_objects[
                val.data["reference_conformer_site_id"]
            ].instance
            val.instance.save()

        # canon site instances are now complete
        # still missing fk to site_observation in canon_site_conf

        # reindex xtalform site to grab for site observation
        xtalform_site_by_tag = {}
        for val in xtalform_sites_objects.values():
            for k in val.data:
                xtalform_site_by_tag[k] = val.instance

        site_observation_objects = {}
        # TODO: would be nice to get rid of quadruple for
        for experiment_meta in experiment_objects.values():
            if experiment_meta.data is None:
                continue
            for chain, ligand in experiment_meta.data.items():
                for ligand, ligand_data in ligand.items():
                    for idx, obj in ligand_data.items():
                        key = f"{experiment_meta.instance.code}/{chain}/{ligand}"
                        try:
                            site_observation_objects[
                                key
                            ] = self._process_site_observation(
                                existing_objects=old_siteobservations,
                                experiment=experiment_meta.instance,
                                compound=compound_objects[
                                    experiment_meta.instance.code
                                ].instance,
                                xtalform_site=xtalform_site_by_tag[key],
                                canon_site_conf=canon_site_conf_objects[idx].instance,
                                chain=chain,
                                ligand=ligand,
                                idx=idx,
                                data=obj,
                            )
                        except IntegrityError as exc:
                            raise IntegrityError(exc.args[0]) from exc

        result.append(self._log_msg(site_observation_objects))

        tag_categories = (
            "ConformerSites",
            "CanonSites",
            "XtalformSites",
            "Quatassemblies",
            "Xtalforms",
        )

        for cat in tag_categories:
            self._tag_site_observations(site_observation_objects, cat)

        # final remaining fk, attach reference site observation to canon_site_conf
        for val in canon_site_conf_objects.values():
            val.instance.ref_site_observation = site_observation_objects[
                val.data
            ].instance
            val.instance.save()

        result.append(
            f"{self.bundle_name} {upload_root.name}: "
            + f"User {self.experiment_upload.committer} "
            + f"uploaded target {self.target}"
        )

        return result

    def _tag_site_observations(self, site_observation_objects, category):
        # this is an attempt to replicate tag creation from previous
        # loader. as there are plenty of differences, I cannot just
        # use the same functions..

        logger.debug("Getting category %s", category)
        groups = {}
        for _, obj in site_observation_objects.items():
            if category == "ConformerSites":
                tags = [
                    "conf_site: " + ",".join(obj.instance.canon_site_conf.residues[:3]),
                ]
            elif category == "CanonSites":
                tags = [
                    "canon_site: "
                    + ",".join(obj.instance.xtalform_site.canon_site.residues[:3]),
                ]
            elif category == "XtalformSites":
                tags = [
                    "xtalform_site: "
                    + ",".join(obj.instance.xtalform_site.residues[:3]),
                ]
            # tricky one. connected via m2m
            elif category == "Quatassemblies":
                tags = [
                    "quatassembly: " + qa.name
                    for qa in obj.instance.xtalform_site.xtalform.quat_assembly.all()
                ]

            elif category == "Xtalforms":
                tags = [
                    "xtalform: " + obj.instance.xtalform_site.xtalform.name,
                ]
            else:
                tags = [
                    "Unspecified",
                ]

            for tag in tags:
                if tag not in groups.keys():
                    groups[tag] = [obj.instance]
                else:
                    groups[tag].append(obj.instance)

        # I suspect I need to group them by site..
        for tag, so_list in groups.items():
            try:
                # memo to self: description is set to tag, but there's
                # no fk to tag, instead, tag has a fk to
                # group. There's no uniqueness requirement on
                # description so there's no certainty that this will
                # be unique (or remain searchable at all because user
                # is allowed to change the tag name). this feels like
                # poor design but I don't understand the principles of
                # this system to know if that's indeed the case or if
                # it is in fact a truly elegant solution
                so_group = SiteObservationGroup.objects.get(
                    target=self.target, description=tag
                )
            except SiteObservationGroup.DoesNotExist:
                so_group = SiteObservationGroup(target_id=self.target.pk)
                so_group.save()
            except MultipleObjectsReturned:
                SiteObservationGroup.objects.filter(
                    target=self.target, description=tag
                ).delete()
                so_group = SiteObservationGroup(target_id=self.target.pk)
                so_group.save()

            try:
                so_tag = SiteObservationTag.objects.get(tag=tag, target=self.target)
                # Tag already exists
                # Apart from the new mol_group and molecules, we shouldn't be
                # changing anything.
                so_tag.mol_group = so_group
            except SiteObservationTag.DoesNotExist:
                so_tag = SiteObservationTag()
                so_tag.tag = tag
                so_tag.category = TagCategory.objects.get(category=category)
                so_tag.target = self.target
                so_tag.mol_group = so_group

            so_tag.save()

            for site_obvs in so_list:
                logger.debug("site_obvs_id=%s", site_obvs.id)
                so_group.site_observation.add(site_obvs)
                so_tag.site_observations.add(site_obvs)

    def _is_already_uploaded(self, target_created, project_created):
        if target_created or project_created:
            return False
        else:
            uploaded_files = ExperimentUpload.objects.filter(
                target=self.target,
                project=self.project,
            ).values_list("file", flat=True)

            # TODO: this just tests the target-project-filename combo,
            # which may not be enough

            return self.data_bundle in uploaded_files

    def _get_final_path(self, path: Path):
        """Update relative path to final storage path

        NB! this returns a relative path that can be used in queries
        not absoulte one. This is used to populate location fields in
        database tables.
        """
        try:
            return self.final_path.joinpath(self.target_name).joinpath(path)
        except TypeError:
            # received invalid path
            return None

    def process_bundle(self, task=None):
        """Resolves subdirs in uploaded data bundle.

        If called from task, takes task as a parameter for status updates.
        """
        result = []
        for path in Path(self.target_root).iterdir():
            if path.is_dir():
                logger.info("Found upload dir: %s", str(path))
                try:
                    upload_report = self.process_metadata(
                        upload_root=path,
                        task=task,
                    )
                except FileNotFoundError as exc:
<<<<<<< HEAD
                    result.append(exc.args[0])
                    raise FileNotFoundError(exc.args[1]) from exc
=======
                    raise FileNotFoundError(exc.args[0]) from exc
>>>>>>> 8265aaa6
                except IntegrityError as exc:
                    result.append(exc.args[0])
                    raise IntegrityError(exc.args[0]) from exc
                except ValueError as exc:
                    result.append(exc.args[0])
                    raise ValueError(exc.args[0]) from exc
                except FileExistsError as exc:
                    # this target has been uploaded at- least once and
                    # this upload already exists. skip
                    result.append(exc.args[0])
                    raise FileExistsError(exc.args[0]) from exc

                result.extend(upload_report)

        return result

    # standardized logging when processing metadata file
    def _log_msg(self, obj_dict):
        new_obj = sum([1 for k in obj_dict.values() if k.new])
        item = next(iter(obj_dict.values()))
        msg = f"{len(obj_dict.keys())} {item.instance._meta.model} objects processed, {new_obj} created"  # pylint: disable=protected-access
        update_task(self.task, "PROCESSING", msg)
        logger.info("%s%s", self.task_id, msg)
        return f"{self.bundle_name} {self.version_dir}: {msg}"

    @staticmethod
    def _check_file_struct(upload_root, file_struct):
        """Check if file exists and if sha256 hash matches (if given).

        file struct can come in 2 configurations:
        {file_key: {file: <file_path>, sha265: <hash> [smiles: <smiles>]}, ...}
        or simply
        {file_key: <file path>}
        Detect which one and take appropriate action.
        """
        result = {}
        for key, value in file_struct.items():
            if isinstance(value, dict):
                try:
                    filename = value["file"]

                    # I guess I don't care if it's not given?
                    file_hash = value.get("sha256", None)

                    # TODO: error handling. don't know how to
                    # implement this because data structure/metadata
                    # not at final structure yet
                    if TargetLoader._check_file(
                        upload_root.joinpath(filename), file_hash
                    ):
                        result[key] = str(filename)

                except KeyError:
                    logger.warning("%s file info missing in %s!", key, METADATA_FILE)
                except ValueError as exc:
                    logger.error("Invalid hash for file %s!", filename)
                    raise ValueError(f"Invalid hash for file {filename}!") from exc

            elif isinstance(value, str) and not key == "ligand_smiles":
                # this is a bit of a workaround but ligand_smiles
                # happens to be specified on the same level as files
                if TargetLoader._check_file(upload_root.joinpath(value)):
                    result[key] = str(value)
                else:
                    # wait, I think I should actually raise exp here..
                    logger.error(
                        "%s referenced in %s but not found in archive",
                        value,
                        METADATA_FILE,
                    )
            else:
                # this is probably the list of panddas event files, don't
                # need them here
                # although.. should i validate them here nevertheless?
                # i'd have to do this on copy otherwise..
                pass

        return result

    @staticmethod
    def _check_file(file_path: Path, file_hash=None):
        """Check if file exist and compare with hash."""
        if file_path.is_file():
            if file_hash:
                if file_hash == TargetLoader._calculate_sha256(file_path):
                    return True
                else:
                    # not logging error here because don't have
                    # correct file path
                    raise ValueError
            else:
                return True
        return False

    # borrowed from SO
    @staticmethod
    def _calculate_sha256(filepath):
        sha256_hash = hashlib.sha256()
        with open(filepath, "rb") as f:
            # Read the file in chunks of 4096 bytes
            for chunk in iter(lambda: f.read(4096), b""):
                sha256_hash.update(chunk)
        return sha256_hash.hexdigest()


def load_target(
    data_bundle,
    proposal_ref=None,
    contact_email=None,
    user_id=None,
    task=None,
):
    # TODO: do I need to sniff out correct archive format?
    with TemporaryDirectory(dir=settings.MEDIA_ROOT) as tempdir:
        target_loader = TargetLoader(
            data_bundle, proposal_ref, tempdir, user_id=user_id, task=task
        )
        try:
            # archive is first extracted to temporary dir and moved later
            with tarfile.open(target_loader.bundle_path, "r") as archive:
                msg = f"Extracting bundle: {data_bundle}"
                logger.info("%s%s", target_loader.task_id, msg)
                update_task(task, "PROCESSING", msg)
                archive.extractall(target_loader.raw_data)
                msg = f"Data extraction complete: {data_bundle}"
                logger.info("%s%s", target_loader.task_id, msg)
        except FileNotFoundError as exc:
            msg = f"{data_bundle} file does not exist!"
            logger.exception("%s%s", target_loader.task_id, msg)
            target_loader.experiment_upload.message = exc.args[0]
            raise FileNotFoundError(msg) from exc

        try:
            with transaction.atomic():
                upload_report = target_loader.process_bundle(task=task)
        except FileNotFoundError as exc:
            logger.error(exc.args[0])
            target_loader.experiment_upload.message = exc.args[0]
            raise FileNotFoundError(exc.args[0]) from exc
        except IntegrityError as exc:
            logger.error(exc, exc_info=True)
            target_loader.experiment_upload.message = exc.args[0]
            raise IntegrityError(exc.args[0]) from exc
        except ValueError as exc:
            logger.error(exc, exc_info=True)
            raise IntegrityError(exc.args[0]) from exc
        except FileExistsError as exc:
            logger.error(exc.args[0])
            target_loader.experiment_upload.message = exc.args[0]
            raise FileExistsError(exc.args[0]) from exc

        # move to final location
        target_loader.abs_final_path.mkdir(parents=True)
        target_loader.raw_data.rename(target_loader.abs_final_path)
        Path(target_loader.bundle_path).rename(
            target_loader.abs_final_path.parent.joinpath(target_loader.data_bundle)
        )

        update_task(task, "SUCCESS", upload_report)
        target_loader.experiment_upload.message = upload_report

        target_loader.experiment_upload.save()


def update_task(task, state, message):
    try:
        task.update_state(
            state=state,
            meta={
                "description": message,
            },
        )
    except AttributeError:
        # no task passed to method, nothing to do
        pass<|MERGE_RESOLUTION|>--- conflicted
+++ resolved
@@ -1091,12 +1091,8 @@
                         task=task,
                     )
                 except FileNotFoundError as exc:
-<<<<<<< HEAD
                     result.append(exc.args[0])
-                    raise FileNotFoundError(exc.args[1]) from exc
-=======
                     raise FileNotFoundError(exc.args[0]) from exc
->>>>>>> 8265aaa6
                 except IntegrityError as exc:
                     result.append(exc.args[0])
                     raise IntegrityError(exc.args[0]) from exc
