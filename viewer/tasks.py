import os
import datetime
os.environ.setdefault("DJANGO_SETTINGS_MODULE", "fragalysis.settings")
import django
django.setup()
from django.conf import settings

from rdkit import Chem
from rdkit.Chem import Descriptors
from viewer.models import Target, Compound, DesignSet
import os.path

from celery import shared_task
from sdf_check import *
from compound_set_upload import *

# Bit to check if redis and celery services are working and available
def check_services():
    services = [p.name() for p in psutil.process_iter()]
    if 'redis-server' not in services:
        os.system('redis-server &')
    if 'celery' not in services:
        os.system('celery -A fragalysis worker -l info &')
    services = [p.name() for p in psutil.process_iter()]
    if 'redis-server' not in services or 'celery' not in services:
        return False
    return True

### Uploading ###

@shared_task
def process_compound_set(validate_output):
    # Validate output is a tuple - this is one way to get
    # Celery chaining to work where second function uses tuple output
    # from first function called
    validate_dict, validated, target, filename, zfile = validate_output

    if not validated:
        return (validate_dict,validated)

    if validated:
        print('processing compound set: ' + filename)
        filename = str(filename)
        # create a new compound set
        set_name = ''.join(filename.split('/')[-1].replace('.sdf','').split('_')[1:])
        compound_set = CompoundSet()
        compound_set.name = set_name
        matching_target = Target.objects.get(title=target)
        compound_set.target = matching_target

        # set descriptions and get all other mols back
        mols_to_process = set_descriptions(filename=filename, compound_set=compound_set)

        # process every other mol
        for i in range(0, len(mols_to_process)):
            process_mol(mols_to_process[i], compound_set, filename, zfile)

        # check that molecules have been added to the compound set
        check = ComputedCompound.objects.filter(compound_set=compound_set)
        print(str(len(check)) + '/' + str(len(mols_to_process)) + ' succesfully processed in ' + set_name + ' cpd set')

        # move and save the compound set
        new_filename = settings.MEDIA_ROOT + 'compound_sets/' + filename.split('/')[-1]
        os.rename(filename, new_filename)
        compound_set.submitted_sdf = new_filename
        compound_set.save()

        # if no molecules were processed, delete the compound set
        if len(check) == 0:
            compound_set.delete()
            print('No molecules processed... deleting ' + set_name + ' compound set')
            return None

        return compound_set.name

### End Uploading ###

### Validating ###

# Set .sdf format version here
version = 'ver_1.2'

@shared_task
def validate(sdf_file, target=None, zfile=None):
    validated = True
    validate_dict = {'molecule_name': [],
                     'field': [],
                     'warning_string': []}

    # Check sdf filename & can be read
    validate_dict = check_sdf(sdf_file, validate_dict)

    suppl = Chem.SDMolSupplier(sdf_file)
    print('%d mols detected (including blank mol)' % (len(suppl),))
    blank_mol = suppl[0]
    if blank_mol is None:
        validate_dict = add_warning(molecule_name='Blank Mol',
                                    field='N/A',
                                    warning_string='your blank molecule could not be read by rdkit. The molecule must have at least one atom! No other checks were done',
                                    validate_dict=validate_dict)
        validated = False
        return validate_dict, validated
    validate_dict = check_compound_set(blank_mol, validate_dict)
    other_mols = []
    for i in range(1, len(suppl)):
        other_mols.append(suppl[i])

    # all mol checks
    # - all mols have the same properties
    all_props = []
    for mol in suppl:
        all_props.extend([key for key in mol.GetPropsAsDict().keys()])
    unique_props = list(set(all_props))
    for mol in suppl:
        props = [key for key in mol.GetPropsAsDict().keys()]
        diff_list = np.setdiff1d(props, unique_props)
        for diff in diff_list:
            add_warning(molecule_name=mol.GetProp('_Name'),
                        field='property (missing)',
                        warning_string='%s property is missing from this molecule' % (diff,),
                        validate_dict=validate_dict)

    # Check version in blank mol
    validate_dict = check_ver_name(blank_mol, version, validate_dict)

    # Check compuslory fields in blank mol props
    validate_dict = check_blank_mol_props(blank_mol, validate_dict)

    # Check properties have been described and validate url
    validate_dict = check_blank_prop(blank_mol, validate_dict)

    # main mols checks
    # - missing compulsary fields
    # - check name characters
    # - check pdb assignment and if pdb filepath exists
    # - check compulsory field populated
    # - check SMILES can be opended by rdkit
    # (check api for pdb if fragalysis)
    for m in other_mols:
        validate_dict = check_mol_props(m, validate_dict)
        validate_dict = check_name_characters(m.GetProp('_Name'), validate_dict)
        validate_dict = check_pdb(m, validate_dict, target, zfile)
        validate_dict = check_refmol(m, validate_dict, target)
        validate_dict = check_field_populated(m, validate_dict)
        validate_dict = check_SMILES(m, validate_dict)

    if len(validate_dict['molecule_name']) != 0:
        validated = False

<<<<<<< HEAD
    return (validate_dict, validated, sdf_file, target, zfile)
### End Validating ###
=======
    return validate_dict, validated
### End Validating ###

### Design sets ###

def process_design_compound(compound_row):
    # sanitize, generate mol and inchi
    smiles = compound_row['smiles']
    name = compound_row['identifier']
    mol = Chem.MolFromSmiles(smiles, sanitize=True)
    sanitized_mol_smiles = Chem.MolToSmiles(mol, canonical=True)
    sanitized_mol = Chem.MolFromSmiles(sanitized_mol_smiles)
    inchi = Chem.inchi.MolToInchi(sanitized_mol)
    long_inchi = None

    if len(inchi)>255:
        # TODO: get_inchi in model
        inchi = str(inchi)[0:255]
        long_inchi = inchi


    # check for an existing compound
    cpd = Compound.objects.filter(inchi=inchi)

    if len(cpd)!=0:
        new_mol=cpd[0]
    else:

        # add molecule and return the object
        new_mol = Compound()

    new_mol.smiles = sanitized_mol_smiles
    new_mol.inchi = inchi
    if long_inchi:
        new_mol.long_inchi = long_inchi
    new_mol.identifier = name

    # descriptors
    new_mol.mol_log_p = Chem.Crippen.MolLogP(sanitized_mol)
    new_mol.mol_wt = float(Chem.rdMolDescriptors.CalcExactMolWt(sanitized_mol))
    new_mol.heavy_atom_count = Chem.Lipinski.HeavyAtomCount(sanitized_mol)
    new_mol.heavy_atom_mol_wt = float(Descriptors.HeavyAtomMolWt(sanitized_mol))
    new_mol.nhoh_count = Chem.Lipinski.NHOHCount(sanitized_mol)
    new_mol.no_count = Chem.Lipinski.NOCount(sanitized_mol)
    new_mol.num_h_acceptors = Chem.Lipinski.NumHAcceptors(sanitized_mol)
    new_mol.num_h_donors = Chem.Lipinski.NumHDonors(sanitized_mol)
    new_mol.num_het_atoms = Chem.Lipinski.NumHeteroatoms(sanitized_mol)
    new_mol.num_rot_bonds = Chem.Lipinski.NumRotatableBonds(sanitized_mol)
    new_mol.num_val_electrons = Descriptors.NumValenceElectrons(sanitized_mol)
    new_mol.ring_count = Chem.Lipinski.RingCount(sanitized_mol)
    new_mol.tpsa = Chem.rdMolDescriptors.CalcTPSA(sanitized_mol)

    # make sure there is an id so inspirations can be added
    new_mol.save()

    # deal with inspirations
    inspirations = compound_row['inspirations'].split(',')
    for insp in inspirations:
        # TODO: find matching molecules - change to molecules and search history to find the correct version.
        #  -- search all history and find most recent with matching code? or code most closely matching design date?
        # (Can this be accessed, or does the view need changing to display the correct one? Not implemented yet anyway)
        molecules = Molecule.objects.filter(prot_id__code__contains=insp)
        # compounds = [m.cmpd_id for m in molecules]
        for molecule in molecules:
            new_mol.inspirations.add(molecule)

    # save the molecule and return it
    new_mol.save()
    return new_mol


def process_one_set(set_df, name, set_type=None, set_description=None):
    # add new set
    new_set = DesignSet()
    new_set.set_name = name
    new_set.set_type = set_type
    new_set.set_description = set_description
    new_set.save()
    compounds = []
    for i, row in set_df.iterrows():
        compounds.append(process_design_compound(row))

    for compound in compounds:
        new_set.compounds.add(compound)

    new_set.save()

    return compounds


def process_design_sets(df, set_type=None, set_description=None):
    set_names = list(set(df['set_name']))
    sets = []
    for name in set_names:
        set_df = df[df['set_name'] == name]
        compounds = process_one_set(set_df, name)
        sets.append(compounds)

    return set_names, sets
>>>>>>> abb1a2a7
<|MERGE_RESOLUTION|>--- conflicted
+++ resolved
@@ -147,11 +147,8 @@
     if len(validate_dict['molecule_name']) != 0:
         validated = False
 
-<<<<<<< HEAD
     return (validate_dict, validated, sdf_file, target, zfile)
-### End Validating ###
-=======
-    return validate_dict, validated
+
 ### End Validating ###
 
 ### Design sets ###
@@ -249,5 +246,4 @@
         compounds = process_one_set(set_df, name)
         sets.append(compounds)
 
-    return set_names, sets
->>>>>>> abb1a2a7
+    return set_names, sets