import datetime
import os
import psutil
import shutil

os.environ.setdefault("DJANGO_SETTINGS_MODULE", "fragalysis.settings")

import django
django.setup()
from django.conf import settings
from celery import shared_task
import numpy as np

from rdkit import Chem
from rdkit.Chem import Descriptors
from viewer.models import Target, Compound, DesignSet
import zipfile

from .sdf_check import (
    add_warning,
    check_SMILES,
    check_ver_name,
    check_blank_mol_props,
    check_blank_prop,
    check_mol_props,
    check_name_characters,
    check_refmol,
    check_field_populated,
    check_compound_set
)
from .compound_set_upload import get_additional_mols
from .target_set_upload import process_target, validate_target
from .cset_upload import blank_mol_vals, MolOps, PdbOps
<<<<<<< HEAD
from .squonk_job_file_transfer import process_file_transfer, SQUONK_MAPPING
from .models import ComputedSet, JobFileTransfer, Molecule, User
=======
from .squonk_job_file_transfer import (
    process_file_transfer,
    SQUONK_PROT_MAPPING,
    SQUONK_COMP_MAPPING
)
from .models import ComputedSet, JobFileTransfer, Molecule
>>>>>>> 615c12f7

from celery.utils.log import get_task_logger
logger = get_task_logger(__name__)


def check_services():
    """ Method to ensure redis and celery services are running to allow handling of tasks - attempts to start either
    service if it is not running, and returns True or False to indicate whether both services are running

    Parameters
    ----------
    None

    Returns
    -------
    status: bool
        True if both services are running, False if one or both are not

    """
    services = [p.name() for p in psutil.process_iter()]
    if 'redis-server' not in services:
        os.system('redis-server &')
    if 'celery' not in services:
        os.system('celery -A fragalysis worker -l info &')
    services = [p.name() for p in psutil.process_iter()]
    if 'redis-server' not in services or 'celery' not in services:
        return False
    return True


# Uploading Compound Sets ###

@shared_task
def process_compound_set(validate_output):
    """Celery task to process a computed set. Used in a chain invoked from views.py's
    UploadCSet, taking the output of the `validate_compound_set()`, and uploads
    molecules to a new computed set if the uploaded files are valid.

    (Code is legacy, and has been taken on by multiple users - comments often
    retro-fitted and no apologies for the design)

    Parameters
    ----------
    validate_output: tuple
        see return value from 'validate_compound_set()'

    Returns
    -------
    If successful

        process_stage: str
            'process'
        process_type: str
            'cset'
        compound_set.name: str
            name of the computed set

    Otherwise (i.e. not validated)...

        Returns the response from 'validate_compound_set()'
    """

    process_stage, process_type, validate_dict, validated, params = validate_output

    logger.info('process_compound_set() ENTER')
    logger.info('process_compound_set() validated=%s', validated)
    logger.info('process_compound_set() params=%s', params)

    if not validated:
        logger.warning('process_compound_set() EXIT (not validated)')
        return process_stage, 'cset', validate_dict, validated


    submitter_name, submitter_method, blank_version = blank_mol_vals(params['sdf'])
    zfile, zfile_hashvals = PdbOps().run(params)

    # This used to be in 'validate' (incorrectly), and is now here.
    # Create a unique name and remove any that existing set with that name.
    # Basically uploading erases any prior set.
    unique_name = "".join(submitter_name.split()) + '-' + "".join(submitter_method.split())
    csets = ComputedSet.objects.filter(unique_name=unique_name)
    for cset in csets:
        cset.delete()

    save_mols = MolOps(user_id=params['user_id'],
                       sdf_filename=params['sdf'],
                       submitter_name=submitter_name,
                       submitter_method=submitter_method,
                       target=params['target'],
                       version=blank_version,
                       zfile=zfile,
                       zfile_hashvals=zfile_hashvals)
    compound_set = save_mols.task()

    logger.warning('process_compound_set() EXIT (%s)', compound_set.name)
    return 'process', 'cset', compound_set.name

# End Uploading Compound Sets ###

# Validating Compound Sets ###

# Set .sdf format version here
version = 'ver_1.2'


@shared_task
def validate_compound_set(user_id, sdf_file, target=None, zfile=None, update=None):
    """ Celery task to process validate the uploaded files for a computed set upload.
    SDF file is mandatory, zip file is optional. Used in a chain invoked from views.py's
    UploadCSet and the first stage in a chain that includes 'process_compound_set()'

    (Code is legacy, and has been taken on by multiple users - comments often
    retro-fitted and no apologies for the design)

    Parameters
    ----------
    user_id: The record ID of the user initiating the task.
    sdf_file: str
        filepath of the uploaded sdf file, which is saved to temporary storage
        by `viewer.views.UploadCSet`
    target: str
        name of the target (`viewer.models.Target.title`) to add add the computed set to
    zfile: dict
        dictionary where key is the name of the file minus extension and path,
        and value is the filename, which is saved
        to temporary storage by `viewer.views.UploadCSet`
    update: str
        The name of a computed set to update, or 'None'

    Returns
    -------
    tuple containing the following:
        - processing stage (str): 'validate'
        - processing type (str): 'cset'
        - validate dict (dict): dict containing any errors found during the calidation step
        - validated (bool): True if the file(s) were validated, False if not
        - params (dict):
            - user_id (int): User record ID of user initiating the task
            - sdf (str): name of the uploaded sdf file
            - target (str): name of the target that the computed set is associated with
            - zfile: dictionary where key is the name of the file minus extension
                     and path, and value is the filename, which is saved to
                     temporary storage by `viewer.views.UploadCSet`
    If there are problems with the 'blank (initial) molecule' the following is also
    returned...
            - submitter_name (str): name of the author of the computed set
            - submitter_method (str): name of the method used to generate the computed set
    """

    logger.info('validate_compound_set() ENTER')
    logger.info('validate_compound_set() user_id=%s', user_id)
    logger.info('validate_compound_set() sdf_file=%s', sdf_file)
    logger.info('validate_compound_set() target=%s', target)
    logger.info('validate_compound_set() update=%s', update)

    validated = True
    validate_dict = {'molecule_name': [],
                     'field': [],
                     'warning_string': []}

    suppl = Chem.SDMolSupplier(sdf_file)
    # print('%d mols detected (including blank mol)' % (len(suppl),))
    blank_mol = suppl[0]

    # Get submitter name/info for passing into upload to get unique name
    submitter_name = blank_mol.GetProp('submitter_name')
    submitter_method = blank_mol.GetProp('method')

    if blank_mol is None:
        validate_dict = add_warning(molecule_name='Blank Mol',
                                    field='N/A',
                                    warning_string='your blank molecule could not be'
                                                   ' read by rdkit. The molecule must'
                                                   ' have at least one atom!'
                                                   ' No other checks were done',
                                    validate_dict=validate_dict)
        validated = False
        logger.info('validate_compound_set() EXIT validated=%s', validated)
        return (validate_dict, validated, sdf_file, target, zfile,
                submitter_name, submitter_method)

    if not update or update == 'None':
        validate_dict = check_compound_set(blank_mol, validate_dict)
    else:
        validate_dict = check_compound_set(blank_mol, validate_dict, update=update)

    other_mols = []
    for i in range(1, len(suppl)):
        other_mols.append(suppl[i])

    # all mol checks
    # Check if all mols can be read by rdkit
    # - all mols have the same properties
    all_props = []
    # Use index and check_mol to see if any sdf entries are None type mol objects
    index = 1
    for mol in suppl:
        if not mol:
            add_warning(molecule_name='Unknown',
                        field='N/A',
                        warning_string=f'SDF entry number: {index} cannot be converted'
                                        ' into an rdkit mol object',
                        validate_dict=validate_dict)
        if mol:
            all_props.extend([key for key in list(mol.GetPropsAsDict().keys())])
        index += 1
    unique_props = list(set(all_props))

    for mol in suppl:
        if mol:
            props = [key for key in list(mol.GetPropsAsDict().keys())]
            diff_list = np.setdiff1d(props, unique_props)
            for diff in diff_list:
                add_warning(molecule_name=mol.GetProp('_Name'),
                            field='property (missing)',
                            warning_string=f'{diff} property is missing from this molecule',
                            validate_dict=validate_dict)

    # Check version in blank mol
    validate_dict = check_ver_name(blank_mol, version, validate_dict)

    # Check compulsory fields in blank mol props
    validate_dict = check_blank_mol_props(blank_mol, validate_dict)

    # Check properties have been described and validate url
    # Anything wrong with validation goes into this and we leave
    # with a validation error.
    validate_dict = check_blank_prop(blank_mol, validate_dict)

    # main mols checks
    # - missing compulsary fields
    # - check name characters
    # - check pdb assignment and if pdb filepath exists
    # - check compulsory field populated
    # - check SMILES can be opened by rdkit
    # (check api for pdb if fragalysis)
    for m in other_mols:
        if m:
            validate_dict = check_mol_props(m, validate_dict)
            validate_dict = check_name_characters(m.GetProp('_Name'), validate_dict)
            # validate_dict = check_pdb(m, validate_dict, target, zfile)
            validate_dict = check_refmol(m, validate_dict, target)
            validate_dict = check_field_populated(m, validate_dict)
            validate_dict = check_SMILES(m, validate_dict)

    len_validate_dict = len(validate_dict['molecule_name'])
    if len_validate_dict != 0:
        logger.warning('validate_compound_set() validated=False'
                       ' len_validate_dict=%s', len_validate_dict)
        validated = False

    # params = {
    #     'sdf': 'tests/test_data/test_chodera/test_0_2.sdf',
    #     'target': 'Mpro',
    #     'choice': 1,
    #     'update_set': None,
    #     'pdb_zip': '/code/tests/test_data/test_chodera/references.zip'
    # }

    params = {
        'user_id': user_id,
        'sdf': sdf_file,
        'target': target,
        'pdb_zip': zfile
    }

    logger.info('validate_compound_set() EXIT validated=%s params=%s', validated, params)
    return 'validate', 'cset', validate_dict, validated, params

# End Validating Compound Sets ###

# Design sets ###

def create_mol(inchi, long_inchi=None, name=None):
    # check for an existing compound
    if long_inchi:
        cpd = Compound.objects.filter(long_inchi=long_inchi)
        sanitized_mol = Chem.MolFromInchi(long_inchi, sanitize=True)
    else:
        cpd = Compound.objects.filter(inchi=inchi)
        sanitized_mol = Chem.MolFromInchi(inchi, sanitize=True)

    if len(cpd) != 0:
        new_mol = cpd[0]
    else:
        # add molecule and return the object
        new_mol = Compound()

    new_mol.smiles = Chem.MolToSmiles(sanitized_mol)
    new_mol.inchi = inchi
    if long_inchi:
        new_mol.long_inchi = long_inchi
    new_mol.identifier = name

    # descriptors
    new_mol.mol_log_p = Chem.Crippen.MolLogP(sanitized_mol)
    new_mol.mol_wt = float(Chem.rdMolDescriptors.CalcExactMolWt(sanitized_mol))
    new_mol.heavy_atom_count = Chem.Lipinski.HeavyAtomCount(sanitized_mol)
    new_mol.heavy_atom_mol_wt = float(Descriptors.HeavyAtomMolWt(sanitized_mol))
    new_mol.nhoh_count = Chem.Lipinski.NHOHCount(sanitized_mol)
    new_mol.no_count = Chem.Lipinski.NOCount(sanitized_mol)
    new_mol.num_h_acceptors = Chem.Lipinski.NumHAcceptors(sanitized_mol)
    new_mol.num_h_donors = Chem.Lipinski.NumHDonors(sanitized_mol)
    new_mol.num_het_atoms = Chem.Lipinski.NumHeteroatoms(sanitized_mol)
    new_mol.num_rot_bonds = Chem.Lipinski.NumRotatableBonds(sanitized_mol)
    new_mol.num_val_electrons = Descriptors.NumValenceElectrons(sanitized_mol)
    new_mol.ring_count = Chem.Lipinski.RingCount(sanitized_mol)
    new_mol.tpsa = Chem.rdMolDescriptors.CalcTPSA(sanitized_mol)

    # make sure there is an id so inspirations can be added
    new_mol.save()

    return new_mol

def process_design_compound(compound_row):
    # sanitize, generate mol and inchi
    smiles = compound_row['smiles']
    name = compound_row['identifier']
    mol = Chem.MolFromSmiles(smiles, sanitize=True)
    sanitized_mol_smiles = Chem.MolToSmiles(mol, canonical=True)
    sanitized_mol = Chem.MolFromSmiles(sanitized_mol_smiles)
    inchi = Chem.inchi.MolToInchi(sanitized_mol)
    long_inchi = None

    if len(inchi)>255:
        # TODO: get_inchi in model
        inchi = str(inchi)[0:255]
        long_inchi = inchi

    new_mol = create_mol(inchi)

    # deal with inspirations
    inspirations = compound_row['inspirations'].split(',')
    for insp in inspirations:
        # TODO: find matching molecules - change to molecules and search history to find the correct version.
        #  -- search all history and find most recent with matching code? or code most closely matching design date?
        # (Can this be accessed, or does the view need changing to display the correct one? Not implemented yet anyway)
        molecules = Molecule.objects.filter(prot_id__code__contains=insp.split(':')[0].split('_')[0])
        # compounds = [m.cmpd_id for m in molecules]
        for molecule in molecules:
            new_mol.inspirations.add(molecule)

    # save the molecule and return it
    new_mol.save()
    return new_mol


def process_one_set(set_df, name, set_type=None, set_description=None):
    # add new set
    new_set = DesignSet()
    new_set.set_name = name
    new_set.set_type = set_type
    new_set.set_description = set_description
    new_set.save()
    compounds = []
    for _, row in set_df.iterrows():
        compounds.append(process_design_compound(row))

    for compound in compounds:
        new_set.compounds.add(compound)

    new_set.save()

    return compounds


def process_design_sets(df, set_type=None, set_description=None):
    # Unused variables
    del set_type
    del set_description

    set_names = list(set(df['set_name']))
    sets = []
    for name in set_names:
        set_df = df[df['set_name'] == name]
        compounds = process_one_set(set_df, name)
        sets.append(compounds)

    return set_names, sets
# End Design sets ###


# Target Sets ###
@shared_task
def validate_target_set(target_zip, target=None, proposal=None, email=None):
    """ Celery task to process validate the uploaded files/format for a target set upload. Zip file is mandatory

    Parameters
    ----------
    target_zip: str
        filepath of the uploaded target file, which is saved to temporary storage by `viewer.views.UploadTSet`
    target: str
        name of the target (`viewer.models.Target.title`) to add add the target set to

    Returns
    -------
    validate_output: tuple
        contains the following:
            - validate dict (dict): dict containing any errors found during the validation step
            - validated (bool): True if the file(s) were validated, False if not
            - filename (str): name of the uploaded target file
            - target (str): name of the target
            - submitter_name (str): name of the user who submitted the upload

    """
    logger.info('+ validating target set: ' + target_zip)

    # Get submitter name/info for passing into upload to get unique name
    submitter_name = ''

    tmp_folder = os.path.dirname(target_zip)
    new_data_folder = os.path.join(tmp_folder, 'new_data')

    # This will create the target folder in the tmp/ location.
    with zipfile.ZipFile(target_zip, 'r') as zip_ref:
        zip_ref.extractall(new_data_folder)

    validated, validate_dict = validate_target(new_data_folder, target, proposal)

    os.remove(target_zip)
    # Tidy up data if not validated
    if not validated:
        shutil.rmtree(new_data_folder)

    return ('validate', 'tset', validate_dict, validated, new_data_folder, target, proposal,
            submitter_name, email)


@shared_task
def process_target_set(validate_output):
    """ Celery task to process a target set, that takes the output of the validation task, and uploads molecules to a
    new target set if the uploaded files are valid

    Parameters
    ----------
    validate_output: tuple
        contains the following:
            - validate dict (dict): dict containing any errors found during the validation step
            - validated (bool): True if the file(s) were validated, False if not
            - filename (str): name of the uploaded target file (zip file)
            - target (str): name of the target
            - submitter_name (str): name of the author of the computed set

    Returns
    -------
    target str
        name of the processed target set

    """
    # Validate output is a tuple - this is one way to get
    # Celery chaining to work where second function uses list output
    # from first function (validate) called
    process_stage, process_type, validate_dict, validated, new_data_folder, target_name, proposal_ref, submitter_name, \
        contact_email = validate_output

    # If there is a validation error, stop here.
    if not validated:
        return process_stage, 'tset', validate_dict, validated

    if validated:
        logger.info('+ processing target set: ' + target_name + ' target_folder:' + new_data_folder)

        mols_loaded, mols_processed = process_target(new_data_folder, target_name, proposal_ref)

        return 'process', 'tset', target_name, mols_loaded, mols_processed, contact_email
# End Target Sets ###


# File Transfer ###
@shared_task
def process_job_file_transfer(auth_token, id):
    """ Celery task to take a list of proteins and specification and transfer the files to Squonk2

    Parameters
    ----------
    id
        id of job_file_transfer record

    Returns
    -------
    target str
        name of the processed target set

    """

    logger.info('+ Starting File Transfer (%s)', id)
    job_transfer = JobFileTransfer.objects.get(id=id)
    job_transfer.transfer_status = "STARTED"
    job_transfer.transfer_task_id = str(process_job_file_transfer.request.id)
    job_transfer.save()
    try:
        process_file_transfer(auth_token, job_transfer.id)
    except RuntimeError as error:
        logger.info('- File Transfer failed %s', id)
        logger.info(error)
        job_transfer.transfer_status = "FAILURE"
        job_transfer.save()
    else:
        logger.info('+ File Transfer Successful (%s)', id)
        # Update the transfer datetime for comparison with the target upload datetime.
        # This should only be done on a successful upload.
        job_transfer.transfer_datetime = datetime.datetime.now(datetime.timezone.utc)
        job_transfer.transfer_progress = 100.00
        job_transfer.transfer_status = "SUCCESS"
        files_spec = {"proteins": list(SQUONK_PROT_MAPPING.keys()),
                      "compounds": list(SQUONK_COMP_MAPPING.keys())}
        job_transfer.transfer_spec = files_spec
        job_transfer.save()
        logger.info('- File Transfer Ended Successfully (%s)', id)

    return job_transfer.transfer_status

# End File Transfer ###<|MERGE_RESOLUTION|>--- conflicted
+++ resolved
@@ -13,7 +13,7 @@
 
 from rdkit import Chem
 from rdkit.Chem import Descriptors
-from viewer.models import Target, Compound, DesignSet
+from viewer.models import Compound, DesignSet
 import zipfile
 
 from .sdf_check import (
@@ -28,20 +28,14 @@
     check_field_populated,
     check_compound_set
 )
-from .compound_set_upload import get_additional_mols
 from .target_set_upload import process_target, validate_target
 from .cset_upload import blank_mol_vals, MolOps, PdbOps
-<<<<<<< HEAD
-from .squonk_job_file_transfer import process_file_transfer, SQUONK_MAPPING
-from .models import ComputedSet, JobFileTransfer, Molecule, User
-=======
 from .squonk_job_file_transfer import (
     process_file_transfer,
     SQUONK_PROT_MAPPING,
     SQUONK_COMP_MAPPING
 )
 from .models import ComputedSet, JobFileTransfer, Molecule
->>>>>>> 615c12f7
 
 from celery.utils.log import get_task_logger
 logger = get_task_logger(__name__)
@@ -76,68 +70,41 @@
 
 @shared_task
 def process_compound_set(validate_output):
-    """Celery task to process a computed set. Used in a chain invoked from views.py's
-    UploadCSet, taking the output of the `validate_compound_set()`, and uploads
-    molecules to a new computed set if the uploaded files are valid.
-
-    (Code is legacy, and has been taken on by multiple users - comments often
-    retro-fitted and no apologies for the design)
+    """ Celery task to process a computed set, that takes the output of the validation task, and uploads molecules to a
+    new computed set if the uploaded files are valid
 
     Parameters
     ----------
     validate_output: tuple
-        see return value from 'validate_compound_set()'
-
-    Returns
-    -------
-    If successful
-
-        process_stage: str
-            'process'
-        process_type: str
-            'cset'
-        compound_set.name: str
-            name of the computed set
-
-    Otherwise (i.e. not validated)...
-
-        Returns the response from 'validate_compound_set()'
+        contains the following:
+            - validate dict (dict): dict containing any errors found during the validation step
+            - validated (bool): True if the file(s) were validated, False if not
+            - filename (str): name of the uploaded sdf file
+            - target (str): name of the target that the computed set is associated with
+            - zfile (dict): dictionary where key is the name of the file minus extension and path, and value is the filename, which is saved to temporary storage by `viewer.views.UploadCSet`
+            - submitter_name (str): name of the author of the computed set
+            - submitter_method (str): name of the method used to generate the computed set
+
+    Returns
+    -------
+    compound_set.name: str
+        name of the computed set
+
     """
 
     process_stage, process_type, validate_dict, validated, params = validate_output
 
-    logger.info('process_compound_set() ENTER')
-    logger.info('process_compound_set() validated=%s', validated)
-    logger.info('process_compound_set() params=%s', params)
-
     if not validated:
-        logger.warning('process_compound_set() EXIT (not validated)')
-        return process_stage, 'cset', validate_dict, validated
-
-
-    submitter_name, submitter_method, blank_version = blank_mol_vals(params['sdf'])
-    zfile, zfile_hashvals = PdbOps().run(params)
-
-    # This used to be in 'validate' (incorrectly), and is now here.
-    # Create a unique name and remove any that existing set with that name.
-    # Basically uploading erases any prior set.
-    unique_name = "".join(submitter_name.split()) + '-' + "".join(submitter_method.split())
-    csets = ComputedSet.objects.filter(unique_name=unique_name)
-    for cset in csets:
-        cset.delete()
-
-    save_mols = MolOps(user_id=params['user_id'],
-                       sdf_filename=params['sdf'],
-                       submitter_name=submitter_name,
-                       submitter_method=submitter_method,
-                       target=params['target'],
-                       version=blank_version,
-                       zfile=zfile,
-                       zfile_hashvals=zfile_hashvals)
-    compound_set = save_mols.task()
-
-    logger.warning('process_compound_set() EXIT (%s)', compound_set.name)
-    return 'process', 'cset', compound_set.name
+        return (process_stage, 'cset', validate_dict, validated)
+
+    if validated:
+        submitter_name, submitter_method, blank_version = blank_mol_vals(params['sdf'])
+        zfile, zfile_hashvals = PdbOps().run(params)
+        save_mols = MolOps(sdf_filename=params['sdf'], submitter_name=submitter_name, submitter_method=submitter_method,
+                           target=params['target'], version=blank_version, zfile=zfile, zfile_hashvals=zfile_hashvals)
+        compound_set = save_mols.task()
+
+        return 'process', 'cset', compound_set.name
 
 # End Uploading Compound Sets ###
 
@@ -148,54 +115,34 @@
 
 
 @shared_task
-def validate_compound_set(user_id, sdf_file, target=None, zfile=None, update=None):
-    """ Celery task to process validate the uploaded files for a computed set upload.
-    SDF file is mandatory, zip file is optional. Used in a chain invoked from views.py's
-    UploadCSet and the first stage in a chain that includes 'process_compound_set()'
-
-    (Code is legacy, and has been taken on by multiple users - comments often
-    retro-fitted and no apologies for the design)
-
-    Parameters
-    ----------
-    user_id: The record ID of the user initiating the task.
+def validate_compound_set(sdf_file, target=None, zfile=None, update=None):
+    """ Celery task to process validate the uploaded files for a computed set upload. SDF file is mandatory, zip file is
+    optional
+
+    Parameters
+    ----------
     sdf_file: str
-        filepath of the uploaded sdf file, which is saved to temporary storage
-        by `viewer.views.UploadCSet`
+        filepath of the uploaded sdf file, which is saved to temporary storage by `viewer.views.UploadCSet`
     target: str
         name of the target (`viewer.models.Target.title`) to add add the computed set to
     zfile: dict
-        dictionary where key is the name of the file minus extension and path,
-        and value is the filename, which is saved
+        dictionary where key is the name of the file minus extension and path, and value is the filename, which is saved
         to temporary storage by `viewer.views.UploadCSet`
-    update: str
-        The name of a computed set to update, or 'None'
-
-    Returns
-    -------
-    tuple containing the following:
-        - processing stage (str): 'validate'
-        - processing type (str): 'cset'
-        - validate dict (dict): dict containing any errors found during the calidation step
-        - validated (bool): True if the file(s) were validated, False if not
-        - params (dict):
-            - user_id (int): User record ID of user initiating the task
-            - sdf (str): name of the uploaded sdf file
+
+    Returns
+    -------
+    validate_output: tuple
+        contains the following:
+            - validate dict (dict): dict containing any errors found during the calidation step
+            - validated (bool): True if the file(s) were validated, False if not
+            - filename (str): name of the uploaded sdf file
             - target (str): name of the target that the computed set is associated with
-            - zfile: dictionary where key is the name of the file minus extension
-                     and path, and value is the filename, which is saved to
-                     temporary storage by `viewer.views.UploadCSet`
-    If there are problems with the 'blank (initial) molecule' the following is also
-    returned...
+            - zfile (dict): dictionary where key is the name of the file minus extension and path, and value is the
+              filename, which is saved to temporary storage by `viewer.views.UploadCSet`
             - submitter_name (str): name of the author of the computed set
             - submitter_method (str): name of the method used to generate the computed set
-    """
-
-    logger.info('validate_compound_set() ENTER')
-    logger.info('validate_compound_set() user_id=%s', user_id)
-    logger.info('validate_compound_set() sdf_file=%s', sdf_file)
-    logger.info('validate_compound_set() target=%s', target)
-    logger.info('validate_compound_set() update=%s', update)
+
+    """
 
     validated = True
     validate_dict = {'molecule_name': [],
@@ -213,13 +160,9 @@
     if blank_mol is None:
         validate_dict = add_warning(molecule_name='Blank Mol',
                                     field='N/A',
-                                    warning_string='your blank molecule could not be'
-                                                   ' read by rdkit. The molecule must'
-                                                   ' have at least one atom!'
-                                                   ' No other checks were done',
+                                    warning_string='your blank molecule could not be read by rdkit. The molecule must have at least one atom! No other checks were done',
                                     validate_dict=validate_dict)
         validated = False
-        logger.info('validate_compound_set() EXIT validated=%s', validated)
         return (validate_dict, validated, sdf_file, target, zfile,
                 submitter_name, submitter_method)
 
@@ -242,8 +185,7 @@
         if not mol:
             add_warning(molecule_name='Unknown',
                         field='N/A',
-                        warning_string=f'SDF entry number: {index} cannot be converted'
-                                        ' into an rdkit mol object',
+                        warning_string=f'SDF entry number: {index} can not be converted into an rdkit mol object',
                         validate_dict=validate_dict)
         if mol:
             all_props.extend([key for key in list(mol.GetPropsAsDict().keys())])
@@ -267,8 +209,6 @@
     validate_dict = check_blank_mol_props(blank_mol, validate_dict)
 
     # Check properties have been described and validate url
-    # Anything wrong with validation goes into this and we leave
-    # with a validation error.
     validate_dict = check_blank_prop(blank_mol, validate_dict)
 
     # main mols checks
@@ -287,11 +227,13 @@
             validate_dict = check_field_populated(m, validate_dict)
             validate_dict = check_SMILES(m, validate_dict)
 
-    len_validate_dict = len(validate_dict['molecule_name'])
-    if len_validate_dict != 0:
-        logger.warning('validate_compound_set() validated=False'
-                       ' len_validate_dict=%s', len_validate_dict)
+    if len(validate_dict['molecule_name']) != 0:
         validated = False
+
+    unique_name = "".join(submitter_name.split()) + '-' + "".join(submitter_method.split())
+    csets = ComputedSet.objects.filter(unique_name=unique_name)
+    for cset in csets:
+        cset.delete()
 
     # params = {
     #     'sdf': 'tests/test_data/test_chodera/test_0_2.sdf',
@@ -302,14 +244,12 @@
     # }
 
     params = {
-        'user_id': user_id,
         'sdf': sdf_file,
         'target': target,
         'pdb_zip': zfile
     }
 
-    logger.info('validate_compound_set() EXIT validated=%s params=%s', validated, params)
-    return 'validate', 'cset', validate_dict, validated, params
+    return ('validate', 'cset', validate_dict, validated, params)
 
 # End Validating Compound Sets ###
 
