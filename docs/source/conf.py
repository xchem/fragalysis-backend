# Configuration file for the Sphinx documentation builder.
#
# This file only contains a selection of the most common options. For a full
# list see the documentation:
# https://www.sphinx-doc.org/en/master/usage/configuration.html

# -- Path setup --------------------------------------------------------------

# If extensions (or modules to document with autodoc) are in another directory,
# add these directories to sys.path here. If the directory is relative to the
# documentation root, use os.path.abspath to make it absolute, like shown here.
#
import sys
import os
import django

sys.path.insert(0, os.path.abspath('../..'))
os.environ['DJANGO_SETTINGS_MODULE'] = 'fragalysis.settings'
django.setup()


# -- Project information -----------------------------------------------------

project = 'Fragalysis-Backend'
copyright = '2020, Rachael Skyner'
author = 'Rachael Skyner'


# -- General configuration ---------------------------------------------------

# Add any Sphinx extension module names here, as strings. They can be
# extensions coming with Sphinx (named 'sphinx.ext.*') or your custom
# ones.
extensions = ['sphinx.ext.autodoc', 'sphinx.ext.coverage', 'sphinx.ext.napoleon']

# Add any paths that contain templates here, relative to this directory.
templates_path = ['_templates']

# List of patterns, relative to source directory, that match files and
# directories to ignore when looking for source files.
# This pattern also affects html_static_path and html_extra_path.
exclude_patterns = []


# -- Options for HTML output -------------------------------------------------

# The theme to use for HTML and HTML Help pages.  See the documentation for
# a list of builtin themes.
#
html_theme = 'alabaster'

# Add any paths that contain custom static files (such as style sheets) here,
# relative to this directory. They are copied after the builtin static files,
# so a file named "default.css" will overwrite the builtin "default.css".
html_static_path = ['_static']

master_doc = 'index'

<<<<<<< HEAD

=======
>>>>>>> 2a58db47
<|MERGE_RESOLUTION|>--- conflicted
+++ resolved
@@ -55,8 +55,3 @@
 html_static_path = ['_static']
 
 master_doc = 'index'
-
-<<<<<<< HEAD
-
-=======
->>>>>>> 2a58db47
