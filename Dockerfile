FROM python:3.11.7-slim-bullseye  AS python-base

ENV PYTHONUNBUFFERED 1
ENV PYTHONDONTWRITEBYTECODE 1

USER root

RUN apt-get update -y && \
    apt-get install --no-install-recommends -y \
      default-libmysqlclient-dev \
      nginx \
      pandoc \
      texlive-latex-base \
      texlive-latex-recommended \
      lmodern \
      texlive-fonts-recommended && \
    apt-get clean && \
    rm -rf /var/lib/apt/lists/*

# another stage for poetry installation. this ensures poetry won't end
# up in final image where it's not needed
FROM python-base AS poetry-base

ARG POETRY_VERSION=1.7.1
RUN pip install --no-cache-dir poetry==${POETRY_VERSION}

WORKDIR /
COPY poetry.lock pyproject.toml /

# POETRY_VIRTUALENVS_IN_PROJECT tells poetry to create the venv to
# project's directory (.venv). This way the location is predictable
RUN POETRY_VIRTUALENVS_IN_PROJECT=true poetry install --no-root --only main --no-directory

# final stage. only copy the venv with installed packages and point
# paths to it
FROM python-base as final

COPY --from=poetry-base /.venv /.venv

ENV PYTHONPATH="${PYTHONPATH}:/.venv/lib/python3.11/site-packages/"
ENV PATH=/.venv/bin:$PATH

WORKDIR /srv/logs
WORKDIR /code/logs
WORKDIR /code

COPY requirements.txt ./
RUN pip install --no-cache-dir --upgrade pip && \
    pip install --no-cache-dir --requirement requirements.txt

COPY nginx.conf /etc/nginx/nginx.conf
COPY django_nginx.conf /etc/nginx/sites-available/default.conf
COPY proxy_params /etc/nginx/frag_proxy_params
<<<<<<< HEAD

=======
>>>>>>> 8d7f9458
RUN ln -s /etc/nginx/sites-available/default.conf /etc/nginx/sites-enabled

COPY . ./<|MERGE_RESOLUTION|>--- conflicted
+++ resolved
@@ -44,17 +44,9 @@
 WORKDIR /code/logs
 WORKDIR /code
 
-COPY requirements.txt ./
-RUN pip install --no-cache-dir --upgrade pip && \
-    pip install --no-cache-dir --requirement requirements.txt
-
 COPY nginx.conf /etc/nginx/nginx.conf
 COPY django_nginx.conf /etc/nginx/sites-available/default.conf
 COPY proxy_params /etc/nginx/frag_proxy_params
-<<<<<<< HEAD
-
-=======
->>>>>>> 8d7f9458
 RUN ln -s /etc/nginx/sites-available/default.conf /etc/nginx/sites-enabled
 
 COPY . ./