--- conflicted
+++ resolved
@@ -15,12 +15,7 @@
 COPY django_nginx.conf /etc/nginx/sites-available/default.conf
 RUN ln -s /etc/nginx/sites-available/default.conf /etc/nginx/sites-enabled
 COPY nginx.conf /etc/nginx/nginx.conf
-<<<<<<< HEAD
-RUN mkdir /srv/logs/ && \
-    mkdir /code/logs
-=======
 
 WORKDIR /srv/logs
 WORKDIR /code/logs
-WORKDIR /code
->>>>>>> 28da7676
+WORKDIR /code