--- conflicted
+++ resolved
@@ -348,13 +348,8 @@
         """
         assert user
 
-<<<<<<< HEAD
-        proposals = []
+        proposals = set()
         ispyb_user = settings.ISPYB_USER
-=======
-        proposals = set()
-        ispyb_user = os.environ.get("ISPYB_USER")
->>>>>>> 4a703ed8
         logger.debug(
             "ispyb_user=%s restrict_to_membership=%s",
             ispyb_user,
