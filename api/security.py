# pylint: skip-file
import logging
import os
import threading
from datetime import datetime, timedelta
from functools import cache
from pathlib import Path
from typing import Any, Dict, List, Optional, Union
from wsgiref.util import FileWrapper

from django.conf import settings
from django.db.models import Q
from django.http import Http404, HttpResponse
from ispyb.connector.mysqlsp.main import ISPyBMySQLSPConnector as Connector
from ispyb.exception import ISPyBConnectionException, ISPyBNoResultException
from rest_framework import viewsets

from viewer.models import Project

from .prometheus_metrics import PrometheusMetrics
from .remote_ispyb_connector import SSHConnector

logger: logging.Logger = logging.getLogger(__name__)


@cache
class CachedContent:
    """A static class managing caches proposals/visits for each user.
    Proposals should be collected when has_expired() returns True.
    Content can be written (when the cache for the user has expired)
    and read using the set/get methods.
    """

    _timers: Dict[str, datetime] = {}
    _content: Dict[str, List[str]] = {}
    _cache_period: timedelta = timedelta(
        minutes=settings.SECURITY_CONNECTOR_CACHE_MINUTES
    )
    _cache_lock: threading.Lock = threading.Lock()

    @staticmethod
    def has_expired(username) -> bool:
        assert username
        with CachedContent._cache_lock:
            has_expired = False
            now = datetime.now()
            if username not in CachedContent._timers:
                # User's not known,
                # initialise an entry that will automatically expire
                CachedContent._timers[username] = now
            if CachedContent._timers[username] <= now:
                has_expired = True
                # Expired, reset the expiry time
                CachedContent._timers[username] = now + CachedContent._cache_period
        if has_expired:
<<<<<<< HEAD
            logger.debug("Content expired for '%s'", username)
=======
            logger.info("Content expired for '%s'", username)
>>>>>>> 392d1bf3
        return has_expired

    @staticmethod
    def get_content(username):
        with CachedContent._cache_lock:
            if username not in CachedContent._content:
                CachedContent._content[username] = set()
        content = CachedContent._content[username]
<<<<<<< HEAD
        logger.debug("Got content for '%s': %s", username, content)
=======
        logger.info("Got content for '%s': %s", username, content)
>>>>>>> 392d1bf3
        return content

    @staticmethod
    def set_content(username, content) -> None:
        with CachedContent._cache_lock:
            CachedContent._content[username] = content.copy()
<<<<<<< HEAD
            logger.debug("Set content for '%s': %s", username, content)
=======
            logger.info("Set content for '%s': %s", username, content)
>>>>>>> 392d1bf3


def get_remote_conn(force_error_display=False) -> Optional[SSHConnector]:
    credentials: Dict[str, Any] = {
        "user": settings.ISPYB_USER,
        "pw": settings.ISPYB_PASSWORD,
        "host": settings.ISPYB_HOST,
        "port": settings.ISPYB_PORT,
        "db": "ispyb",
        "conn_inactivity": 360,
    }

    ssh_credentials: Dict[str, Any] = {
        'ssh_host': settings.SSH_HOST,
        'ssh_user': settings.SSH_USER,
        'ssh_password': settings.SSH_PASSWORD,
        "ssh_private_key_filename": settings.SSH_PRIVATE_KEY_FILENAME,
        'remote': True,
    }

    credentials.update(**ssh_credentials)

    # Caution: Credentials may not be set in the environment.
    #          Assume the credentials are invalid if there is no host.
    #          If a host is not defined other properties are useless.
    if not credentials["host"]:
        if logging.DEBUG >= logger.level or force_error_display:
            logger.debug("No ISPyB host - cannot return a connector")
        return None

    # Try to get an SSH connection (aware that it might fail)
    logger.debug("Creating remote connector with credentials: %s", credentials)
    conn: Optional[SSHConnector] = None
    try:
        conn = SSHConnector(**credentials)
    except ISPyBConnectionException:
        # The ISPyB connection failed.
        # Nothing else to do here, metrics are already updated
        pass
    except Exception:
        # Any other exception will be a problem with the SSH tunnel connection
        PrometheusMetrics.failed_tunnel()
        if logging.DEBUG >= logger.level or force_error_display:
            logger.info("credentials=%s", credentials)
            logger.exception("Got the following exception creating Connector...")

    if conn:
        logger.debug("Got remote ISPyB connector")
    else:
        logger.debug("Failed to get a remote ISPyB connector")

    return conn


def get_conn(force_error_display=False) -> Optional[Connector]:
    credentials: Dict[str, Any] = {
        "user": settings.ISPYB_USER,
        "pw": settings.ISPYB_PASSWORD,
        "host": settings.ISPYB_HOST,
        "port": settings.ISPYB_PORT,
        "db": "ispyb",
        "conn_inactivity": 360,
    }
    # Caution: Credentials may not have been set in the environment.
    #          Assume the credentials are invalid if there is no host.
    #          If a host is not defined other properties are useless.
    if not credentials["host"]:
        if logging.DEBUG >= logger.level or force_error_display:
            logger.info("No ISPyB host - cannot return a connector")
        return None

    logger.info("Creating connector with credentials: %s", credentials)
    conn: Optional[Connector] = None
    try:
        conn = Connector(**credentials)
    except Exception:
        # Log the exception if DEBUG level or lower/finer?
        # The following will not log if the level is set to INFO for example.
        if logging.DEBUG >= logger.level or force_error_display:
            logger.info("credentials=%s", credentials)
            logger.exception("Got the following exception creating Connector...")
    if conn:
        logger.debug("Got connector")
        PrometheusMetrics.new_ispyb_connection()
    else:
        logger.debug("Did not get a connector")
        PrometheusMetrics.failed_ispyb_connection()

    return conn


def get_configured_connector() -> Optional[Union[Connector, SSHConnector]]:
    if settings.SECURITY_CONNECTOR == 'ispyb':
        return get_conn()
    elif settings.SECURITY_CONNECTOR == 'ssh_ispyb':
        return get_remote_conn()
    return None


def ping_configured_connector() -> bool:
    """Pings the connector. If a connection can be obtained it is immediately closed.
    The ping simply provides a way to check the credentials are valid and
    a connection can be made.
    """
    conn: Optional[Union[Connector, SSHConnector]] = None
    if settings.SECURITY_CONNECTOR == 'ispyb':
        conn = get_conn()
    elif settings.SECURITY_CONNECTOR == 'ssh_ispyb':
        conn = get_remote_conn()
        if conn is not None:
            conn.stop()
    return conn is not None


class ISpyBSafeQuerySet(viewsets.ReadOnlyModelViewSet):
    def get_queryset(self):
        """
        Optionally restricts the returned purchases to a given proposals
        """
        # The list of proposals this user can have
        proposal_list = self.get_proposals_for_user(self.request.user)
        logger.debug(
            'is_authenticated=%s, proposal_list=%s',
            self.request.user.is_authenticated,
            proposal_list,
        )

        # Must have a foreign key to a Project for this filter to work.
        # get_q_filter() returns a Q expression for filtering
        q_filter = self.get_q_filter(proposal_list)
        return self.queryset.filter(q_filter).distinct()

    def _get_open_proposals(self):
        """
        Returns the set of proposals anybody can access.
        These consist of any Projects that are marked "open_to_public"
        and any defined via an environment variable.
        """
        open_proposals = set(
            Project.objects.filter(open_to_public=True).values_list("title", flat=True)
        )
        open_proposals.update(settings.PUBLIC_TAS_LIST)
        return open_proposals

    def _get_proposals_for_user_from_django(self, user):
        prop_ids = set()
        # Get the set() of proposals for the user
        if user.pk is None:
            logger.warning("user.pk is None")
        else:
            prop_ids.update(
                Project.objects.filter(user_id=user.pk).values_list("title", flat=True)
            )
            logger.info(
                "Got %s proposals for '%s': %s",
                len(prop_ids),
                user.username,
                prop_ids,
            )
        return prop_ids

    def _run_query_with_connector(self, conn, user):
        core = conn.core
        try:
            rs = core.retrieve_sessions_for_person_login(user.username)
            if conn.server:
                conn.server.stop()
        except ISPyBNoResultException:
            logger.warning("No results for user=%s", user.username)
            rs = []
            if conn.server:
                conn.server.stop()
        return rs

    def _get_proposals_for_user_from_ispyb(self, user):
        if CachedContent.has_expired(user.username):
            PrometheusMetrics.new_proposal_cache_miss()
            if conn := get_configured_connector():
                logger.info("Got a connector for '%s'", user.username)
                self._get_proposals_from_connector(user, conn)
            else:
                logger.warning("Failed to get a connector for '%s'", user.username)
        else:
            PrometheusMetrics.new_proposal_cache_hit()

        # The cache has either been updated, has not changed or is empty.
        # Return what we have for the user. Public (open) proposals
        # will be added to what we return if necessary.
        cached_prop_ids = CachedContent.get_content(user.username)
        logger.info(
            "Returning %s cached Proposals for '%s'",
            len(cached_prop_ids),
            user.username,
        )
        return cached_prop_ids

    def _get_proposals_from_connector(self, user, conn):
        """Updates the USER_LIST_DICT with the results of a query
        and marks it as populated.
        """
        assert user
        assert conn

        rs = self._run_query_with_connector(conn=conn, user=user)

        # Typically you'll find the following fields in each item
        # in the rs response: -
        #
        #    'id': 0000000,
        #    'proposalId': 00000,
        #    'startDate': datetime.datetime(2022, 12, 1, 15, 56, 30)
        #    'endDate': datetime.datetime(2022, 12, 3, 18, 34, 9)
        #    'beamline': 'i00-0'
        #    'proposalCode': 'lb'
        #    'proposalNumber': '12345'
        #    'sessionNumber': 1
        #    'comments': None
        #    'personRoleOnSession': 'Data Access'
        #    'personRemoteOnSession': 1
        #
        # Iterate through the response and return the 'proposalNumber' (proposals)
        # and one with the 'proposalNumber' and 'sessionNumber' (visits), each
        # prefixed by the `proposalCode` (if present).
        #
        # Codes are expected to consist of 2 letters.
        # Typically: lb, mx, nt, nr, bi
        #
        # These strings should correspond to a title value in a Project record.
        # and should get this sort of list: -
        #
        # ["lb12345", "lb12345-1"]
        #              --      -
        #              | ----- |
        #           Code   |   Session
        #               Proposal
        prop_id_set = set()
        for record in rs:
            pc_str = ""
            if "proposalCode" in record and record["proposalCode"]:
                pc_str = f'{record["proposalCode"]}'
            pn_str = f'{record["proposalNumber"]}'
            sn_str = f'{record["sessionNumber"]}'
            proposal_str = f'{pc_str}{pn_str}'
            proposal_visit_str = f'{proposal_str}-{sn_str}'
            prop_id_set.update([proposal_str, proposal_visit_str])

        # Display the collected results for the user.
        # These will be cached.
        logger.info(
            "%s proposals from %s records for '%s': %s",
            len(prop_id_set),
            len(rs),
            user.username,
            prop_id_set,
        )
        CachedContent.set_content(user.username, prop_id_set)

    def get_proposals_for_user(self, user, restrict_to_membership=False):
        """Returns a list of proposals that the user has access to.

        If 'restrict_to_membership' is set only those proposals/visits where the user
        is a member of the visit will be returned. Otherwise the 'public'
        proposals/visits will also be returned. Typically 'restrict_to_membership' is
        used for uploads/changes - this allows us to implement logic that (say)
        only permits explicit members of public proposals to add/load data for that
        project (restrict_to_membership=True), but everyone can 'see' public data
        (restrict_to_membership=False).
        """
        assert user

        proposals = set()
        ispyb_user = settings.ISPYB_USER
        logger.debug(
            "ispyb_user=%s restrict_to_membership=%s (DISABLE_RESTRICT_PROPOSALS_TO_MEMBERSHIP=%s)",
            ispyb_user,
            restrict_to_membership,
            settings.DISABLE_RESTRICT_PROPOSALS_TO_MEMBERSHIP,
        )
        if ispyb_user:
            if user.is_authenticated:
                logger.debug("Getting proposals from ISPyB...")
                proposals = self._get_proposals_for_user_from_ispyb(user)
        else:
            logger.debug("Getting proposals from Django...")
            proposals = self._get_proposals_for_user_from_django(user)

        # We have all the proposals where the user has authority.
        # Add open/public proposals?
        if (
            not restrict_to_membership
            or settings.DISABLE_RESTRICT_PROPOSALS_TO_MEMBERSHIP
        ):
            proposals.update(self._get_open_proposals())

        # Return the set() as a list()
        return list(proposals)

    def get_q_filter(self, proposal_list):
        """Returns a Q expression representing a (potentially complex) table filter."""
        if self.filter_permissions:
            # Q-filter is based on the filter_permissions string
            # whether the resultant Project title in the proposal list
            # OR where the Project is 'open_to_public'
            return Q(**{self.filter_permissions + "__title__in": proposal_list}) | Q(
                **{self.filter_permissions + "__open_to_public": True}
            )
        else:
            # No filter permission?
            # Assume this QuerySet is used for the Project model.
            # Added during 937 development (Access Control).
            #
            # Q-filter is based on the Project title being in the proposal list
            # OR where the Project is 'open_to_public'
            return Q(title__in=proposal_list) | Q(open_to_public=True)


class ISpyBSafeStaticFiles:
    def get_queryset(self):
        query = ISpyBSafeQuerySet()
        query.request = self.request
        query.filter_permissions = self.permission_string
        query.queryset = self.model.objects.filter()
        queryset = query.get_queryset()
        return queryset

    def get_response(self):
        logger.info("+ get_response called with: %s", self.input_string)
        try:
            queryset = self.get_queryset()
            filter_dict = {self.field_name + "__endswith": self.input_string}
            logger.info("filter_dict: %r", filter_dict)
            # instance = queryset.get(**filter_dict)
            instance = queryset.filter(**filter_dict)[0]
            logger.info("instance: %r", instance)

            file_name = os.path.basename(str(getattr(instance, self.field_name)))

            logger.info("instance: %r", instance)
            logger.info("Path to pass to nginx: %s", self.prefix + file_name)

            if hasattr(self, 'file_format'):
                if self.file_format == 'raw':
                    file_field = getattr(object, self.field_name)
                    filepath = file_field.path
                    zip_file = open(filepath, 'rb')
                    response = HttpResponse(
                        FileWrapper(zip_file), content_type='application/zip'
                    )
                    response['Content-Disposition'] = (
                        'attachment; filename="%s"' % file_name
                    )

            else:
                response = HttpResponse()
                response["Content-Type"] = self.content_type
                response["X-Accel-Redirect"] = self.prefix + file_name
                response["Content-Disposition"] = "attachment;filename=" + file_name

            return response
        except Exception as exc:
            logger.error(exc, exc_info=True)
            raise Http404 from exc


class ISpyBSafeStaticFiles2(ISpyBSafeStaticFiles):
    def get_response(self):
        logger.info("+ get_response called with: %s", self.input_string)
        # it wasn't working because found two objects with test file name
        # so it doesn't help me here..
        try:
            # file_name = Path('/').joinpath(self.prefix).joinpath(self.input_string)
            # file_name = Path(self.prefix).joinpath(self.input_string)
            file_name = str(Path('/').joinpath(self.prefix).joinpath(self.input_string))
            logger.info("Path to pass to nginx: %s", file_name)
            response = HttpResponse()
            response["Content-Type"] = self.content_type
            response["X-Accel-Redirect"] = file_name
            # response["Content-Disposition"] = "attachment;filename=" + file_name.name
            response["Content-Disposition"] = "attachment;filename=" + self.input_string

            logger.info("- Response resolved: %r", response)
            return response
        except Exception as exc:
            logger.error(exc, exc_info=True)
            raise Http404 from exc<|MERGE_RESOLUTION|>--- conflicted
+++ resolved
@@ -53,11 +53,7 @@
                 # Expired, reset the expiry time
                 CachedContent._timers[username] = now + CachedContent._cache_period
         if has_expired:
-<<<<<<< HEAD
             logger.debug("Content expired for '%s'", username)
-=======
-            logger.info("Content expired for '%s'", username)
->>>>>>> 392d1bf3
         return has_expired
 
     @staticmethod
@@ -66,22 +62,14 @@
             if username not in CachedContent._content:
                 CachedContent._content[username] = set()
         content = CachedContent._content[username]
-<<<<<<< HEAD
         logger.debug("Got content for '%s': %s", username, content)
-=======
-        logger.info("Got content for '%s': %s", username, content)
->>>>>>> 392d1bf3
         return content
 
     @staticmethod
     def set_content(username, content) -> None:
         with CachedContent._cache_lock:
             CachedContent._content[username] = content.copy()
-<<<<<<< HEAD
             logger.debug("Set content for '%s': %s", username, content)
-=======
-            logger.info("Set content for '%s': %s", username, content)
->>>>>>> 392d1bf3
 
 
 def get_remote_conn(force_error_display=False) -> Optional[SSHConnector]:
