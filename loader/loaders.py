--- conflicted
+++ resolved
@@ -224,7 +224,6 @@
         "No data to add: " + target_name
         return None
     new_target = add_target(target_name)
-<<<<<<< HEAD
     # Add the proposal information
     proposal_path = os.path.join(dir_path, "PROPOSALS")
     visit_path = os.path.join(dir_path, "VISITS")
@@ -232,9 +231,6 @@
         add_proposals(new_target, proposal_path)
     if os.path.isfile(visit_path):
         add_visits(new_target, visit_path)
-
-=======
->>>>>>> fdecc73f
     directories = sorted(os.listdir(dir_path))
     for xtal in directories:
         print(xtal)
